#!/usr/bin/env python

# Copyright (c) 2019-2020 Simons Observatory.
# Full license can be found in the top level "LICENSE" file.


import os
if 'TOAST_STARTUP_DELAY' in os.environ:
    import numpy as np
    import time
    delay = np.float(os.environ['TOAST_STARTUP_DELAY'])
    wait = np.random.rand() * delay
    #print('Sleeping for {} seconds before importing TOAST'.format(wait),
    #      flush=True)
    time.sleep(wait)


# TOAST must be imported before numpy to ensure the right MKL is used
import toast

# import so3g

import copy
from datetime import datetime
import gc
import os
import pickle
import re
import sys
import traceback

import argparse
import dateutil.parser

from toast.mpi import get_world, Comm
from toast.utils import Logger, Environment, memreport

from toast.timing import function_timer, GlobalTimers, Timer, gather_timers
from toast.timing import dump as dump_timing

import toast.pipeline_tools as toast_tools

import sotodlib.toast.pipeline_tools as so_tools

import numpy as np

import warnings

warnings.filterwarnings("ignore")
# warnings.filterwarnings('error')
# warnings.simplefilter('ignore', ImportWarning)
# warnings.simplefilter('ignore', ResourceWarning)
# warnings.simplefilter('ignore', DeprecationWarning)
# warnings.filterwarnings("ignore", message="numpy.dtype size changed")
# warnings.filterwarnings("ignore", message="numpy.ufunc size changed")

XAXIS, YAXIS, ZAXIS = np.eye(3)


def parse_arguments(comm):
    timer = Timer()
    timer.start()
    log = Logger.get()

    parser = argparse.ArgumentParser(
        description="Simulate ground-based boresight pointing.  Simulate "
        "atmosphere and make maps for some number of noise Monte Carlos.",
        fromfile_prefix_chars="@",
    )


    toast_tools.add_dist_args(parser)
    toast_tools.add_todground_args(parser)
    toast_tools.add_pointing_args(parser)
    toast_tools.add_polyfilter_args(parser)
    toast_tools.add_groundfilter_args(parser)
    toast_tools.add_atmosphere_args(parser)
    toast_tools.add_noise_args(parser)
    toast_tools.add_gainscrambler_args(parser)
    toast_tools.add_madam_args(parser)
    toast_tools.add_mapmaker_args(parser)
    toast_tools.add_filterbin_args(parser)
    toast_tools.add_sky_map_args(parser)
    toast_tools.add_sss_args(parser)
    toast_tools.add_tidas_args(parser)
    toast_tools.add_mc_args(parser)
    so_tools.add_time_constant_args(parser)
    so_tools.add_demodulation_args(parser)
    so_tools.add_h_n_args(parser)
    so_tools.add_crosslinking_args(parser)
    so_tools.add_hw_args(parser)
    so_tools.add_so_noise_args(parser)
    so_tools.add_pysm_args(parser)
    so_tools.add_export_args(parser)
    toast_tools.add_debug_args(parser)
    so_tools.add_import_args(parser)
<<<<<<< HEAD
    so_tools.add_sim_sso_args(parser)
=======
    so_tools.add_sim_hwpss_args(parser)
>>>>>>> 99ac452f

    parser.add_argument(
        "--no-maps",
        required=False,
        default=False,
        action="store_true",
        help="Disable all mapmaking.",
    )

    parser.add_argument(
        "--outdir", required=False, default="out", help="Output directory"
    )

    parser.add_argument(
        "--madam",
        required=False,
        action="store_true",
        help="Use libmadam for map-making",
        dest="use_madam",
    )
    parser.add_argument(
        "--no-madam",
        required=False,
        action="store_false",
        help="Do not use libmadam for map-making [default]",
        dest="use_madam",
    )
    parser.set_defaults(use_madam=True)

    try:
        args = parser.parse_args()
    except SystemExit as e:
        sys.exit()

    if len(args.bands.split(",")) != 1:
        # Multi frequency run.  We don't support multiple copies of
        # scanned signal.
        if args.input_map:
            raise RuntimeError(
                "Multiple frequencies are not supported when scanning from a map"
            )

    if args.simulate_atmosphere and args.weather is None:
        raise RuntimeError("Cannot simulate atmosphere without a TOAST weather file")

    if comm.world_rank == 0:
        log.info("\n")
        log.info("All parameters:")
        for ag in vars(args):
            log.info("{} = {}".format(ag, getattr(args, ag)))
        log.info("\n")

    if args.group_size:
        comm = Comm(groupsize=args.group_size)

    if comm.world_rank == 0:
        if not os.path.isdir(args.outdir):
            try:
                os.makedirs(args.outdir)
            except FileExistsError:
                pass
        timer.report_clear("Parse arguments")

    return args, comm


def setup_output(args, comm, mc):
    outpath = "{}/{:08}".format(args.outdir, mc)
    if comm.world_rank == 0:
        if not os.path.isdir(outpath):
            try:
                os.makedirs(outpath)
            except FileExistsError:
                pass
    return outpath


def main():
    log = Logger.get()
    gt = GlobalTimers.get()
    gt.start("toast_so_sim (total)")
    timer0 = Timer()
    timer0.start()

    mpiworld, procs, rank, comm = toast_tools.get_comm()

    memreport("at the beginning of the pipeline", comm.comm_world)

    args, comm = parse_arguments(comm)

    if args.use_madam:
        # Initialize madam parameters
        madampars = toast_tools.setup_madam(args)

    if args.import_dir is not None:
        schedules = None
        data, telescope_data, detweights = so_tools.load_observations(args, comm)
        memreport("after load", comm.comm_world)
        totalname = "signal"
    else:
        # Load and broadcast the schedule file

        schedules = so_tools.load_so_schedule(args, comm)

        # Load the weather and append to schedules

        toast_tools.load_weather(args, comm, schedules)

        # load or simulate the focalplane

        detweights = so_tools.load_focalplanes(args, comm, schedules)

        # Create the TOAST data object to match the schedule.  This will
        # include simulating the boresight pointing.

        data, telescope_data = so_tools.create_observations(args, comm, schedules)

        memreport("after creating observations", comm.comm_world)

        # Optionally rewrite the noise PSD:s in each observation to include
        # elevation-dependence
        so_tools.get_elevation_noise(args, comm, data)

        totalname = "total"

    # Split the communicator for day and season mapmaking

    time_comms = toast_tools.get_time_communicators(args, comm, data)

    # Expand boresight quaternions into detector pointing weights and
    # pixel numbers

    toast_tools.expand_pointing(args, comm, data)

    # Optionally, output h_n maps

    so_tools.compute_h_n(args, comm, data)

    # Optionally, output crosslinking map

    so_tools.compute_crosslinking(args, comm, data, detweights)

    # Only purge the pointing if we are NOT going to export the
    # data to a TIDAS volume
    if not (args.tidas is None) and (args.export is None):
        for ob in data.obs:
            tod = ob["tod"]
            try:
                tod.free_radec_quats()
            except AttributeError:
                # These TOD objects do not have RA/Dec quaternions
                pass

    memreport("after pointing", comm.comm_world)

    # Set up objects to take copies of the TOD at appropriate times

    if args.pysm_model:
        if schedules is not None:
            focalplanes = [s.telescope.focalplane.detector_data for s in schedules]
        else:
            focalplanes = [telescope.focalplane.detector_data]
        signalname = so_tools.simulate_sky_signal(args, comm, data, focalplanes)
    else:
        signalname = toast_tools.scan_sky_signal(args, comm, data)

    memreport("after PySM", comm.comm_world)

    # Loop over Monte Carlos

    firstmc = int(args.MC_start)
    nmc = int(args.MC_count)

    for mc in range(firstmc, firstmc + nmc):

        if comm.world_rank == 0:
            log.info("Processing MC = {}".format(mc))

        toast_tools.simulate_atmosphere(args, comm, data, mc, totalname)

        #so_tools.scale_atmosphere_by_bandpass(args, comm, data, totalname, mc)
        toast_tools.scale_atmosphere_by_frequency(
            args, comm, data, cache_name=totalname, mc=mc,
        )

        memreport("after atmosphere", comm.comm_world)

        so_tools.simulate_hwpss(args, comm, data, mc, totalname)

        # update_atmospheric_noise_weights(args, comm, data, freq, mc)

        toast_tools.add_signal(
            args, comm, data, totalname, signalname, purge=(mc == firstmc + nmc - 1)
        )

        memreport("after adding sky", comm.comm_world)

        toast_tools.simulate_sss(args, comm, data, mc, totalname)

        memreport("after simulating SSS", comm.comm_world)

        toast_tools.simulate_noise(args, comm, data, mc, totalname)

        memreport("after simulating noise", comm.comm_world)

        so_tools.apply_sim_sso(args, comm, data, mc, totalname)

        memreport("after simulating SSO", comm.comm_world)

        so_tools.convolve_time_constant(args, comm, data, totalname)

        memreport("after convolving with time constant", comm.comm_world)

        # DEBUG begin
        """
        import matplotlib.pyplot as plt
        tod = data.obs[0]['tod']
        times = tod.local_times()
        for det in tod.local_dets:
            sig = tod.local_signal(det, totalname)
            plt.plot(times, sig, label=det)
        plt.legend(loc='best')
        fnplot = 'debug_{}.png'.format(args.madam_prefix)
        plt.savefig(fnplot)
        plt.close()
        print('DEBUG plot saved in', fnplot)
        return
        """
        # DEBUG end

        toast_tools.scramble_gains(args, comm, data, mc, totalname)

        so_tools.deconvolve_time_constant(args, comm, data, totalname, realization=mc)

        memreport("after deconvolving time constant", comm.comm_world)

        if mc == firstmc:
            # For the first realization and frequency, optionally
            # export the timestream data.
            toast_tools.output_tidas(args, comm, data, totalname)
            so_tools.export_TOD(args, comm, data, totalname, schedules)

            memreport("after export", comm.comm_world)

        if args.no_maps:
            continue

        outpath = setup_output(args, comm, mc)

        # Bin and destripe maps

        if args.use_madam:
            toast_tools.apply_madam(
                args,
                comm,
                data,
                madampars,
                outpath,
                detweights,
                totalname,
                time_comms=time_comms,
                telescope_data=telescope_data,
                first_call=(mc == firstmc),
            )
        else:
            toast_tools.apply_mapmaker(
                args,
                comm,
                data,
                outpath,
                totalname,
                time_comms=time_comms,
                telescope_data=telescope_data,
                first_call=(mc == firstmc),
            )

        memreport("after destriper", comm.comm_world)

        if (
                args.filterbin_ground_order is not None
                or args.filterbin_poly_order is not None
        ):
            toast_tools.apply_filterbin(
                args,
                comm,
                data,
                outpath,
                totalname,
                time_comms=time_comms,
                telescope_data=telescope_data,
                first_call=(mc == firstmc),
            )

        if args.apply_polyfilter or args.apply_groundfilter or args.demodulate:

            # Filter signal

            toast_tools.apply_polyfilter(args, comm, data, totalname)

            memreport("after polyfilter", comm.comm_world)

            # Optionally demodulate signal

            so_tools.demodulate(args, comm, data, totalname, detweights, madampars)

            # Ground filter after demodulation

            memreport("after demodulation", comm.comm_world)

            toast_tools.apply_groundfilter(args, comm, data, totalname)

            memreport("after groundfilter", comm.comm_world)

            # Bin maps

            if args.use_madam:
                toast_tools.apply_madam(
                    args,
                    comm,
                    data,
                    madampars,
                    outpath,
                    detweights,
                    totalname,
                    time_comms=time_comms,
                    telescope_data=telescope_data,
                    first_call=args.demodulate,
                    extra_prefix="filtered",
                    bin_only=True,
                )
            else:
                toast_tools.apply_mapmaker(
                    args,
                    comm,
                    data,
                    outpath,
                    totalname,
                    time_comms=time_comms,
                    telescope_data=telescope_data,
                    first_call=False,
                    extra_prefix="filtered",
                    bin_only=True,
                )

            memreport("after filter & bin", comm.comm_world)

            if args.demodulate and args.MC_count > 1:
                if comm.world_rank == 0:
                    log.info(
                        "WARNING: demodulation and MC iterations are "
                        "incompatible.  Terminating after first MC."
                    )
                break

    if comm.comm_world is not None:
        comm.comm_world.barrier()

    memreport("at the end of the pipeline", comm.comm_world)

    gt.stop_all()
    if mpiworld is not None:
        mpiworld.barrier()
    timer = Timer()
    timer.start()
    alltimers = gather_timers(comm=mpiworld)
    if rank == 0:
        out = os.path.join(args.outdir, "timing")
        dump_timing(alltimers, out)
        timer.stop()
        timer.report("Gather and dump timing info")
    timer0.stop()
    if comm.world_rank == 0:
        timer0.report("toast_so_sim.py pipeline")
    return


if __name__ == "__main__":

    try:
        main()
    except Exception as e:
        # We have an unhandled exception on at least one process.  Print a stack
        # trace for this process and then abort so that all processes terminate.
        mpiworld, procs, rank = get_world()
        exc_type, exc_value, exc_traceback = sys.exc_info()
        lines = traceback.format_exception(exc_type, exc_value, exc_traceback)
        lines = ["Proc {}: {}".format(rank, x) for x in lines]
        print("".join(lines), flush=True)
        if mpiworld is not None and procs > 1:
            mpiworld.Abort(6)
        else:
            raise<|MERGE_RESOLUTION|>--- conflicted
+++ resolved
@@ -94,11 +94,8 @@
     so_tools.add_export_args(parser)
     toast_tools.add_debug_args(parser)
     so_tools.add_import_args(parser)
-<<<<<<< HEAD
     so_tools.add_sim_sso_args(parser)
-=======
     so_tools.add_sim_hwpss_args(parser)
->>>>>>> 99ac452f
 
     parser.add_argument(
         "--no-maps",
