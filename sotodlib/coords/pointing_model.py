--- conflicted
+++ resolved
@@ -155,11 +155,7 @@
       about its axis.
     - mir_center_{xi,eta}0: The (xi,eta) coordinate in the El-structure-centered
       focal plane that appears fixed when the mirrors are rotated about the ray from
-<<<<<<< HEAD
-      sky that kits the center of both mirrors.
-=======
       sky that hits the center of both mirrors.
->>>>>>> a6dd76e0
 
     """
     _p = dict(param_defaults['lat_v1'])
