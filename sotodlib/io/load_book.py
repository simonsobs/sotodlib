--- conflicted
+++ resolved
@@ -116,13 +116,9 @@
         dets_req.extend([p[1] for p in pairs_req if p[0] == _ds])
     del pairs_req
 
-<<<<<<< HEAD
-    file_map = db.get_files(obs_id, detsets=detsets_req)
-=======
     # Don't pass a restriction of detsets here, as we need at least
     # one result for some downstream processing.
     file_map = db.get_files(obs_id)
->>>>>>> 94882fb4
     one_group = list(file_map.values())[0]  # [('file0', 0, 1000), ('file1', 1000, 2000), ...]
     
     # Figure out how many samples we're loading.
@@ -842,45 +838,6 @@
     SOTODLIB_TOD_CACHE and that will be used as the temp_dir.
 
     """
-<<<<<<< HEAD
-    if use_temp_dir is None:
-        cache_dir = os.getenv('SOTODLIB_TOD_CACHE')
-        if cache_dir:
-            # Just return things from _frames_iterator, but within a
-            # tempdir context that will clean up after last iteration.
-            with tempfile.TemporaryDirectory(dir=cache_dir) as temp_dir:
-                for item in _frames_iterator(files, prefix, samples, smurf_proc, temp_dir):
-                    yield item
-            return
-
-    offset = 0
-    for f, i0, i1 in files:
-        if i0 is None:
-            i0 = offset
-
-        if smurf_proc is not None:
-            if (i1 is not None) and (i1 <= samples[0]):
-                continue
-            if samples[1] is not None and i0 >= samples[1]:
-                break
-
-        filename = os.path.join(prefix, f)
-        offset = i0
-
-        if use_temp_dir:
-            filename, orig_filename = os.path.join(use_temp_dir, 'framefile'), filename
-            shutil.copyfile(orig_filename, filename)
-
-        for frame in spt3g_core.G3File(filename):
-            if smurf_proc is not None and smurf_proc.process(frame):
-                # We found a dump frame, so stop looking.
-                smurf_proc = None
-            if frame.type is not spt3g_core.G3FrameType.Scan:
-                continue
-            yield frame, offset
-            offset += len(frame['ancil'].times)
-            # Alternately, use frame['sample_range']
-=======
     tmpdir_root = os.getenv(TMPDIR_VAR)
     if tmpdir_root:
         cmgr = tempfile.TemporaryDirectory(dir=tmpdir_root)
@@ -917,7 +874,6 @@
                 yield frame, offset
                 offset += len(frame['ancil'].times)
                 # Alternately, use frame['sample_range']
->>>>>>> 94882fb4
 
 
 def get_cal_obsids(ctx, obs_id, cal_type):
