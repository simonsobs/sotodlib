--- conflicted
+++ resolved
@@ -632,11 +632,7 @@
         session.commit()
 
     def add_new_observation(
-<<<<<<< HEAD
-        self, stream_id, action_name, action_ctime, session, calibration, max_early=5, max_wait=100
-=======
-        self, stream_id, action_name, action_ctime, session, max_early=5,
->>>>>>> b4441640
+        self, stream_id, action_name, action_ctime, session, calibration, max_early=5,
     ):
         """Add new entry to the observation table. Called by the
         index_metadata function.
@@ -700,37 +696,20 @@
                     assert frame["session_id"] == session_id
                     break
 
+            if calibration:
+                obs_id=f"cal_{stream_id}_{session_id}",
+            else:
+                obs_id=f"{stream_id}_{session_id}",
+            
             # Build Observation
-<<<<<<< HEAD
-            if calibration:
-                obs = Observations(
-                    obs_id=f"cal_{stream_id}_{session_id}",
-                    timestamp=session_id,
-                    action_ctime=action_ctime,
-                    action_name=action_name,
-                    stream_id=stream_id,
-                    start=start,
-                    calibration=calibration,
-                )
-            else:
-                obs = Observations(
-                    obs_id=f"{stream_id}_{session_id}",
-                    timestamp=session_id,
-                    action_ctime=action_ctime,
-                    action_name=action_name,
-                    stream_id=stream_id,
-                    start=start,
-                    calibration=calibration,
-                )
-=======
             obs = Observations(
-                obs_id=f"{stream_id}_{session_id}",
+                obs_id=obs_id,
                 timestamp=session_id,
                 action_ctime=action_ctime,
                 action_name=action_name,
                 stream_id=stream_id,
-            )
->>>>>>> b4441640
+                calibration=calibration,
+            )
             session.add(obs)
             session.commit()
 
