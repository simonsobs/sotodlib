--- conflicted
+++ resolved
@@ -47,16 +47,9 @@
 
     return grouped_feeds
 
-<<<<<<< HEAD
 def _group_data(hkdata, field_dict=None, fields_only=False, alias_exists=False, config_exists=False):
     """ Sort hkdata that comes out of load_range depending
     on the parameters used for load_range()
-=======
-def _group_data(hkdata, field_dict=None, alias_exists=False, config_exists=False): # field_exists=False
-    """ Sort hkdata that comes out of load_range() depending on the parameters
-    used for load_range() -- config file, field names only, or aliases provided
-    with field names.
->>>>>>> 8bbe34b9
 
     Parameters:
         hkdata (dict) : data output from load_range()
@@ -67,10 +60,9 @@
             field_dict provided, aliases do exist for each field name, but
             are either coming from a config file input for load_range() or as a
             list of aliases input into load_range().
+        fields_only (bool) : If True, only field names are provided with no aliases.
+            Default is False.
         alias_exists (bool) : If True, aliases were given for each field name. 
-            If True, field_dict can't be None and manipulation is required to 
-            field_dict to ensure data is grouped by parsing through the field name.
-            If False, only field names were provided in field_dict. Default is False.
         config_exists (bool) : If True, load_range() was used using a config file;
             typically, config files have aliases so must follow a similar manipulation
             path as alias_exists. Default is False.
@@ -79,24 +71,9 @@
         get_grouped_data (list) : grouped list of data per HK feed/device;
         useful for turning into a grouped set of axismanagers
 
-    Notes
-    -----
-        Note that only one bool must be True at a time. If there are field names only
-        and no config file, alias_exists=False and config_exists=False, but
-        field_dict is not None. If aliases were provided for load_range() without
-        a config file, alias_exists=True and config_exists=False, field_dict
-        is not None. If a config file was used in load_range(), alias_exists=False,
-        config_exists=True, and field_dict is not None.
-    
     """
     hknames = list(hkdata.keys())
-<<<<<<< HEAD
     if fields_only: #meaning only field names provided, no aliases given for them
-=======
-
-    if alias_exists is False: 
-        # only field names provided; easy grouping of feeds, skip all steps below 
->>>>>>> 8bbe34b9
         grouped_feeds = _group_feeds(hknames)
     
     if alias_exists or config_exists:
@@ -201,6 +178,7 @@
     # call load_range()
     logger.debug("running load_range()")
     hkdata = load_range(start, stop, config=config)
+    _check_hkdata(hkdata)
 
     # load all fields from config file
     with open(config, 'r') as file:
@@ -237,28 +215,21 @@
     """
     if alias is None:
         hkdata = load_range(start, stop, fields, data_dir=data_dir)
-        
+        _check_hkdata(hkdata)
+
         grouped_data = _group_data(hkdata, alias_exists=False)
 
         return grouped_data
     
     elif alias is not None:
-        # TODO: i think here, we need to have it output that field_dict
-        # for grouping purposes, 
         hkdata = load_range(start, stop, fields, alias, data_dir)
         
-        # grouped data should also have a field_dict = field_dict argument 
-        # which probably means i could combine this function with the sort hkdata from config function
-        # to make it cleaner and easier to work with
-
         field_dict = {}
         for i in range(len(fields)):
             assert len(fields) == len(alias)
             info = {fields[i]: alias[i]}
             field_dict.update(info)
 
-        # TODO: i think we might wanna change field_exists = bool to be only fields exist or change it to only be concerned with aliase_exists
-        # and just asser that you are supplying a list of fieldnames
         grouped_data = _group_data(hkdata, field_dict=field_dict, alias_exists=True)
 
         return grouped_data
@@ -427,8 +398,8 @@
     if config is not None:
         data = sort_hkdata_fromconfig(start, stop,config)
         hkamans = make_hkaman(data, alias_exists=True)
-        
         return hkamans
+    
     elif fields is not None:
         # make sure you're working with the right components,
         # that you didn't provide any aliases 
