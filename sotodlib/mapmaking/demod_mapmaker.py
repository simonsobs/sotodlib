--- conflicted
+++ resolved
@@ -626,15 +626,6 @@
         if sub_weights.shape[0] != 3:
             raise ValueError(f"sub_weights has unexpected shape {sub_weights.shape}. First axis should be (3,) for TT, QQ, UU")
         mean_qu = np.mean(sub_weights[1:], axis=0)
-<<<<<<< HEAD
-        positive = np.where(mean_qu > 0)
-        sumweights = np.sum(mean_qu[positive])
-        meanweights = np.mean(mean_qu[positive])
-        medianweights = np.median(mean_qu[positive])
-        sub_info.total_weight_qu = float(sumweights)
-        sub_info.mean_weight_qu = float(meanweights)
-        sub_info.median_weight_qu = float(medianweights)
-=======
         pweights = mean_qu[mean_qu > 0]
         if pweights.size == 0:
             pweights = [0]
@@ -644,7 +635,6 @@
         sub_info.total_weight_qu = sumweights
         sub_info.mean_weight_qu = meanweights
         sub_info.median_weight_qu = medianweights
->>>>>>> 82e019ee
         info[isplit] = sub_info
     return info
 
