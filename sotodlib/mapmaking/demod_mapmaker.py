"""
This submodule contains classes to perform filter+bin mapmaking for 
demodulated data. The DemodMapmaker class creates a mapmaker object.
DemodSignalMap creates a signal you want to solve for, over which 
you accumulate observations into the div and rhs maps. For examples
how to use look at docstring of DemodMapmaker.
"""
__all__ = ['DemodMapmaker','DemodSignal','DemodSignalMap','make_demod_map']
import numpy as np, os
from pixell import enmap, utils as putils, tilemap, bunch, mpi
import so3g.proj

from .. import core
from .. import coords
from .. import site_pipeline
from .utilities import recentering_to_quat_lonlat, evaluate_recentering, MultiZipper, unarr, safe_invert_div
from .utilities import import_optional, get_flags
from .noise_model import NmatWhite

hp = import_optional('healpy')
h5py = import_optional('h5py')

class DemodMapmaker:
    def __init__(self, signals=[], noise_model=None, dtype=np.float32, verbose=False, comps='TQU', singlestream=False):
        """
        Initialize a FilterBin Mapmaker for demodulated data 
        
        Arguments
        ---------
        signals : list 
            List of Signal-objects representing the models that will be 
            solved jointly for. Currently this would be a DemodSignal
        noise_model : sotodlib.mapmaking.Nmat or None
            A noise model constructor which will be used to initialize the
            noise model for each observation. Can be overriden in add_obs.
            Noises other than NmatWhite not implemented. If None, a white 
            noise model is used.
        dtype : numpy.dtype
            The data type to use for the time-ordered data. Only tested
            with float32
        verbose : Bool
            Whether to print progress messages. Not implemented
        comps : str
            String with the components to solve for. Not implemented for 
            anything other than TQU
        singlestream : Bool
            If True, do not perform demodulated filter+bin mapmaking but 
            rather regular filter+bin mapmaking, i.e. map from obs.signal
            rather than from obs.dsT, obs.demodQ, obs.demodU
        
        Example usage :: 
            signal_map = mapmaking.DemodSignalMap(shape, wcs, comm)
            signals    = [signal_map]
            mapmaker   = mapmaking.DemodMapmaker(signals, 
                         noise_model=noise_model)
        
        """
        
        if noise_model is None:
            noise_model = NmatWhite()
        self.signals      = signals
        self.dtype        = dtype
        self.verbose      = verbose
        self.noise_model  = noise_model
        self.data         = []
        self.dof          = MultiZipper()
        self.ready        = False
        self.ncomp        = len(comps)
        self.singlestream = singlestream

    def add_obs(self, id, obs, noise_model=None, split_labels=None):
        """
        This function will accumulate an obs into the DemodMapmaker object, i.e. will add to 
        a RHS and div map.
        
        Arguments
        ---------
        id : str
            String that identifies an observation to accumulate. Typically will be something 
            like obs_id:wafer_slot:band
        obs : AxisManager
            An observation (axismanager) object to be accumulated.
        noise_model : sotodlib.mapmaking.Nmat or None, optional
            If a noise model is passed, the model in the Demodmapmaker object will be overriden,
            if None, the default model defined in the Demodmapmaker object is used.
        split_labels: list or None, optional
            A list of strings with the splits requested. If None then no splits were asked for,
            i.e. we will produce one map 

        """
        ctime  = obs.timestamps
        srate  = (len(ctime)-1)/(ctime[-1]-ctime[0])
        if not(self.singlestream):
            # now we have 3 signals, dsT / demodQ / demodU. We pack them into an array with shape (3,...)
            tod    = np.array([obs.dsT.astype(self.dtype, copy=False), obs.demodQ.astype(self.dtype, copy=False), obs.demodU.astype(self.dtype, copy=False)])
        else:
            tod = obs.signal.astype(self.dtype, copy=False)
        # Allow the user to override the noise model on a per-obs level
        if noise_model is None: noise_model = self.noise_model
        # Build the noise model from the obs unless a fully
        # initialized noise model was passed
        if noise_model.ready:
            nmat = noise_model
        else:
            try:
                if not(self.singlestream):               
                    nmat = noise_model.build(tod[1], srate=srate) # Here we are building the model from demodQ
                else:
                    nmat = noise_model.build(tod, srate=srate)
            except Exception as e:
                msg = f"FAILED to build a noise model for observation='{id}' : '{e}'"
                raise RuntimeError(msg)
        # Add the observation to each of our signals
        for signal in self.signals:
            signal.add_obs(id, obs, nmat, tod, split_labels=split_labels)
        # Save what we need about this observation
        self.data.append(bunch.Bunch(id=id, ndet=obs.dets.count, nsamp=len(ctime), dets=obs.dets.vals, nmat=nmat))

class DemodSignal:
    def __init__(self, name, ofmt, output, ext):
        """
        This class represents a thing we want to solve for, e.g. the sky, ground, cut samples, etc.
        
        Arguments
        ---------
        name : str
            The name of this signal, e.g. "sky", "cut", etc.
        ofmt : str
            The format used when constructing output file prefix
        output : Bool
            Whether this signal should be part of the output or not.
        ext : str
            The extension used for the files.

        """
        self.name   = name
        self.ofmt   = ofmt
        self.output = output
        self.ext    = ext
        self.dof    = None
        self.ready  = False
    def add_obs(self, id, obs, nmat, Nd): pass
    def prepare(self): self.ready = True
    def to_work  (self, x): return x.copy()
    def from_work(self, x): return x
    def write   (self, prefix, tag, x): pass

class DemodSignalMap(DemodSignal):
    def __init__(self, shape=None, wcs=None, comm=None, comps="TQU", name="sky", ofmt="{name}", output=True,
                 ext="fits", dtype=np.float32, sys=None, recenter=None, tile_shape=(500,500), tiled=False, Nsplits=1, singlestream=False,
                 nside=None, nside_tile=None):
        """
        Parent constructor; use for_rectpix or for_healpix instead. Args described there.
        """
        DemodSignal.__init__(self, name, ofmt, output, ext)
        self.comm  = comm
        self.comps = comps
        self.sys   = sys
        self.recenter = recenter
        self.dtype = dtype
        self.tiled = tiled
        self.data  = {}
        self.Nsplits = Nsplits
        self.singlestream = singlestream
        self.wrapper = lambda x : x
        ncomp      = len(comps)

        self.pix_scheme = "rectpix" if (shape is not None) else "healpix"
        if self.pix_scheme == "healpix":
            self.tiled = (nside_tile is not None)
            self.hp_geom = coords.healpix_utils.get_geometry(nside, nside_tile, ordering='NEST')
            npix = 12 * nside**2
            self.rhs = np.zeros((Nsplits, ncomp, npix), dtype=dtype)
            self.div = np.zeros((Nsplits, ncomp, ncomp, npix), dtype=dtype)
            self.hits = np.zeros((Nsplits, npix), dtype=dtype)

            if self.tiled:
                self.wrapper = coords.healpix_utils.tiled_to_full
        else:
            shape = tuple(shape[-2:])
            if tiled:
                geo = tilemap.geometry(shape, wcs, tile_shape=tile_shape)
                self.rhs = tilemap.zeros(geo.copy(pre=(Nsplits,ncomp,)),      dtype=dtype)
                self.div = tilemap.zeros(geo.copy(pre=(Nsplits,ncomp,ncomp)), dtype=dtype)
                self.hits= tilemap.zeros(geo.copy(pre=(Nsplits,)),            dtype=dtype)
            else:
                self.rhs = enmap.zeros((Nsplits, ncomp)     +shape, wcs, dtype=dtype)
                self.div = enmap.zeros((Nsplits,ncomp,ncomp)+shape, wcs, dtype=dtype)
                self.hits= enmap.zeros((Nsplits,)+shape, wcs, dtype=dtype)

    @classmethod
    def for_rectpix(cls, shape, wcs, comm, comps="TQU", name="sky", ofmt="{name}", output=True,
            ext="fits", dtype=np.float32, sys=None, recenter=None, tile_shape=(500,500), tiled=False, Nsplits=1, singlestream=False):
        """
        Signal describing a non-distributed sky map. Signal describing a sky map in the coordinate 
        system given by "sys", which defaults to equatorial coordinates. If tiled==True, then this 
        will be a distributed map with the given tile_shape, otherwise it will be a plain enmap.
        
        Arguments
        ---------
        shape : numpy.ndarray
            Shape of the output map geometry
        wcs : wcs
            WCS of the output map geometry
        comm : MPI.comm
            MPI communicator
        comps : str, optional
            Components to map
        name : str, optional
            The name of this signal, e.g. "sky", "cut", etc.
        ofmt : str, optional
            The format used when constructing output file prefix
        output : Bool, optional
            Whether this signal should be part of the output or not.
        ext : str, optional
            The extension used for the files.
        dtype : numpy.dtype
            The data type to use for the maps.
        sys : str or None, optional
            The coordinate system to map. Defaults to equatorial
        recenter : str or None
            String to make object-centered maps, such as Moon/Sun/Planet centered maps.
            Look at sotodlib.mapmaking.parse_recentering for details.
        tile_shape : list, optional
            List with the shape of the tiles when using tiled maps from pixell
        tiled : Bool, optional
            If True, use tiled maps from pixell. If False, enmaps will be used.
        Nsplits : int, optional
            Number of splits that you will map simultaneously. By default is 1 when no
            splits are requested.
        singlestream : Bool, optional
            If True, do not perform demodulated filter+bin mapmaking but rather regular 
            filter+bin mapmaking, i.e. map from obs.signal rather than from obs.dsT, 
            obs.demodQ, obs.demodU
        
        """
<<<<<<< HEAD
        DemodSignal.__init__(self, name, ofmt, output, ext)
        self.comm = comm
        self.comps = comps
        self.sys   = sys
        self.recenter = recenter
        self.dtype = dtype
        self.tiled = tiled
        self.data  = {}
        self.Nsplits = Nsplits
        self.singlestream = singlestream
        ncomp      = len(comps)
        shape      = tuple(shape[-2:])
        if tiled:
            geo = tilemap.geometry(shape, wcs, tile_shape=tile_shape)
            self.rhs = tilemap.zeros(geo.copy(pre=(Nsplits,ncomp,)),      dtype=dtype)
            self.div = tilemap.zeros(geo.copy(pre=(Nsplits,ncomp,ncomp)), dtype=dtype)
            self.hits= tilemap.zeros(geo.copy(pre=(Nsplits,)),            dtype=dtype)
        else:
            self.rhs = enmap.zeros((Nsplits, ncomp)     +shape, wcs, dtype=dtype)
            self.div = enmap.zeros((Nsplits,ncomp,ncomp)+shape, wcs, dtype=dtype)
            self.hits= enmap.zeros((Nsplits,)+shape, wcs, dtype=dtype)
=======
        return cls(shape=shape, wcs=wcs, comm=comm, comps=comps, name=name, ofmt=ofmt, output=output,
                   ext=ext, dtype=dtype, sys=sys, recenter=recenter, tile_shape=tile_shape, tiled=tiled,
                   Nsplits=Nsplits, singlestream=singlestream, nside=None, nside_tile=None)

    @classmethod
    def for_healpix(cls, nside, nside_tile=None, comps="TQU", name="sky", ofmt="{name}", output=True,
            ext="fits.gz", dtype=np.float32, Nsplits=1, singlestream=False):
        """
        Signal describing a sky map in healpix pixelization, NEST ordering.

        Arguments
        ---------
        nside : int
            Nside of the output map. Should be a power of 2
        nside_tile: int, str or None, optional
            Nside of the tiling scheme. Should be a power of 2 and smaller than nside.
            May also be 'auto' to set automatically, or None to use no tiling.
        comps : str, optional
            Components to map
        name : str, optional
            The name of this signal, e.g. "sky", "cut", etc.
        ofmt : str, optional
            The format used when constructing output file prefix
        output : Bool, optional
            Whether this signal should be part of the output or not.
        ext : str, optional
            The extension used for the files.
            May be 'fits', 'fits.gz', 'h5', 'h5py', or 'npy'.
        dtype : numpy.dtype
            The data type to use for the time-ordered data.
        Nsplits : int, optional
            Number of splits that you will map simultaneously. By default is 1 when no
            splits are requested.
        singlestream : Bool, optional
            If True, do not perform demodulated filter+bin mapmaking but rather regular
            filter+bin mapmaking, i.e. map from obs.signal rather than from obs.dsT,
            obs.demodQ, obs.demodU
        """
        return cls(shape=None, wcs=None, comm=None, comps=comps, name=name, ofmt=ofmt, output=output,
                   ext=ext, dtype=dtype, sys=None, recenter=None, tile_shape=None, tiled=False,
                   Nsplits=Nsplits, singlestream=singlestream, nside=nside, nside_tile=nside_tile)
>>>>>>> a800fc9c

    def add_obs(self, id, obs, nmat, Nd, pmap=None, split_labels=None):
        # Nd will have 3 components, corresponding to ds_T, demodQ, demodU with the noise model applied
        """Add and process an observation, building the pointing matrix
        and our part of the RHS. "obs" should be an Observation axis manager,
        nmat a noise model, representing the inverse noise covariance matrix,
        and Nd the result of applying the noise model to the detector time-ordered data.
        """
        ctime  = obs.timestamps
        for n_split in range(self.Nsplits):
            if pmap is None:
                # Build the local geometry and pointing matrix for this observation
                if self.recenter:
                    rot = recentering_to_quat_lonlat(*evaluate_recentering(self.recenter, ctime=ctime[len(ctime)//2], geom=(self.rhs.shape, self.rhs.wcs), site=unarr(obs.site)))
                else: rot = None
                if split_labels is None:
                    # this is the case with no splits
                    flagnames = ['glitch_flags']
                else:
                    flagnames = ['glitch_flags', split_labels[n_split]]
                cuts = get_flags(obs, flagnames)
                if self.pix_scheme == "rectpix":
                    threads='domdir'
                    geom = self.rhs.geometry
                else:
                    threads = ["tiles", "simple"][self.hp_geom.nside_tile is None]
                    geom = self.hp_geom
                pmap_local = coords.pmat.P.for_tod(obs, comps=self.comps, geom=geom, rot=rot, threads=threads, weather=unarr(obs.weather), site=unarr(obs.site), cuts=cuts, hwp=True)
            else:
                pmap_local = pmap

            if not(self.singlestream):
                obs_rhs, obs_div, obs_hits = project_all_demod(pmap=pmap_local, signalT=obs.dsT, signalQ=obs.demodQ, signalU=obs.demodU,
                                                               det_weightsT=2*nmat.ivar, det_weightsQU=nmat.ivar, ncomp=self.ncomp, wrapper=self.wrapper)
            else:
                obs_rhs, obs_div, obs_hits = project_all_single(pmap=pmap_local, Nd=Nd, det_weights=nmat.ivar, comps='TQU', wrapper=self.wrapper)
            # Update our full rhs and div. This works for both plain and distributed maps
            if self.pix_scheme == "rectpix":
                self.rhs[n_split] = self.rhs[n_split].insert(obs_rhs, op=np.ndarray.__iadd__)
                self.div[n_split] = self.div[n_split].insert(obs_div, op=np.ndarray.__iadd__)
                self.hits[n_split] = self.hits[n_split].insert(obs_hits[0],op=np.ndarray.__iadd__)
                obs_geo = obs_rhs.geometry
            else:
                self.rhs[n_split] = obs_rhs
                self.div[n_split] = obs_div
                self.hits[n_split] = obs_hits[0]
                obs_geo = self.hp_geom

            # Save the per-obs things we need. Just the pointing matrix in our case.
            # Nmat and other non-Signal-specific things are handled in the mapmaker itself.
            self.data[(id,n_split)] = bunch.Bunch(pmap=pmap_local, obs_geo=obs_geo)
        del Nd

    def prepare(self):
        """Called when we're done adding everything. Sets up the map distribution,
        degrees of freedom and preconditioner."""
        if self.pix_scheme == "healpix": return
        if self.ready: return
        if self.tiled:
            self.geo_work = self.rhs.geometry
            self.rhs  = tilemap.redistribute(self.rhs, self.comm)
            self.div  = tilemap.redistribute(self.div, self.comm)
            self.hits = tilemap.redistribute(self.hits,self.comm)
        else:
            if self.comm is not None:
                self.rhs  = putils.allreduce(self.rhs, self.comm)
                self.div  = putils.allreduce(self.div, self.comm)
                self.hits = putils.allreduce(self.hits,self.comm)
        self.ready = True

    @property
    def ncomp(self): return len(self.comps)

    def write(self, prefix, tag, m):
        if not self.output: return
        oname = self.ofmt.format(name=self.name)
        oname = "%s%s_%s.%s" % (prefix, oname, tag, self.ext)
        if self.pix_scheme == "rectpix":
            if self.tiled:
                tilemap.write_map(oname, m, self.comm)
            else:
                if self.comm is None or self.comm.rank == 0:
                    enmap.write_map(oname, m)
        else:
<<<<<<< HEAD
            if self.comm is None or self.comm.rank == 0:
                enmap.write_map(oname, m)
        return oname

def setup_demod_map(shape, wcs, noise_model, comm=mpi.COMM_WORLD,
                   comps='TQU', split_labels=None, singlestream=False,
                   dtype_tod=np.float32, dtype_map=np.float32,
                   recenter=None, verbose=0):
    """
        Setup the classes for demod mapmaking and return
        a DemodMapmmaker object
    """
    if split_labels==None:
        # this is the case where we did not request any splits at all
        signal_map = DemodSignalMap(shape, wcs, comm, comps=comps,
                                              dtype=dtype_map, tiled=False,
                                              ofmt="", singlestream=singlestream,
                                              recenter=recenter )
    else:
        # this is the case where we asked for at least 2 splits (1 split set).
        # We count how many split we'll make, we need to define the Nsplits
        # maps inside the DemodSignalMap
        Nsplits = len(split_labels)
        signal_map = DemodSignalMap(shape, wcs, comm, comps=comps,
                                              dtype=dtype_map, tiled=False,
                                              ofmt="", Nsplits=Nsplits,
                                              singlestream=singlestream,
                                              recenter=recenter)
    signals    = [signal_map]
    mapmaker   = DemodMapmaker(signals, noise_model=noise_model,
                                         dtype=dtype_tod,
                                         verbose=verbose>0,
                                         singlestream=singlestream)
    return mapmaker

def write_demod_maps(prefix, data, split_labels=None):
    """
        Write maps from data into files
    """
    if split_labels==None:
        # we have no splits, so we save index 0 of the lists
        data.signal.write(prefix, "full_wmap", data.wmap[0])
        data.signal.write(prefix, "full_weights", data.weights[0])
        data.signal.write(prefix, "full_hits", data.signal.hits)
    else:
        # we have splits
        Nsplits = len(split_labels)
        for n_split in range(Nsplits):
            data.signal.write(prefix, "%s_wmap"%split_labels[n_split],
                              data.wmap[n_split])
            data.signal.write(prefix, "%s_weights"%split_labels[n_split],
                              data.weights[n_split])
            data.signal.write(prefix, "%s_hits"%split_labels[n_split],
                              data.signal.hits[n_split])

def write_demod_info(oname, info, split_labels=None):
    putils.mkdir(os.path.dirname(oname))
    if split_labels==None:
        bunch.write(oname+'_full_info.hdf', info[0])
    else:
        # we have splits
        Nsplits = len(split_labels)
        for n_split in range(Nsplits):
            bunch.write(oname+'_%s_info.hdf'%split_labels[n_split], info[n_split])

def make_demod_map(context, obslist, shape, wcs, noise_model, info,
                    preprocess_config, prefix, comm=mpi.COMM_WORLD, comps="TQU", t0=0,
                    dtype_tod=np.float32, dtype_map=np.float32,
                    tag="", verbose=0, split_labels=None, L=None,
                    site='so_sat3', recenter=None, singlestream=False):
    """
        Make a demodulated map from the list of observations in obslist.

        Arguments
        ---------
        context : str
            File path to context used to load obs from.
        obslist : dict
            The obslist which is the output of the
            mapmaking.obs_grouping.build_obslists, contains the information of the
            single or multiple obs to map.
        shape : tuple
            Shape of the geometry to use for mapping.
        wcs : dict
            WCS kernel of the geometry to use for mapping.
        noise_model : sotodlib.mapmaking.Nmat
            Noise model to pass to DemodMapmaker.
        info : list
            Information for the database, will be written as a .hdf file.
        preprocess_config : dict
            Dictionary with the config yaml file for the preprocess database.
        prefix : str
            Prefix for the output files
        comps : str, optional
            Which components to map, only TQU supported for now.
        t0 : int, optional
            Ctime to use as the label in the map files.
        dtype_tod : numpy.dtype, optional
            The data type to use for the time-ordered data. Only tested
            with float32.
        dtype_map : numpy.dtype, optional
            The data type to use for the maps.
        tag : str, optional
            Prefix tag for the logger.
        verbose : bool, optional
        split_labels : list or None, optional
            A list of strings with the splits requested. If None then no splits
            were asked for, i.e. we will produce one map.
        L : logger, optional
            Logger for printing on the screen.
        site : str, optional
            Plataform name for the pointing matrix.
        recenter : str or None
            String to make object-centered maps, such as Moon/Sun/Planet centered maps.
            Look at sotodlib.mapmaking.parse_recentering for details.
        singlestream : Bool
            If True, do not perform demodulated filter+bin mapmaking but
            rather regular filter+bin mapmaking, i.e. map from obs.signal
            rather than from obs.dsT, obs.demodQ, obs.demodU.

        Returns
        -------
        errors : list
            List of errors from preprocess database. To be used in cleanup_mandb.
        outputs : list
            List of outputs from preprocess database. To be used in cleanup_mandb.
    """
    context = core.Context(context)
    if L is None:
        L = site_pipeline.util.init_logger("Demod filterbin mapmaking")
    pre = "" if tag is None else tag + " "
    if comm.rank == 0: L.info(pre + "Initializing equation system")
    mapmaker = setup_demod_map(shape, wcs, noise_model, comm=comm,
                    comps=comps, split_labels=split_labels, 
                    singlestream=singlestream, dtype_tod=dtype_tod,
                    dtype_map=dtype_map, recenter=recenter, verbose=verbose)

    if comm.rank == 0: L.info(pre + "Building RHS")
    # And feed it with our observations
    nobs_kept  = 0
    errors = [] ; outputs = []; # PENDING: do an allreduce of these.
                                # not needed for atomic maps, but needed for
                                # depth-1 maps
    for oi in range(len(obslist)):
        obs_id, detset, band = obslist[oi][:3]
        name = "%s:%s:%s" % (obs_id, detset, band)
        error, output, obs = site_pipeline.preprocess_tod.preproc_or_load_group(obs_id,
                            configs=preprocess_config,
                            dets={'wafer_slot':detset, 'wafer.bandpass':band}, 
                            logger=L, context=context, overwrite=False)
        errors.append(error) ; outputs.append(output) ;
        if error not in [None,'load_success']:
            L.info('tod %s:%s:%s failed in the prepoc database'%(obs_id,detset,band))
            continue
        obs.wrap("weather", np.full(1, "toco"))
        obs.wrap("site",    np.full(1, site))
        obs.flags.wrap('glitch_flags', obs.preprocess.turnaround_flags.turnarounds 
                       + obs.preprocess.jumps_2pi.jump_flag + obs.preprocess.glitches.glitch_flags, )
        mapmaker.add_obs(name, obs, split_labels=split_labels)
        L.info('Done with tod %s:%s:%s'%(obs_id,detset,band))
        nobs_kept += 1
    nobs_kept = comm.allreduce(nobs_kept)
    # if we skip all the obs then we return error and output
    if nobs_kept == 0:
        return errors, outputs

    for signal in mapmaker.signals:
        signal.prepare()
    if comm.rank == 0: L.info(pre + "Writing F+B outputs")
    wmap = []
    weights = []
    # mapmaker.signals[0] is signal_map
    for n_split in range(mapmaker.signals[0].Nsplits):
        wmap.append( mapmaker.signals[0].rhs[n_split] )
        div = np.diagonal(mapmaker.signals[0].div[n_split], axis1=0, axis2=1)
        div = np.moveaxis(div, -1, 0) # this moves the last axis to the 0th position
        weights.append(div)
    mapdata = bunch.Bunch(wmap=wmap, weights=weights, signal=mapmaker.signals[0], t0=t0)
    # output to files
    write_demod_maps(prefix, mapdata, split_labels=split_labels, )
    write_demod_info(prefix, info, split_labels=split_labels )
    return errors, outputs
=======
            if self.ext in ["fits", "fits.gz"]:
                if hp is None:
                    raise ImportError("Cannot save healpix map as fits; healpy could not be imported. Install healpy or save as npy or h5")
                if m.ndim > 2:
                    m = np.reshape(m, (np.prod(m.shape[:-1]), m.shape[-1]), order='C') # Flatten wrapping axes; healpy.write_map can't handle >2d array
                hp.write_map(oname, m.view(self.dtype), nest=(self.hp_geom.ordering=='NEST'), overwrite=True)
            elif self.ext == "npy":
                np.save(oname, {'nside': self.hp_geom.nside, 'ordering':self.hp_geom.ordering, 'data':m.view(self.dtype)}, allow_pickle=True)
            elif self.ext in ['h5', 'hdf5']:
                if h5py is None:
                    raise ValueError("Cannot save healpix map as hdf5; h5py could not be imported. Install h5py or save as npy or fits")
                with h5py.File(oname, 'w') as f:
                    dset = f.create_dataset("data", m.shape, dtype=self.dtype, data=m)
                    dset.attrs['ordering'] = self.hp_geom.ordering
                    dset.attrs['nside'] = self.hp_geom.nside
            else:
                raise ValueError(f"Unknown extension {self.ext}")

        return oname

def project_rhs_demod(pmap, signalT, signalQ, signalU, det_weightsT, det_weightsQU, wrapper=lambda x:x):
    """
    Project demodulated T, Q, U timestreams into weighted maps.

    Arguments
    ---------
    pmap : sotodlib.coords.pmat.P
        Projection matrix.
    signalT, signalQ, signalU : np.ndarray (ndets, nsamps)
        T, Q, U timestreams after demodulation.
    det_weightsT, det_weightsQU : np.ndarray (ndets,) or None
        Array of detector weights for T and QU. If None, unit weights are used.
    wrapper : Function with single argument
        Wrapper function for output of pmap operations.
    """
    zeros = lambda *args, **kwargs : wrapper(pmap.zeros(*args, **kwargs))
    to_map = lambda *args, **kwargs : wrapper(pmap.to_map(*args, **kwargs))

    rhs = zeros()
    rhs_T = to_map(signal=signalT, comps='T', det_weights=det_weightsT)
    rhs_demodQ = to_map(signal=signalQ, comps='QU', det_weights=det_weightsQU)
    rhs_demodU = to_map(signal=signalU, comps='QU', det_weights=det_weightsQU)
    rhs_demodQU = zeros(super_shape=(2), comps='QU',)

    rhs_demodQU[0][:] = rhs_demodQ[0] - rhs_demodU[1]
    rhs_demodQU[1][:] = rhs_demodQ[1] + rhs_demodU[0]
    del rhs_demodQ, rhs_demodU

    # we write into the rhs.
    rhs[0] = rhs_T[0]
    rhs[1] = rhs_demodQU[0]
    rhs[2] = rhs_demodQU[1]
    return rhs

def project_div_demod(pmap, det_weightsT, det_weightsQU, ncomp, wrapper=lambda x:x):
    """
    Make weight maps for demodulated data.

    Arguments
    ---------
    pmap : sotodlib.coords.pmat.P
        Projection matrix.
    det_weightsT, det_weightsQU : np.ndarray (ndets,) or None
        Array of detector weights for T and QU. If None, unit weights are used.
    ncomp : int
        Number of map components. e.g. 3 for TQU.
    wrapper : Function with single argument
        Wrapper function for output of pmap operations.
    """
    zeros = lambda *args, **kwargs : wrapper(pmap.zeros(*args, **kwargs))
    to_weights = lambda *args, **kwargs : wrapper(pmap.to_weights(*args, **kwargs))

    div = zeros(super_shape=(ncomp, ncomp))
    # Build the per-pixel inverse covmat for this observation
    wT = to_weights(comps='T', det_weights=det_weightsT)
    wQU = to_weights(comps='T', det_weights=det_weightsQU)
    div[0,0] = wT
    div[1,1] = wQU
    div[2,2] = wQU
    return div

def project_all_demod(pmap, signalT, signalQ, signalU, det_weightsT, det_weightsQU, ncomp, wrapper=lambda x:x):
    """
    Get weighted signal, weight, and hits maps for demodulated data.
    See project_rhs_demod for description of args.
    """
    rhs =  project_rhs_demod(pmap, signalT, signalQ, signalU, det_weightsT, det_weightsQU, wrapper)
    div = project_div_demod(pmap, det_weightsT, det_weightsQU, ncomp, wrapper)
    hits = wrapper(pmap.to_map(signal=np.ones_like(signalT))) ## Note hits is *not* weighted by det_weights
    return rhs, div, hits

def project_all_single(pmap, Nd, det_weights, comps, wrapper=lambda x:x):
    """
    Get weighted signal, weight and hits maps from a single (non-demodulated) timestream.

    Arguments
    ---------
    pmap : sotodlib.coords.pmat.P
        Projection matrix.
    Nd : np.ndarray (ndets, nsamps)
        Input timestream to map.
    det_weights : np.ndarray (ndets,) or None
        Array of detector weights. If None, unit weights are used.
    comps : str
        Components to use in mapmaking. 'TQU', 'T', or 'QU'.
    wrapper : Function with single argument
        Wrapper function for output of pmap operations.
    """
    ncomp = len(comps)
    rhs = wrapper(pmap.to_map(signal=Nd, comps=comps, det_weights=det_weights))
    div = pmap.zeros(super_shape=(ncomp, ncomp))
    pmap.to_weights(dest=div, comps=comps, det_weights=det_weights)
    div = wrapper(div)
    hits = wrapper(pmap.to_map(signal=np.ones_like(Nd)))
    return rhs, div, hits
>>>>>>> a800fc9c
<|MERGE_RESOLUTION|>--- conflicted
+++ resolved
@@ -234,29 +234,6 @@
             obs.demodQ, obs.demodU
         
         """
-<<<<<<< HEAD
-        DemodSignal.__init__(self, name, ofmt, output, ext)
-        self.comm = comm
-        self.comps = comps
-        self.sys   = sys
-        self.recenter = recenter
-        self.dtype = dtype
-        self.tiled = tiled
-        self.data  = {}
-        self.Nsplits = Nsplits
-        self.singlestream = singlestream
-        ncomp      = len(comps)
-        shape      = tuple(shape[-2:])
-        if tiled:
-            geo = tilemap.geometry(shape, wcs, tile_shape=tile_shape)
-            self.rhs = tilemap.zeros(geo.copy(pre=(Nsplits,ncomp,)),      dtype=dtype)
-            self.div = tilemap.zeros(geo.copy(pre=(Nsplits,ncomp,ncomp)), dtype=dtype)
-            self.hits= tilemap.zeros(geo.copy(pre=(Nsplits,)),            dtype=dtype)
-        else:
-            self.rhs = enmap.zeros((Nsplits, ncomp)     +shape, wcs, dtype=dtype)
-            self.div = enmap.zeros((Nsplits,ncomp,ncomp)+shape, wcs, dtype=dtype)
-            self.hits= enmap.zeros((Nsplits,)+shape, wcs, dtype=dtype)
-=======
         return cls(shape=shape, wcs=wcs, comm=comm, comps=comps, name=name, ofmt=ofmt, output=output,
                    ext=ext, dtype=dtype, sys=sys, recenter=recenter, tile_shape=tile_shape, tiled=tiled,
                    Nsplits=Nsplits, singlestream=singlestream, nside=None, nside_tile=None)
@@ -298,7 +275,6 @@
         return cls(shape=None, wcs=None, comm=None, comps=comps, name=name, ofmt=ofmt, output=output,
                    ext=ext, dtype=dtype, sys=None, recenter=None, tile_shape=None, tiled=False,
                    Nsplits=Nsplits, singlestream=singlestream, nside=nside, nside_tile=nside_tile)
->>>>>>> a800fc9c
 
     def add_obs(self, id, obs, nmat, Nd, pmap=None, split_labels=None):
         # Nd will have 3 components, corresponding to ds_T, demodQ, demodU with the noise model applied
@@ -383,9 +359,24 @@
                 if self.comm is None or self.comm.rank == 0:
                     enmap.write_map(oname, m)
         else:
-<<<<<<< HEAD
-            if self.comm is None or self.comm.rank == 0:
-                enmap.write_map(oname, m)
+            if self.ext in ["fits", "fits.gz"]:
+                if hp is None:
+                    raise ImportError("Cannot save healpix map as fits; healpy could not be imported. Install healpy or save as npy or h5")
+                if m.ndim > 2:
+                    m = np.reshape(m, (np.prod(m.shape[:-1]), m.shape[-1]), order='C') # Flatten wrapping axes; healpy.write_map can't handle >2d array
+                hp.write_map(oname, m.view(self.dtype), nest=(self.hp_geom.ordering=='NEST'), overwrite=True)
+            elif self.ext == "npy":
+                np.save(oname, {'nside': self.hp_geom.nside, 'ordering':self.hp_geom.ordering, 'data':m.view(self.dtype)}, allow_pickle=True)
+            elif self.ext in ['h5', 'hdf5']:
+                if h5py is None:
+                    raise ValueError("Cannot save healpix map as hdf5; h5py could not be imported. Install h5py or save as npy or fits")
+                with h5py.File(oname, 'w') as f:
+                    dset = f.create_dataset("data", m.shape, dtype=self.dtype, data=m)
+                    dset.attrs['ordering'] = self.hp_geom.ordering
+                    dset.attrs['nside'] = self.hp_geom.nside
+            else:
+                raise ValueError(f"Unknown extension {self.ext}")
+
         return oname
 
 def setup_demod_map(shape, wcs, noise_model, comm=mpi.COMM_WORLD,
@@ -398,7 +389,7 @@
     """
     if split_labels==None:
         # this is the case where we did not request any splits at all
-        signal_map = DemodSignalMap(shape, wcs, comm, comps=comps,
+        signal_map = DemodSignalMap.for_rectpix(shape, wcs, comm, comps=comps,
                                               dtype=dtype_map, tiled=False,
                                               ofmt="", singlestream=singlestream,
                                               recenter=recenter )
@@ -407,7 +398,7 @@
         # We count how many split we'll make, we need to define the Nsplits
         # maps inside the DemodSignalMap
         Nsplits = len(split_labels)
-        signal_map = DemodSignalMap(shape, wcs, comm, comps=comps,
+        signal_map = DemodSignalMap.for_rectpix(shape, wcs, comm, comps=comps,
                                               dtype=dtype_map, tiled=False,
                                               ofmt="", Nsplits=Nsplits,
                                               singlestream=singlestream,
@@ -566,26 +557,6 @@
     write_demod_maps(prefix, mapdata, split_labels=split_labels, )
     write_demod_info(prefix, info, split_labels=split_labels )
     return errors, outputs
-=======
-            if self.ext in ["fits", "fits.gz"]:
-                if hp is None:
-                    raise ImportError("Cannot save healpix map as fits; healpy could not be imported. Install healpy or save as npy or h5")
-                if m.ndim > 2:
-                    m = np.reshape(m, (np.prod(m.shape[:-1]), m.shape[-1]), order='C') # Flatten wrapping axes; healpy.write_map can't handle >2d array
-                hp.write_map(oname, m.view(self.dtype), nest=(self.hp_geom.ordering=='NEST'), overwrite=True)
-            elif self.ext == "npy":
-                np.save(oname, {'nside': self.hp_geom.nside, 'ordering':self.hp_geom.ordering, 'data':m.view(self.dtype)}, allow_pickle=True)
-            elif self.ext in ['h5', 'hdf5']:
-                if h5py is None:
-                    raise ValueError("Cannot save healpix map as hdf5; h5py could not be imported. Install h5py or save as npy or fits")
-                with h5py.File(oname, 'w') as f:
-                    dset = f.create_dataset("data", m.shape, dtype=self.dtype, data=m)
-                    dset.attrs['ordering'] = self.hp_geom.ordering
-                    dset.attrs['nside'] = self.hp_geom.nside
-            else:
-                raise ValueError(f"Unknown extension {self.ext}")
-
-        return oname
 
 def project_rhs_demod(pmap, signalT, signalQ, signalU, det_weightsT, det_weightsQU, wrapper=lambda x:x):
     """
@@ -681,5 +652,4 @@
     pmap.to_weights(dest=div, comps=comps, det_weights=det_weights)
     div = wrapper(div)
     hits = wrapper(pmap.to_map(signal=np.ones_like(Nd)))
-    return rhs, div, hits
->>>>>>> a800fc9c
+    return rhs, div, hits