import os
import warnings

import numpy as np
import h5py
import so3g
from typing import Optional
from pixell import bunch, enmap, tilemap
from pixell import utils as putils

from . import utils as smutils
from .. import coords
from .pointing_matrix import PmatCut
from .noise_model import NmatUncorr

class MLMapmaker:
    def __init__(
        self,
        signals=[],
        noise_model=None,
        dtype=np.float32,
        verbose=False,
        glitch_flags: str = "flags.glitch_flags",
    ):
        """Initialize a Maximum Likelihood Mapmaker.
        Arguments:
        * signals: List of Signal-objects representing the models that will be solved
          jointly for. Typically this would be the sky map and the cut samples. NB!
          The way the cuts currently work, they *MUST* be the first signal specified.
          If not, the equation system will be inconsistent and won't converge.
        * noise_model: A noise model constructor which will be used to initialize the
          noise model for each observation. Can be overriden in add_obs.
        * dtype: The data type to use for the time-ordered data. Only tested with float32
        * verbose: Whether to print progress messages. Not implemented"""
        if noise_model is None:
            noise_model = NmatUncorr()
        self.signals = signals
        self.dtype = dtype
        self.verbose = verbose
        self.noise_model = noise_model
        self.data = []
        self.dof = smutils.MultiZipper()
        self.ready = False
        self.glitch_flags_path = glitch_flags

    def add_obs(self, id, obs, deslope=True, noise_model=None, signal_estimate=None):
        # Prepare our tod
        ctime = obs.timestamps
        srate = (len(ctime) - 1) / (ctime[-1] - ctime[0])
        tod = obs.signal.astype(self.dtype, copy=False)
        # Subtract an existing estimate of the signal before estimating
        # the noise model, if available
        if signal_estimate is not None:
            tod -= signal_estimate
        if deslope:
            putils.deslope(tod, w=5, inplace=True)
        # Allow the user to override the noise model on a per-obs level
        if noise_model is None:
            noise_model = self.noise_model
        # Build the noise model from the obs unless a fully
        # initialized noise model was passed
        if noise_model.ready:
            nmat = noise_model
        else:
            try:
                nmat = noise_model.build(tod, srate=srate)
            except Exception as e:
                msg = f"FAILED to build a noise model for observation='{id}' : '{e}'"
                raise RuntimeError(msg)
        # Add back signal estimate
        if signal_estimate is not None:
            tod += signal_estimate
            # The signal estimate might not be desloped, so
            # adding it back can reintroduce a slope. Fix that here.
            if deslope:
                putils.deslope(tod, w=5, inplace=True)
        # And apply it to the tod
        tod = nmat.apply(tod)
        # Add the observation to each of our signals
        for signal in self.signals:
            signal.add_obs(id, obs, nmat, tod)
        # Save what we need about this observation
        self.data.append(
            bunch.Bunch(
                id=id,
                ndet=obs.dets.count,
                nsamp=len(ctime),
                dets=obs.dets.vals,
                nmat=nmat,
            )
        )

    def prepare(self):
        if self.ready:
            return
        for signal in self.signals:
            signal.prepare()
            self.dof.add(signal.dof)
        self.ready = True

    def evaluator(self, x_zip):
        """Return a helper object that lets one evaluate the data model
        Px for the zipped solution x for a TOD"""
        return MLEvaluator(x_zip, self.signals, self.dof, dtype=self.dtype)
    def accumulator(self):
        """Return a helper object that lets one accumulate P'd for
        for a TOD"""
        return MLAccumulator(self.signals, self.dof)

    def A(self, x_zip):
        # unzip goes from flat array of all the degrees of freedom to individual maps, cuts etc.
        # to_work makes a scratch copy and does any redistribution needed
        evaluator   = self.evaluator(x_zip)
        accumulator = self.accumulator()
        for di, data in enumerate(self.data):
            tod = evaluator.evaluate(data)
            data.nmat.apply(tod)
            accumulator.accumulate(data, tod)
        accumulator.finish()
        self.prior(evaluator.x, accumulator.x)
        return self.dof.zip(*accumulator.x)

    def M(self, x_zip):
        iwork = self.dof.unzip(x_zip)
        result = self.dof.zip(
            *[signal.precon(w) for signal, w in zip(self.signals, iwork)]
        )
        return result

    def solve(
        self,
        maxiter=500,
        maxerr=1e-9,
        x0=None,
        fname_checkpoint=None,
        checkpoint_interval=1,
    ):
        self.prepare()
        rhs = self.dof.zip(*[signal.rhs for signal in self.signals])

        solver = putils.CG(self.A, rhs, M=self.M, dot=self.dof.dot, x0=x0)
        # If there exists a checkpoint, restore solver state
        if fname_checkpoint is None:
            checkpoint = False
            restart = False
        else:
            checkpoint = True
            outdir = os.path.dirname(fname_checkpoint)
            if len(outdir) != 0:
                os.makedirs(outdir, exist_ok=True)
            if os.path.isfile(fname_checkpoint):
                solver.load(fname_checkpoint)
                restart = True
            else:
                restart = False
        while restart or (solver.i < maxiter and solver.err > maxerr):
            if restart:
                # When restarting, do not step
                restart = False
            else:
                solver.step()
                if checkpoint and solver.i % checkpoint_interval == 0:
                    # Avoid checkpoint corruption by making a copy of the previous checkpoint
                    if os.path.isfile(fname_checkpoint):
                        os.replace(fname_checkpoint, fname_checkpoint + ".old")
                    # Write a checkpoint
                    solver.save(fname_checkpoint)
            # x is the unzipped solution. It's a list of one object per signal we solve for.
            # x_zip is the raw solution, as a 1d vector.
            yield bunch.Bunch(i=solver.i, err=solver.err, x=self.dof.unzip(solver.x), x_zip=solver.x)

    def prior(self, xins, xouts):
        for signal, xin, xout in zip(self.signals, xins, xouts):
            signal.prior(xin, xout)

    def translate(self, other, x_zip):
        """Translate degrees of freedom x from some other mapamaker to the current one.
        The other mapmaker must have the same list of signals, except that they can have
        different sample rate etc. than this one. See the individual Signal-classes
        translate methods for details. This is used in multipass mapmaking.
        """
        x     = other.dof.unzip(x_zip)
        x_new = []
        for ssig, osig, oval in zip(self.signals, other.signals, x):
            x_new.append(ssig.translate(osig, oval))
        return self.dof.zip(*x_new)

class MLEvaluator:
    """Helper for MLMapmaker that represents the action of P in the model d = Px+n."""
    def __init__(self, x_zip, signals, dof, dtype=np.float32):
        self.signals = signals
<<<<<<< HEAD
=======
        self.x_zip   = x_zip
>>>>>>> f8bde19e
        self.x       = dof.unzip(x_zip)
        self.dof     = dof
        self.dtype   = dtype
        self.iwork = [signal.to_work(m) for signal, m in zip(self.signals, self.x)]
    def evaluate(self, data, tod=None):
        """Evaluate Px for one tod"""
        if tod is None: tod = np.zeros([data.ndet, data.nsamp], self.dtype)
        for si, signal in reversed(list(enumerate(self.signals))):
            signal.forward(data.id, tod, self.iwork[si])
        return tod

class MLAccumulator:
    """Helper for MLMapmaker that represents the action of P.T in the model d = Px+n."""
    def __init__(self, signals, dof):
        self.signals = signals
        self.dof     = dof
        self.owork = [signal.wzeros() for signal in signals]
    def accumulate(self, data, tod):
        """Accumulate P'd for one tod"""
        for si, signal in enumerate(self.signals):
            signal.backward(data.id, tod, self.owork[si])
    def finish(self):
        """Return the full P'd based on the previous accumulation"""
        self.x = [signal.from_work(w) for signal, w in zip(self.signals, self.owork)]
<<<<<<< HEAD
        return self.dof.zip(*self.x)
=======
        self.x_zip = self.dof.zip(*self.x)
        return self.x_zip
>>>>>>> f8bde19e

class Signal:
    """This class represents a thing we want to solve for, e.g. the sky, ground, cut samples, etc."""

    def __init__(self, name, ofmt, output, ext, **kwargs):
        """Initialize a Signal. It probably doesn't make sense to construct a generic signal
        directly, though. Use one of the subclasses.
        Arguments:
        * name: The name of this signal, e.g. "sky", "cut", etc.
        * ofmt: The format used when constructing output file prefix
        * output: Whether this signal should be part of the output or not.
        * ext: The extension used for the files.
        * **kwargs: additional keyword based parameters, accessible as class parameters
        """
        self.name = name
        self.ofmt = ofmt
        self.output = output
        self.ext = ext
        self.dof = None
        self.ready = False
        self.__dict__.update(kwargs)

    def add_obs(self, id, obs, nmat, Nd, **kwargs):
        pass

    def prepare(self):
        self.ready = True

    def forward(self, id, tod, x):
        pass

    def backward(self, id, tod, x):
        pass

    def precon(self, x):
        return x

    def to_work(self, x):
        return x.copy()

    def from_work(self, x):
        return x

    def wzeros(self):
        return 0

    def write(self, prefix, tag, x):
        pass

    def translate(self, other, x):
        return x

    def prior(self, xin, xout):
        pass


class SignalMap(Signal):
    """Signal describing a non-distributed sky map."""

    def __init__(
        self,
        shape,
        wcs,
        comm,
        comps="TQU",
        name="sky",
        ofmt="{name}",
        output=True,
        ext="fits",
        dtype=np.float32,
        sys=None,
        recenter=None,
        tile_shape=(500, 500),
        tiled=False,
        interpol=None,
        cut_field= "flags.glitch_flags",
    ):
        """Signal describing a sky map in the coordinate system given by "sys", which defaults
        to equatorial coordinates. If tiled==True, then this will be a distributed map with
        the given tile_shape, otherwise it will be a plain enmap. interpol controls the
        pointing matrix interpolation mode. See so3g's Projectionist docstring for details.
        """
        Signal.__init__(self, name, ofmt, output, ext)
        self.comm = comm
        self.comps = comps
        self.sys = sys
        self.recenter = recenter
        self.dtype = dtype
        self.tiled = tiled
        self.interpol = interpol
        self.data = {}
        self.cut_field = cut_field
        ncomp = len(comps)
        shape = tuple(shape[-2:])

        if tiled:
            geo = tilemap.geometry(shape, wcs, tile_shape=tile_shape)
            self.rhs = tilemap.zeros(geo.copy(pre=(ncomp,)), dtype=dtype)
            self.div = tilemap.zeros(geo.copy(pre=(ncomp, ncomp)), dtype=dtype)
            self.hits = tilemap.zeros(geo.copy(pre=()), dtype=dtype)
        else:
            self.rhs = enmap.zeros((ncomp,) + shape, wcs, dtype=dtype)
            self.div = enmap.zeros((ncomp, ncomp) + shape, wcs, dtype=dtype)
            self.hits = enmap.zeros(shape, wcs, dtype=dtype)

    def add_obs(self, id, obs, nmat, Nd, pmap=None, cuts=None):
        """Add and process an observation, building the pointing matrix
        and our part of the RHS. "obs" should be an Observation axis manager,
        nmat a noise model, representing the inverse noise covariance matrix,
        and Nd the result of applying the noise model to the detector time-ordered data.
        """
        Nd     = Nd.copy()  # This copy can be avoided if build_obs is split into two parts
        ctime  = obs.timestamps
        if cuts is None: cuts = obs[self.cut_field]
        pcut   = PmatCut(cuts)  # could pass this in, but fast to construct
        if pmap is None:
            # Build the local geometry and pointing matrix for this observation
            if self.recenter:
                rot = smutils.recentering_to_quat_lonlat(
                    *smutils.evaluate_recentering(
                        self.recenter,
                        ctime=ctime[len(ctime) // 2],
                        geom=self.rhs.geometry,
                        site=smutils.unarr(obs.site),
                    )
                )
            else:
                rot = None
            pmap = coords.pmat.P.for_tod(
                obs,
                comps=self.comps,
                geom=self.rhs.geometry,
                rot=rot,
                threads="domdir",
                weather=smutils.unarr(obs.weather),
                site=smutils.unarr(obs.site),
                interpol=self.interpol,
            )
        # Build the RHS for this observation
        pcut.clear(Nd)
        obs_rhs = pmap.zeros()
        pmap.to_map(dest=obs_rhs, signal=Nd)
        # Build the per-pixel inverse covmat for this observation
        obs_div = pmap.zeros(super_shape=(self.ncomp, self.ncomp))
        for i in range(self.ncomp):
            obs_div[i] = 0
            obs_div[i, i] = 1
            Nd[:] = 0
            pmap.from_map(obs_div[i], dest=Nd)
            pcut.clear(Nd)
            Nd = nmat.white(Nd)
            obs_div[i] = 0
            pmap.to_map(signal=Nd, dest=obs_div[i])
        # Build hitcount
        Nd[:] = 1
        pcut.clear(Nd)
        obs_hits = pmap.to_map(signal=Nd)
        del Nd

        # Update our full rhs and div. This works for both plain and distributed maps
        self.rhs = self.rhs.insert(obs_rhs, op=np.ndarray.__iadd__)
        self.div = self.div.insert(obs_div, op=np.ndarray.__iadd__)
        self.hits = self.hits.insert(obs_hits[0], op=np.ndarray.__iadd__)
        # Save the per-obs things we need. Just the pointing matrix in our case.
        # Nmat and other non-Signal-specific things are handled in the mapmaker itself.
        self.data[id] = bunch.Bunch(pmap=pmap, obs_geo=obs_rhs.geometry)

    def prepare(self):
        """Called when we're done adding everything. Sets up the map distribution,
        degrees of freedom and preconditioner."""
        if self.ready:
            return
        if self.tiled:
            self.geo_work = self.rhs.geometry
            self.rhs = tilemap.redistribute(self.rhs, self.comm)
            self.div = tilemap.redistribute(self.div, self.comm)
            self.hits = tilemap.redistribute(self.hits, self.comm)
            self.dof = smutils.TileMapZipper(
                self.rhs.geometry, dtype=self.dtype, comm=self.comm
            )
        else:
            if self.comm is not None:
                self.rhs = putils.allreduce(self.rhs, self.comm)
                self.div = putils.allreduce(self.div, self.comm)
                self.hits = putils.allreduce(self.hits, self.comm)
            self.dof = smutils.MapZipper(*self.rhs.geometry, dtype=self.dtype)
        self.idiv = smutils.safe_invert_div(self.div)
        self.ready = True

    @property
    def ncomp(self):
        return len(self.comps)

    def forward(self, id, tod, map, tmul=1, mmul=1):
        """map2tod operation. For tiled maps, the map should be in work distribution,
        as returned by unzip. Adds into tod."""
        if id not in self.data:
            return  # Should this really skip silently like this?
        if tmul != 1:
            tod *= tmul
        if mmul != 1:
            map = map * mmul
        self.data[id].pmap.from_map(dest=tod, signal_map=map, comps=self.comps)

    def backward(self, id, tod, map, tmul=1, mmul=1):
        """tod2map operation. For tiled maps, the map should be in work distribution,
        as returned by unzip. Adds into map"""
        if id not in self.data:
            return
        if tmul != 1:
            tod = tod * tmul
        if mmul != 1:
            map *= mmul
        self.data[id].pmap.to_map(signal=tod, dest=map, comps=self.comps)

    def precon(self, map):
        if self.tiled:
            return tilemap.map_mul(self.idiv, map)
        else:
            return enmap.map_mul(self.idiv, map)

    def to_work(self, map):
        if self.tiled:
            return tilemap.redistribute(map, self.comm, self.geo_work.active)
        else:
            return map.copy()

    def from_work(self, map):
        if self.tiled:
            return tilemap.redistribute(map, self.comm, self.rhs.geometry.active)
        else:
            if self.comm is None:
                return map
            else:
                return putils.allreduce(map, self.comm)

    def wzeros(self):
        """Like to_work, but zeroed instead of containing the signal. Much cheaper"""
        if self.tiled: return tilemap.zeros(self.geo_work, self.rhs.dtype)
        else:          return enmap.zeros(*self.rhs.geometry,  self.rhs.dtype)

    def write(self, prefix, tag, m, unit='K'):
        if not self.output:
            return
        oname = self.ofmt.format(name=self.name)
        oname = "%s%s_%s.%s" % (prefix, oname, tag, self.ext)
        if self.tiled:
            tilemap.write_map(oname, m, self.comm, extra={'BUNIT':unit})
        else:
            if self.comm is None or self.comm.rank == 0:
                enmap.write_map(oname, m, extra={'BUNIT':unit})
        return oname

    def _checkcompat(self, other):
        # Check if other is compatible with us. For SignalMap, we currently
        # only support direct equivalence
        if other.sys != self.sys or other.recenter != self.recenter:
            raise ValueError("Coordinate system mismatch")
        if other.tiled != self.tiled:
            raise ValueError("Tiling mismatch")
        if self.tiled:
            if other.rhs.geometry.shape != self.rhs.geometry.shape:
                raise ValueError("Geometry mismatch")
        else:
            if other.rhs.shape != self.rhs.shape:
                raise ValueError("Geometry mismatch")

    def translate(self, other, map):
        """Translate map from another SignalMap representation to the current,
        returning a new map. The new map may be a reference to the original."""
        # Currently we don't support any actual translation, but could handle
        # resolution changes in the future (probably not useful though)
        self._checkcompat(other)
        return map

class SignalCut(Signal):
    def __init__(
        self,
        comm,
        name="cut",
        ofmt="{name}_{rank:02}",
        dtype=np.float32,
        output=False,
        cut_type=None,
        cut_field = "flags.glitch_flags",
    ):
        """Signal for handling the ML solution for the values of the cut samples."""
        Signal.__init__(self, name, ofmt, output, ext="hdf")
        self.comm = comm
        self.data = {}
        self.dtype = dtype
        self.cut_type = cut_type
        self.off = 0
        self.rhs = []
        self.div = []
        self.cut_field = cut_field

    def add_obs(self, id, obs, nmat, Nd, cuts=None):
        """Add and process an observation. "obs" should be an Observation axis manager,
        nmat a noise model, representing the inverse noise covariance matrix,
        and Nd the result of applying the noise model to the detector time-ordered data.
        """
        Nd = Nd.copy()  # This copy can be avoided if build_obs is split into two parts
        if cuts is None: cuts = obs[self.cut_field]
        pcut = PmatCut(cuts, model=self.cut_type)
        # Build our RHS
        obs_rhs = np.zeros(pcut.njunk, self.dtype)
        pcut.backward(Nd, obs_rhs)
        # Build our per-pixel inverse covmat
        obs_div = np.ones(pcut.njunk, self.dtype)
        Nd[:] = 0
        pcut.forward(Nd, obs_div)
        Nd *= nmat.ivar[:, None]
        pcut.backward(Nd, obs_div)
        self.data[id] = bunch.Bunch(pcut=pcut, i1=self.off, i2=self.off + pcut.njunk)
        self.off += pcut.njunk
        self.rhs.append(obs_rhs)
        self.div.append(obs_div)

    def prepare(self):
        """Process the added observations, determining our degrees of freedom etc.
        Should be done before calling forward and backward."""
        if self.ready: return
        self.rhs = np.concatenate(self.rhs)
        self.div = np.concatenate(self.div)
        self.dof = smutils.ArrayZipper(self.rhs.shape, dtype=self.dtype, comm=self.comm)
        self.ready = True

    def forward(self, id, tod, junk):
        if id not in self.data: return
        d = self.data[id]
        d.pcut.forward(tod, junk[d.i1:d.i2])

    def precon(self, junk):
        return junk / self.div

    def backward(self, id, tod, junk):
        if id not in self.data: return
        d = self.data[id]
        d.pcut.backward(tod, junk[d.i1:d.i2])

    def wzeros(self): return np.zeros_like(self.rhs)

    def write(self, prefix, tag, m):
        if not self.output: return
        if self.comm is None:
            rank = 0
        else:
            rank = self.comm.rank
        oname = self.ofmt.format(name=self.name, rank=rank)
        oname = "%s%s_%s.%s" % (prefix, oname, tag, self.ext)
        with h5py.File(oname, "w") as hfile:
            hfile["data"] = m
        return oname

    def _checkcompat(self, other):
        if other.cut_type != self.cut_type:
            raise ValueError("Cut type mismatch")

    def translate(self, other, junk):
        """Translate junk degrees of freedom from one SignalCut representation
        to another, e.g. changing sample rate. Returns the result"""
        self._checkcompat(other)
        res = np.full(self.off, np.nan, self.dtype)
        for id in self.data:
            sdata = self.data[id]
            odata = other.data[id]
            so3g.translate_cuts(
                odata.pcut.cuts,
                sdata.pcut.cuts,
                sdata.pcut.model,
                sdata.pcut.params,
                junk[odata.i1:odata.i2],
                res [sdata.i1:sdata.i2],
            )
        # This check should be cheap enough to be worth it.
        # It's only called once every mapmaking pass anyway.
        # It should not trigger during normal circumstances,
        # but is useful for catching bugs when changing how
        # the cuts work.
        if np.any(~np.isfinite(res)):
            warnings.warn("Incompatible cuts in translate(): Probably caused by differing numbers of cut ranges. Skipping translate for these cuts")
            res[:] = 0
        return res

class SignalSrcsamp(SignalCut):
    def __init__(
        self,
        comm,
        mask,
        sys=None,
        recenter=None,
        name="srcsamp",
        ofmt="{name}_{rank:02}",
        dtype=np.float32,
        map_dtype=np.float64,
        output=False,
        # Prior parameters
        eps_edge=10, eps_core=0.01, redge=2*putils.arcmin,
    ):
        """Signal for eliminating model error near small areas in the map with bright objects"""
        SignalCut.__init__(self, comm, name=name, ofmt=ofmt, dtype=dtype, output=output, cut_type="full")
        self.map_dtype= map_dtype
        # Mask should have shape (1,ny,nx).
        # Non-tiled, so mask should be low-res! 4 arcmin should work fine.
        # That's just 25 MB for our patch
        mask          = mask.preflat[0]
        self.distmap  = mask.distance_transform().astype(map_dtype)
        self.mask     = mask.astype(map_dtype)
        self.sys      = sys
        self.recenter = recenter
        # Prior stuff. The prior breaks the degeneracy between the map
        # and these extra degrees offreedom. The prior strength changes
        # smoothly around the edge of the mask to prevent discontinuities
        # in the final map. This is controlled by eps_core, eps_edge and redge
        self.eps_edge = eps_edge
        self.eps_core = eps_core
        self.redge    = redge
        # Distance of of our extra degrees of freedom
        self.distsamps  = []

    def add_obs(self, id, obs, nmat, Nd):
        """Add and process an observation. "obs" should be an Observation axis manager,
        nmat a noise model, representing the inverse noise covariance matrix,
        and Nd the result of applying the noise model to the detector time-ordered data.
        """
        # First scan our mask to find which samples need this
        # treatment
        if self.recenter:
            rec = smutils.evaluate_recentering(self.recenter, ctime=ctime[len(ctime) // 2],
                    geom=(self.mask.shape, self.mask.wcs), site=smutils.unarr(obs.site))
            rot = smutils.recentering_to_quat_lonlat(*rec)
        else: rot = None
        pmap = coords.pmat.P.for_tod(obs, comps="T", geom=self.mask.geometry,
            rot=rot, threads="domdir", weather=smutils.unarr(obs.weather),
            site=smutils.unarr(obs.site), interpol="nearest")
        tod = np.zeros((obs.dets.count, obs.samps.count), Nd.dtype)
        pmap.from_map(self.mask, dest=tod)
        cuts= so3g.proj.RangesMatrix.from_mask(tod>0.5)
        # Then build our RHS as normal
        tod[:]  = Nd.copy()
        pcut    = PmatCut(cuts, model=self.cut_type)
        obs_rhs = np.zeros(pcut.njunk, self.dtype)
        pcut.backward(tod, obs_rhs)
        # Build our per-pixel inverse covmat
        # This assumes cut_type="full"!
        obs_div = np.zeros(pcut.njunk, self.dtype)
        tod[:]  = nmat.ivar[:,None]
        pcut.backward(tod, obs_div)
        # Get the distance of each of our samples from the mask
        # This assumes cut_type="full"!
        obs_dist= np.zeros(pcut.njunk, self.dtype)
        pmap.from_map(self.distmap, dest=tod)
        pcut.backward(tod, obs_dist)
        # Finished!
        self.data[id] = bunch.Bunch(pcut=pcut, i1=self.off, i2=self.off + pcut.njunk)
        self.off += pcut.njunk
        self.rhs.append(obs_rhs)
        self.div.append(obs_div)
        self.distsamps.append(obs_dist)

    def prepare(self):
        """Process the added observations, determining our degrees of freedom etc.
        Should be done before calling forward and backward."""
        if self.ready: return
        SignalCut.prepare(self)
        self.distsamps= np.concatenate(self.distsamps)
        x             = np.minimum(self.distsamps/self.redge, 1)
        self.epsilon  = np.exp(np.log(self.eps_edge) * (1-x) + np.log(self.eps_core) * x)
        self.epsilon *= self.div
        # Can now delete distansamps to save memory. epsilon is the
        # thing we'll actually use in the prior
        self.distsamps= None

    def prior(self, xin, xout):
        xout += xin * self.epsilon

    def translate(self, other, junk):
        """Translate junk degrees of freedom from one SignalSrcsamp representation
        to another, e.g. changing sample rate. Currently simply initializes the
        new ones to zero, since so3g.translate_cuts can't handle it when the number
        of cut ranges per detector has changed, which can happen with the way we build
        the srcsamp cuts. It could be supported if necessary, but it's not high priority."""
        return np.zeros(self.off, self.dtype)

# Needed for multi-beam support in SignalMap. These should probably be moved somewhere
# eventually. Maybe Projectionist should be generalized to support multiple beams so
# shit somewhat fragile construction isn't needed in the first place.
class MultiProj(so3g.proj.Projectionist):
    def to_map(self, signal, assemblies, output=None, det_weights=None, threads=None, comps=None):
        for ai, assembly in enumerate(assemblies):
            output = super().to_map(signal, assembly, output=output, det_weights=det_weights,
                threads=threads[ai] if threads is not None else None, comps=comps)
        return output
    def to_weights(self, assemblies, output=None, det_weights=None, threads=None, comps=None):
        for ai, assembly in enumerate(assemblies):
            output = super().to_weights(signal, assembly, output=output, det_weights=det_weights,
                threads=threads[ai] if threads is not None else None, comps=comps)
        return output
    def from_map(self, src_map, assemblies, signal=None, comps=None):
        for ai, assembly in enumerate(assemblies):
            signal = super().from_map(src_map, assembly, signal=signal, comps=comps)
        return signal
    def get_active_tiles(self, assemblies, assign=False):
        infos = []
        for ai, assembly in enumerate(assemblies):
            infos.append(super().get_active_tiles(assembly, assign=assign))
        active = list(np.unique(np.concatenate([info["active_tiles"] for info in infos])))
        # Mapping from old active to new
        amap   = [putils.find(active, info["active_tiles"]) for info in infos]
        hits   = np.zeros(len(active),int)
        for i, info in enumerate(infos):
            hits[amap[i]] += info["hit_counts"]
        # group_ranges and group_tiles are harder. We skip them for now.
        # They are only used by the "tiles" thread partitioning, not the
        # standard "domdir"
        return {"active_tiles":active, "hit_counts":hits}
    def assign_threads(self, assemblies, method='domdir', n_threads=None):
        return [super().assign_threads(assembly, method=method, n_threads=n_threads) for assembly in assemblies]
    def assign_threads_from_map(self, assembly, tmap, n_threads=None):
        return [super().assign_threads_from_map(assembly, tmap, n_threads=n_threads) for assembly in assemblies]

class PmatMultibeam(coords.pmat.P):
    def __init__(self, fps, **kwargs):
        super().init(fp=fps[0], **kwargs)
        self.fps = fps
    @classmethod
    def for_tod(cls, tod, focal_planes, threads=None, **kwargs):
        tmp = super().for_tod(tod, **kwargs)
        fps = [coords.helpers.get_fplane(tod, focal_plane=fplane) for fplane in focal_planes]
        return cls(sight=tmp.sight, fps=fps, geom=tmp.geom, comps=tmp.comps,
            cuts=tmp.cuts, threads=threads, det_weights=det_weights, interpol=intepol)
    def _get_proj(self):
        if self.geom is None:
            raise ValueError("Can't project without a geometry!")
        # Backwards compatibility for old so3g
        interpol_kw = _get_interpol_args(self.interpol)
        if self.tiled:
            return MultiProj.for_tiled(
                self.geom.shape, self.geom.wcs, self.geom.tile_shape,
                active_tiles=self.active_tiles, **interpol_kw)
        else:
            return MultiProj.for_geom(self.geom.shape, self.geom.wcs, **interpol_kw)
    def _get_asm(self):
        return [so3g.proj.Assembly.attach(self.sight, fp) for fp in self.fps]

# Need a way to get PmatMultibeam into SignalMap. Either SignalMap must
# construct it itself, or it must be passed to its add_obs. We don't have
# direct access to its add_obs here though, and it's not really the
# mapmaking class' business to deal with pointing details like this.
# Cleanest solution is probably to modify the way SignalMap.add_obs
# allocates its pointing matrix, making it make a normal P unless obs
# is populated with multibeam info (though, since multibeam is a superset
# of single-beam, one could just use multibeam always. Longer term it might
# be best to just modify so3g to have multibeam support from the start.
# But for now let's keep it here.
#
# How should the multibeam info be recorded in obs? Each beam is fully
# described by a focal_plane entry. Could modify that to be a list, but
# this might break things, and it could still be good to keep the standard
# responses available. So how about making a separate multibeam structure
# that containes this more detailed description of the beam? It would then
# be populated from simpler leakage beam parameters. Let's go with that for now.

def get_pmap(obs, geom, recenter=None, **kwargs):
    if recenter:
        t0  = obs.timestamps[obs.samps.count//2]
        rot = recentering_to_quat_lonlat(*evaluate_recentering(recenter,
            ctime=t0, geom=geom, site=smutils.unarr(obs.site)))
    else: rot = None
    if "multibeam" in obs:
        return PmatMultibeam.for_tod(obs, focal_planes=obs.multibeam, geom=geom, rot=rot, **kwargs)
    else:
        return coords.pmat.P.for_tod(obs, geom=geom, rot=rot, **kwargs)<|MERGE_RESOLUTION|>--- conflicted
+++ resolved
@@ -189,10 +189,7 @@
     """Helper for MLMapmaker that represents the action of P in the model d = Px+n."""
     def __init__(self, x_zip, signals, dof, dtype=np.float32):
         self.signals = signals
-<<<<<<< HEAD
-=======
         self.x_zip   = x_zip
->>>>>>> f8bde19e
         self.x       = dof.unzip(x_zip)
         self.dof     = dof
         self.dtype   = dtype
@@ -217,12 +214,8 @@
     def finish(self):
         """Return the full P'd based on the previous accumulation"""
         self.x = [signal.from_work(w) for signal, w in zip(self.signals, self.owork)]
-<<<<<<< HEAD
-        return self.dof.zip(*self.x)
-=======
         self.x_zip = self.dof.zip(*self.x)
         return self.x_zip
->>>>>>> f8bde19e
 
 class Signal:
     """This class represents a thing we want to solve for, e.g. the sky, ground, cut samples, etc."""
