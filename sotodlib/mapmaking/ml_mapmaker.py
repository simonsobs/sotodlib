--- conflicted
+++ resolved
@@ -8,11 +8,6 @@
 from pixell import utils as putils
 
 from .. import coords
-<<<<<<< HEAD
-from .utilities import *
-from .pointing_matrix import *
-import so3g.proj
-=======
 from .pointing_matrix import PmatCut
 from .utilities import (
     MultiZipper,
@@ -25,8 +20,6 @@
     ArrayZipper,
 )
 from .noise_model import NmatUncorr
-
->>>>>>> 40e747cc
 
 class MLMapmaker:
     def __init__(
@@ -309,12 +302,7 @@
         Signal.__init__(self, name, ofmt, output, ext, glitch_flags=glitch_flags)
         self.comm = comm
         self.comps = comps
-<<<<<<< HEAD
-        self.sys   = sys
-        if recenter is not None: raise NotImplementedError("Somehow recenter has been replaced by rot. Need to figure out why and what that means")
-=======
         self.sys = sys
->>>>>>> 40e747cc
         self.recenter = recenter
         self.dtype = dtype
         self.tiled = tiled
@@ -344,11 +332,6 @@
         gflags = glitch_flags if glitch_flags is not None else self.glitch_flags
         pcut = PmatCut(obs[gflags])  # could pass this in, but fast to construct
         if pmap is None:
-<<<<<<< HEAD
-            pmap = get_pmap(obs, comps=self.comps, geom=self.rhs.geometry,
-                threads="domdir", weather=unarr(obs.weather), site=unarr(obs.site),
-                interpol=self.interpol)
-=======
             # Build the local geometry and pointing matrix for this observation
             if self.recenter:
                 rot = recentering_to_quat_lonlat(
@@ -371,7 +354,6 @@
                 site=unarr(obs.site),
                 interpol=self.interpol,
             )
->>>>>>> 40e747cc
         # Build the RHS for this observation
         pcut.clear(Nd)
         obs_rhs = pmap.zeros()
@@ -520,17 +502,6 @@
         self._checkcompat(other)
         ctime = obs.timestamps
         # Build the local geometry and pointing matrix for this observation
-<<<<<<< HEAD
-        pmap = coords.pmat.P.for_tod(obs, comps=self.comps, geom=self.rhs.geometry,
-            threads="domdir", weather=unarr(obs.weather), site=unarr(obs.site),
-            interpol=self.interpol)
-        # Build the RHS for this observation
-        work = other.to_work(map)
-        try:
-            pmap.from_map(dest=tod, signal_map=work, comps=self.comps)
-        except RuntimeError as e:
-            raise RuntimeError("%s.\nPossibly caused by the assumption that exactly the same tiles will be hit each pass, which can in rare cases break when downsampling by different amounts in different passes when a tile is just barely hit by a single sample. This can be fixed by adding support for constructing coords.pmat.P which treats hits to a missing tile as zero instead of as an error. This also requires minor changes to so3g Projection.cxx. TODO." % str(e))
-=======
         if self.recenter:
             rot = recentering_to_quat_lonlat(
                 *evaluate_recentering(
@@ -566,8 +537,6 @@
             for constructing coords.pmat.P which treats hits to a missing tile as zero instead of 
             as an error. This also requires minor changes to so3g Projection.cxx. TODO."""
             )
-
->>>>>>> 40e747cc
         return tod
 
 
