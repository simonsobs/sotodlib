--- conflicted
+++ resolved
@@ -504,22 +504,13 @@
     for key in ["az", "el", "roll"]:
         bore.wrap(key, getattr(obs.boresight, key)[::down], [(0, "samps")])
     res.wrap("boresight", bore)
-<<<<<<< HEAD
-    res.wrap("signal", resample.resample_fft_simple(obs.signal, onsamp), [(0,"dets"),(1,"samps")])
-    # The cuts
-    # TODO: The TOD will include a Flagmanager with all the flags. Update this part
-    # accordingly.
-    cut_keys = ["glitch_flag"]
-=======
     if not skip_signal:
         res.wrap("signal", resample.resample_fft_simple(obs.signal, onsamp), [(0,"dets"),(1,"samps")])
-
     # The cuts
     # TODO: The TOD will include a Flagmanager with all the flags. Update this part
     # accordingly.
     cut_keys = ["glitch_flags"]
 
->>>>>>> b7af4b5b
     if "source_flags" in obs:
         cut_keys.append("source_flags")
 
