--- conflicted
+++ resolved
@@ -629,7 +629,6 @@
     # doesn't matter anyway
     return res
 
-<<<<<<< HEAD
 def get_wrappable(axman, key):
     val = getattr(axman, key)
     if isinstance(val, core.AxisManager):
@@ -662,8 +661,6 @@
             cuts_out += cuts
     return cuts_out
 
-=======
->>>>>>> 94882fb4
 def import_optional(module_name):
     try:
         module = importlib.import_module(module_name)
