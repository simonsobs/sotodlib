#!/usr/bin/env python
# -*- coding: utf-8 -*-

import os
import numpy as np
import scipy.interpolate
import h5py
from copy import copy
import so3g
from spt3g import core
import logging
import yaml
import datetime
import sotodlib
import traceback


logger = logging.getLogger(__name__)


class G3tHWP():

    def __init__(self, config_file=None):
        """
        Class to manage L2 HK data into HWP angle g3.

        Args
        -----
        config_file: str
            path to config yaml file
        """
        if config_file is not None:
            if os.path.exists(config_file):
                self.config_file = config_file
                self.configs = yaml.safe_load(open(self.config_file, "r"))
                logger.info("Loading config from " + self.config_file)
            else:
                logger.warning(
                    "Cannot find config file, use all default values")
                self.configs = {}
        else:
            logger.warning("Cannot find config file, use all default values")
            self.configs = {}

        self._start = 0
        self._end = 0
        self._file_list = None

        self._start = self.configs.get('start', 0)
        self._end = self.configs.get('end', 0)

        self._file_list = self.configs.get('file_list', None)
        self._data_dir = self.configs.get('data_dir', None)
        self._margin = self.configs.get('margin', 10)

        # 1st/2nd encoder readout
        self._field_instance = self.configs.get('field_instance',
                                                'satp1.hwp-bbb-e1.feeds.HWPEncoder')
        self._field_instance_sub = self.configs.get('field_instance_sub',
                                                    'satp1.hwp-bbb-e2.feeds.HWPEncoder')

        self._field_list = self.configs.get('field_list',
                                            ['rising_edge_count', 'irig_time', 'counter',
                                             'counter_index', 'irig_synch_pulse_clock_time',
                                             'irig_synch_pulse_clock_counts', 'quad'])

        # Size of pakcets sent from the BBB
        # 120 in the latest version, 150 in the previous version
        self._pkt_size = self.configs.get('pkt_size', 120)

        # IRIG type
        # 0: 1Hz IRIG (default), 1: 10Hz IRIG
        self._irig_type = self.configs.get('irig_type', 0)

        # Number of encoder slits per HWP revolution
        self._num_edges = self.configs.get('num_edges', 570 * 2)

        # Reference slit edgen width
        self._ref_edges = self.configs.get('ref_edges', 2)

        # Number of encoder slits per HWP revolution pre-process
        self._edges_per_rev = self._num_edges - self._ref_edges

        # Reference slit angle
        self._delta_angle = 2 * np.pi / self._num_edges

        # Search range of reference slot
        self._ref_range = self.configs.get('ref_range', 0.1)

        # Threshoild for outlier data to calculate nominal slit width
        self._slit_width_lim = self.configs.get('slit_width_lim', 0.1)

        # The distance from the hwp center to the fine encoder slots (mm)
        self._encoder_disk_radius = self.configs.get(
            'encoder_disk_radius', 346.25)

        # The time period and amount of irig desynchronization
        # [ start_time, stop_time, amount of time shift ]
        self._irig_desync = self.configs.get('irig_desync', None)

        # Output path + filename
        self._output = self.configs.get('output', None)

        # encoder suffixes
        self._suffixes = ['_1', '_2']

    def load_data(self, start=None, end=None,
                  data_dir=None, instance=None):
        """
        Loads house keeping data for a given time range and
        returns HWP parameters in L2 HK .g3 file

        Args
        -----
            start : timestamp or datetime
                start time for data, assumed to be in UTC unless specified
            end :  timestamp or datetime
                end time for data, assumed to be in UTC unless specified
            data_dir : str or None
                path to HK g3 file, overwrite config file
            instance : str or None
                instance of field list, overwrite config file
                ex.) lab data 'observatory.HBA.feeds.HWPEncoder'
                ex.) site data 'satp1.hwp-bbb-e1.feeds.HWPEncoder'
                ex.) site data 'satp3.hwp-bbb-a1.feeds.HWPEncoder'

        Returns
        ----
        dict
            {alias[i] : (time[i], data[i])}
        """
        if start is not None and end is not None:
            self._start = start
            self._end = end
        if self._start is None:
            logger.error("Cannot find time range")
            return {}

        if isinstance(start, datetime.datetime):
            if start.tzinfo is None:
                logger.warning(
                    'No tzinfo info in start argument, set to utc timezone')
                start = start.replace(tzinfo=datetime.timezone.utc)
            self._start = start.timestamp()
        if isinstance(end, datetime.datetime):
            if end.tzinfo is None:
                logger.warning(
                    'No tzinfo info in end argument, set to utc timezone')
                end = start.replace(tzinfo=datetime.timezone.utc)
            self._end = end.timestamp()

        if data_dir is not None:
            self._data_dir = data_dir
        if self._data_dir is None:
            logger.error("Cannot find data directory")
            return {}
        if instance is not None:
            self._field_instance = instance

        # load housekeeping data with hwp keys
        logger.info('Loading HK data files ')
        logger.info("input time range: " +
                    str(self._start) + " - " + str(self._end))

        fields, alias = self._key_formatting()

        data = so3g.hk.load_range(
            self._start,
            self._end,
            fields,
            alias,
            data_dir=self._data_dir)
        if not any(data):
            logger.info('HWP is not spinning in time range {' + str(
                self._start) + ' - ' + str(self._end) + '}, data is empty')
        return data

    def load_file(self, file_list=None, instance=None):
        """
        Loads house keeping data with specified g3 files.
        Return HWP parameters from SO HK data.

        Args
        -----
            file_list : str or list or None
                path and file name of input level 2 HK g3 file
            instance : str or None
                instance of field list, overwrite config file
                ex.) lab data 'observatory.HBA.feeds.HWPEncoder'
                ex.) site data 'satp1.hwp-bbb-e1.feeds.HWPEncoder'
                ex.) site data 'satp3.hwp-bbb-a1.feeds.HWPEncoder'
        Returns
        ----
        dict
            {alias[i] : (time[i], data[i])}
        """
        if file_list is None and self._file_list is None:
            logger.error('Cannot find input g3 file')
            return {}
        if file_list is not None:
            self._file_list = file_list

        if instance is not None:
            self._field_instance = instance

        # load housekeeping files with hwp keys
        scanner = so3g.hk.HKArchiveScanner()
        if not (isinstance(self._file_list, list)
                or isinstance(self._file_list, np.ndarray)):
            self._file_list = [self._file_list]
        for f in self._file_list:
            if not os.path.exists(f):
                logger.error('Cannot find input g3 file')
                return {}
            scanner.process_file(f)
        logger.info("Loading HK data files: {}".format(
            ' '.join(map(str, self._file_list))))

        arc = scanner.finalize()
        if not any(arc.get_fields()[0]):
            self._start = 0
            self._end = 0
            return {}

        fields, alias = self._key_formatting()

        if not np.any([f in arc.get_fields()[0].keys() for f in fields]):
            logger.info(
                "HWP is not spinning in input g3 files or cannot find field")
            return {}
        if self._start == 0 and self._end == 0:
            self._start = np.min([arc.simple(f)[0][0]
                                 for f in fields if f in arc.get_fields()[0].keys()])
            self._end = np.max([arc.simple(f)[0][-1]
                               for f in fields if f in arc.get_fields()[0].keys()])

        data = {a: arc.simple(f) for a, f in zip(
            alias, fields) if f in arc.get_fields()[0].keys()}

        return data

    def _key_formatting(self):
        """
        Formatting hwp housekeeping field names and aliases

        Return
        -----
        fields, alias
        """
        # 1st encoder readout
        fields = [self._field_instance + '_full.' + f if 'counter' in f
                  else self._field_instance + '.' + f for f in self._field_list]
        alias = [a + '_1' for a in self._field_list]

        # 2nd encoder readout
        if self._field_instance_sub is not None:
            fields += [self._field_instance_sub + '_full.' + f if 'counter' in f
                       else self._field_instance_sub + '.' + f for f in self._field_list]
            alias += [a + '_2' for a in self._field_list]

        # metadata key
        meta_keys = {
            'pid_direction': 'hwp-pid.feeds.hwppid.direction',
        }
        platform = self._field_instance.split('.')[0]
        for k, f in meta_keys.items():
            alias.append(k)
            fields.append(platform + '.' + f)

        return fields, alias

    def _data_formatting(self, data, suffix):
        """
        Formatting encoder data

        Args
        -----
        data : dict
            HWP HK data from load_data
        suffix: Specify whether to use 1st or 2nd encoder, '_1' or '_2'
            '_1' for 1st encoder, '_2' for 2nd encoder

        Returns
        --------
        dict
            {'rising_edge_count', 'irig_time', 'counter', 'counter_index', 'quad', 'quad_time'}
        """
        keys = ['rising_edge_count', 'irig_time',
                'counter', 'counter_index', 'quad', 'quad_time']
        out = {k: data[k+suffix][1] if k+suffix in data.keys() else []
               for k in keys}

        # irig part
        if 'irig_time'+suffix not in data.keys():
            logger.warning(
                'All IRIG time is not correct for encoder' + suffix)
            return out

        if self._irig_type == 1:
            out['irig_time'] = data['irig_synch_pulse_clock_time'+suffix][1]
            out['rising_edge_count'] = data['irig_synch_pulse_clock_counts'+suffix][1]

        # encoder part
        if 'counter'+suffix not in data.keys():
            logger.warning(
                'No encoder data is available for encoder'+suffix)
            return out

        out['quad'] = data['quad'+suffix][1]
        out['quad_time'] = data['quad'+suffix][0]

        return out

    def _slowdata_process(self, fast_time, irig_time, suffix):
        """ Diagnose hwp status and output status flags

        Returns
        --------
        dict
            {stable, locked, hwp_rate, slow_time}

        Notes
        ------
        - Time definition -
        if fast_time exists: slow_time = fast_time
        elif: irig_time exists but no fast_time, slow_time = irig_time
        else: slow_time is per 10 sec array
        """
        slow_time = np.arange(self._start, self._end, 10)

        if len(irig_time) == 0:
            out = {
                'locked'+suffix: np.zeros_like(slow_time, dtype=bool),
                'stable'+suffix: np.zeros_like(slow_time, dtype=bool),
                'hwp_rate'+suffix: np.zeros_like(slow_time, dtype=np.float32),
                'slow_time'+suffix: slow_time,
            }
            return out

        if len(fast_time) == 0:
            fast_irig_time = irig_time
            locked = np.zeros_like(irig_time, dtype=bool)
            stable = np.zeros_like(irig_time, dtype=bool)
            hwp_rate = np.zeros_like(irig_time, dtype=np.float32)

        else:
            # hwp speed calc. (approximate using ref)
            ref_indexes = self._ref_indexes
            if isinstance(self._ref_indexes, tuple):
                ref_indexes = self._ref_indexes[0]
            hwp_rate_ref = 1 / np.diff(fast_time[ref_indexes])
            hwp_rate = [hwp_rate_ref[0] for i in range(ref_indexes[0])]
            for n in range(len(np.diff(ref_indexes))):
                hwp_rate += [hwp_rate_ref[n]
                             for r in range(np.diff(ref_indexes)[n])]
            hwp_rate += [hwp_rate_ref[-1] for i in range(len(fast_time) -
                                                         ref_indexes[-1])]

            fast_irig_time = fast_time
            locked = np.ones_like(fast_time, dtype=bool)
            locked[hwp_rate == 0] = False
            stable = np.ones_like(fast_time, dtype=bool)

            # irig only status
            irig_only_time = irig_time[
                (irig_time < fast_time[0]) | (irig_time > fast_time[-1])]
            irig_only_locked = np.zeros_like(irig_only_time, dtype=bool)
            irig_only_hwp_rate = np.zeros_like(
                irig_only_time, dtype=np.float32)

            fast_irig_time = np.append(irig_only_time, fast_time)
            fast_irig_idx = np.argsort(fast_irig_time)
            fast_irig_time = fast_irig_time[fast_irig_idx]
            locked = np.append(irig_only_locked, locked)[fast_irig_idx]
            hwp_rate = np.append(irig_only_hwp_rate, hwp_rate)[fast_irig_idx]
            stable = np.ones_like(fast_irig_time, dtype=bool)

        # slow status
        slow_time = slow_time[
            (slow_time < fast_irig_time[0]) | (slow_time > fast_irig_time[-1])]
        slow_locked = np.zeros_like(slow_time, dtype=bool)
        slow_stable = np.zeros_like(slow_time, dtype=bool)
        slow_hwp_rate = np.zeros_like(slow_time, dtype=np.float32)

        slow_time = np.append(slow_time, fast_irig_time)
        slow_idx = np.argsort(slow_time)
        slow_time = slow_time[slow_idx]
        locked = np.append(slow_locked, locked)[slow_idx]
        stable = np.append(slow_stable, stable)[slow_idx]
        hwp_rate = np.append(slow_hwp_rate, hwp_rate)[slow_idx]

        locked[hwp_rate == 0] = False

        return {'locked'+suffix: locked, 'stable'+suffix: stable, 'hwp_rate'+suffix: hwp_rate, 'slow_time'+suffix: slow_time}

    def analyze(self, data, ratio=None, mod2pi=True, fast=True, suffix='_1'):
        """
        Analyze HWP angle solution
        to be checked by hardware that 0 is CW and 1 is CCW from (sky side) consistently for all SAT

        Args
        -----
            data : dict
                HWP HK data from load_data
            ratio : float, optional
                parameter for referelce slit
                threshold = 2 slit distances +/- ratio
            mod2pi : bool, optional
                If True, return hwp angle % 2pi
            fast : bool, optional
                If True, run fast fill_ref algorithm

        Returns
        --------
        dict
            {fast_time, angle, slow_time, stable, locked, hwp_rate, ref_indexes, filled_flag}


        Notes
        ------
            * fast_time: timestamp
                * IRIG synched timing (~2kHz)
            * angle (float): IRIG synched HWP angle in radian
            * slow_time: timestamp
                * time list of slow block
            * stable: bool
                * if non-zero, indicates the HWP spin state is known.
                * i.e. it is either spinning at a measurable rate, or stationary.
                * When this flag is non-zero, the hwp_rate field can be taken at face value.
            * locked: bool
                * if non-zero, indicates the HWP is spinning and the position solution is working.
                * In this case one should find the hwp_angle populated in the fast data block.
            * hwp_rate: float
                * the "approximate" HWP spin rate, with sign, in revs / second.
                * Use placeholder value of 0 for cases when not "stable".
            * ref_indexes: int
                * Indexes of of reference slots.
            * filled_flag: bool
                * Flag indicating the points that are filled due to packet drop.
            * num_dropped_packets
                * number of dropped encoder packets
            * num_dropped_packets_irig
                * number of dropped irig packets
            * num_glitches
                * number of encoder data point glitches, unexpected data points
            * num_value_glitches
                * number of encoder value glitches, points with value shift due to glitches
            * num_glitches_irig
                * number of irig data point glitches, unexpected data points
            * num_value_glitches_irig
                * number of irig value glitches, points with value shift due to glitches
            * num_dead_rots
                * number rotations that failed to fix glitches
            * num_dropped_slits
                * number rotations that failed to fix glitches
        """

        if not any(data):
            logger.info("no HWP field data")

        d = self._data_formatting(data, suffix)

        # hwp angle calc.
        if ratio is not None:
            logger.info(f"Overwriting reference slit threshold by {ratio}.")
            self._ref_range = ratio

        out = {}

        logger.info("Start calclulating angle.")
        if len(d['irig_time']) == 0:
            logger.warning('There is no correct IRIG timing. Stop analyze.')
        else:
            fast_time, angle = self._hwp_angle_calculator(
                d['counter'], d['counter_index'], d['irig_time'],
                d['rising_edge_count'], d['quad_time'], d['quad'],
                mod2pi, fast)
            if len(fast_time) == 0:
                logger.warning('analyzed encoder data is None')
            out.update(self._slowdata_process(
                fast_time, d['irig_time'], suffix))
            out['fast_time'+suffix] = fast_time
            out['angle'+suffix] = angle
            out['quad'+suffix] = self._quad_corrected
            out['ref_indexes'+suffix] = self._ref_indexes
            # generate flags
            filled_flag = np.zeros_like(fast_time, dtype=bool)
            for edge in self._edges_dropped_pkts:
                filled_flag[(self._encd_clk >= edge[0]) & (self._encd_clk <= edge[1])] = True
            out['filled_flag'+suffix] = filled_flag
            out['num_dropped_packets'+suffix] = int(self._num_dropped_pkts)
            out['num_dropped_packets_irig'+suffix] = int(self._num_dropped_pkts_irig)
            out['num_glitches'+suffix] = int(self._num_glitches)
            out['num_glitches_irig'+suffix] = int(self._num_glitches_irig)
            out['num_value_glitches'+suffix] = int(self._num_value_glitches)
            out['num_value_glitches_irig'+suffix] = int(self._num_value_glitches_irig)
            out['num_dead_rots'+suffix] = int(self._num_dead_rots)
            out['num_dropped_slits'+suffix] = int(self._num_dropped_slits)
        return out

    def eval_angle(self, solved, poly_order=3, suffix='_1'):
        """
        Evaluate the non-uniformity of hwp angle timestamp (template) and subtract it
        The raw hwp angle timestamp is kept.

        Args
        -----
        solved: dict
            dict data from analyze
        poly_order:
            order of polynomial filtering for removing drift of hwp speed
            for evaluating the non-uniformity of hwp angle.
        suffix:
            '_1' for 1st encoder, '_2' for 2nd encoder

        Returns
        --------
        output: dict
            {fast_time, fast_time_raw, template, template_err, ...}


        Notes
        ------
            * template: float array (ratio)
                * Averaged non-uniformity of the hwp angle
                * normalized by the step of the angle encoder
            * template_err: float array
                * Error bar of template

        non-uniformity of hwp angle comes from following reasons,
            - non-uniformity of encoder slits
            - sag of rotor
            - bad tuning of the comparator threshold of DriverBoard
            - degradation of LED
        and the non-uniformity can be time-dependent.

        Need to evaluate and subtract it before interpolating hwp angle into Smurf timestamps.
        The non-uniformity of encoder slots creates additional hwp angle jitter.
        The maximum possible additional jitter is comparable to the requirement of angle jitter.
        We make an template of encoder slits and subtract it from the timestamp.
        """
        if 'fast_time_raw'+suffix in solved.keys():
            logger.info(
                'Non-uniformity is already subtracted. Calculation is skipped.')
            return

        def detrend(array, deg):
            x = np.linspace(-1, 1, len(array))
            p,_ ,_ ,_ ,_ = np.polyfit(x, array, deg=deg, full=True)  # supress rank warning
            pv = np.polyval(p, x)
            return array - pv

        logger.info('Remove non-uniformity from hwp angle and overwrite')
        ref_indexes = solved['ref_indexes'+suffix]
        fast_time = solved['fast_time'+suffix]

        # Trim only the timestamps of integer revolutions
        ft = fast_time[ref_indexes[0]:ref_indexes[-2]+1]
        # remove rotation frequency drift for making a template of encoder slits
        ft = detrend(ft, deg=poly_order)
        # make template from difference of time
        template_slit = np.diff(ft).reshape(len(solved['ref_indexes'+suffix])-2, self._num_edges)
        template_err = np.std(template_slit, axis=0)
        template_slit = np.average(template_slit, axis=0) # take average of all revolutions
        template_slit = np.cumsum(template_slit)
        template_slit -= np.average(template_slit) # remove global time ofset
        subtract = np.roll(np.tile(template_slit, int(np.ceil(len(fast_time)/self._num_edges))), ref_indexes[0]+1)
        subtract = subtract[:len(fast_time)]
        # subtract template, keep raw timestamp
        solved['fast_time_raw'+suffix] = copy(fast_time)
        solved['fast_time'+suffix] = fast_time - subtract
        # Normalize template by the width of slit
        average_dt_slit = np.average(np.diff(fast_time - subtract))
        solved['template'+suffix] = template_slit / average_dt_slit
        solved['template_err'+suffix] = template_err / average_dt_slit


    def template_subtraction(self, solved, suffix='_1'):
        """ Template subtraction taking into account the drift of hwp rotation speed
        """
        ref_indexes = solved['ref_indexes'+suffix]
        fast_time = solved['fast_time'+suffix]

        counter = np.arange(len(fast_time))
        spl = scipy.interpolate.CubicSpline(counter[ref_indexes], fast_time[ref_indexes])
        dt_smoothed = spl(counter)
        dt_derivative = spl.derivative()(counter)

        template = np.split(fast_time - dt_smoothed, ref_indexes)[1:-1]
        template_err = np.std(template, axis=0)
        template = np.average(template, axis=0)
        template -= np.average(template)  #  no global shift

        template_model = np.roll(template, ref_indexes[0])
        template_model = np.tile(template_model, int(np.ceil(len(fast_time)/self._num_edges)))[:len(fast_time)]
        template_model = template_model * dt_derivative / np.average(dt_derivative)

        solved['fast_time_raw'+suffix] = copy(fast_time)
        solved['fast_time'+suffix] = fast_time - template_model

        # Normalize template by the width of slit
        average_dt_slit = np.average(np.diff(fast_time - template_model))
        solved['template'+suffix] = np.diff(template, append=template[0]) / average_dt_slit
        solved['template_t'+suffix] = template / average_dt_slit
        solved['template_t_err'+suffix] = template_err / average_dt_slit
        return


    def eval_offcentering(self, solved):
        """
        Evaluate the off-centering of the hwp from the phase difference between two encoders.
        Assume that slot pattern subraction is already applied

        * Definition of offcentering must be clear.

        Args
        -----
        solved: dict
            dict solved from template_subtraction
            {fast_time_1, angle_2, fast_time_2, angle_2, ...}

        Returns
        --------
        output: dict
            {offcenter_idx1, offcenter_idx2, offcentering, offset_time}

        Notes
        ------
            * offcenter_idx1: int
                * index of the solved['fast_time_1'] for which offcentering is estimated.
            * offcenter_idx2: int
                * index of the solved['fast_time_2'] for which offcentering is estimated.
            * offcentering: float
                * Offcentering (mm) at solved['fast_time(_2)'][offcenter_idx1(2)].
            * offset_time: float
                * Offset time of the encoder signals induced by the offcentering.
                * Offset time is the delayed (advanced) timing of the encoder1 (2) in sec.

        """

        logger.info('Remove offcentering effect from hwp angle and overwrite')
        # Calculate offcentering from where the first reference slot was detected by the 2nd encoder.
        if solved["ref_indexes_1"][0] > self._num_edges/2-1:
            offcenter_idx1_start = int(solved["ref_indexes_1"][0]-self._num_edges/2)
            offcenter_idx2_start = int(solved["ref_indexes_2"][0])
        else:
            offcenter_idx1_start = int(solved["ref_indexes_1"][1]-self._num_edges/2)
            offcenter_idx2_start = int(solved["ref_indexes_2"][0])
        # Calculate offcentering to the end of the shorter encoder data.
        if len(solved["fast_time_1"][offcenter_idx1_start:]) > len(solved["fast_time_2"][offcenter_idx2_start:]):
            idx_length = len(solved["fast_time_2"][offcenter_idx2_start:])
        else:
            idx_length = len(solved["fast_time_1"][offcenter_idx1_start:])
        offcenter_idx1 = np.arange(
            offcenter_idx1_start, offcenter_idx1_start+idx_length-1)
        offcenter_idx2 = np.arange(
            offcenter_idx2_start, offcenter_idx2_start+idx_length-1)
        # Calculate the offset time of the encoders induced by the offcentering.
        offset_time = (solved["fast_time_1"][offcenter_idx1] -
                       solved["fast_time_2"][offcenter_idx2])/2
        # Calculate the offcentering (mm).
        period = (solved["fast_time_1"][offcenter_idx1+1] -
                  solved["fast_time_1"][offcenter_idx1])*self._num_edges
        # When data is extremely noisy, period gets zero and offcentering becomes nan
        period[period == 0] = np.median(period)
        offset_angle = 2 * np.pi * offset_time / period
        offcentering = np.tan(offset_angle) * self._encoder_disk_radius

        solved['offcenter_idx1'] = offcenter_idx1
        solved['offcenter_idx2'] = offcenter_idx2
        solved['offcentering'] = offcentering
        solved['offset_time'] = offset_time

        return

    def correct_offcentering(self, solved):
        """
        Correct the timing of solved['fast_time'] which is delayed (advanced) by the offcentering.

        Args
        -----
        solved: dict
            dict solved from template_subtraction
            {fast_time_1, angle_1, fast_time_2, angle_2, ...}
        offcentering: dict
            dict solved from eval_offcentering
            {offcenter_idx1, offcenter_idx2, offcentering, offset_time}

        Returns
        --------
        output: dict
            {fast_time, angle, fast_time_2, angle_2, ...}

        Notes
        ------
            * offcenter_idx1: int
                * index of the solved['fast_time_1'] for which offcentering is estimated.
            * offcenter_idx2: int
                * index of the solved['fast_time_2'] for which offcentering is estimated.
            * offcentering: float
                * Offcentering (mm) at solved['fast_time_1(2)'][offcenter_idx1(2)].
            * offset_time: float
                * Offset time of the encoder signals induced by the offcentering.
                * Offset time is the delayed (advanced) timing of the encoder1 (2) in sec.

        * We should allow to correct the offcentering by external input, since offcentering measurement is not always available.
        """

        # Skip the correction when the offcentering estimation doesn't exist.
        if 'offcentering' not in solved.keys():
            logger.warning(
                'Offcentering info does not exist. Offcentering correction is skipped.')
            return

        offcenter_idx1 = solved['offcenter_idx1']
        offcenter_idx2 = solved['offcenter_idx2']
        offset_time = solved['offset_time']

        solved['fast_time_raw_1'] = solved['fast_time_raw_1'][offcenter_idx1]
        solved['fast_time_raw_2'] = solved['fast_time_raw_2'][offcenter_idx2]
        solved['fast_time_1'] = solved['fast_time_1'][offcenter_idx1] - offset_time
        solved['fast_time_2'] = solved['fast_time_2'][offcenter_idx2] + offset_time
        solved['angle_1'] = solved['angle_1'][offcenter_idx1]
        solved['angle_2'] = solved['angle_2'][offcenter_idx2]

        return

    def write_solution(self, solved, output=None):
        """
        Output HWP angle + flags as SO HK g3 format

        Args
        -----
        solved: dict
          dict data from analyze
        output: str or None
          output path + file name, override config file

        Notes
        -----------
        Output file format

        * Provider: 'hwp'
            * Fast block
                * 'hwp.hwp_angle'
            * Slow block
                * 'hwp.stable'
                * 'hwp.locked'
                * 'hwp.hwp_rate'

        - fast_time: timestamp
            IRIG synched timing (~2kHz)
        - angle: float
            IRIG synched HWP angle in radian
        - slow_time: timestamp
            time list of slow block
        - stable: bool
            if non-zero, indicates the HWP spin state is known.
            i.e. it is either spinning at a measurable rate, or stationary.
            When this flag is non-zero, the hwp_rate field can be taken at face value.
        - locked: bool
            if non-zero, indicates the HWP is spinning and the position solution is working.
            In this case one should find the hwp_angle populated in the fast data block.
        - hwp_rate: float
            the "approximate" HWP spin rate, with sign, in revs / second.
            Use placeholder value of 0 for cases when not "locked".
        """
        if self._output is None and output is None:
            logger.warning('Not specified output file')
            return
        if output is not None:
            self._output = output
        if len(solved) == 0:
            logger.warning('input data is empty, skip writing')
            return
        if len(solved['fast_time']) == 0:
            logger.info('write no rotation data, skip writing')
            return
        session = so3g.hk.HKSessionHelper(hkagg_version=2)
        writer = core.G3Writer(output)
        writer.Process(session.session_frame())
        prov_id = session.add_provider('hwp')
        writer.Process(session.status_frame())

        # Divide the full time span into equal intervals
        start_time = solved['slow_time'].min()
        end_time = solved['slow_time'].max()
        if np.any(solved['fast_time']):
            start_time = min(start_time, solved['fast_time'].min())
            end_time = max(end_time, solved['fast_time'].max())
        frame_length = 60  # seconds

        while start_time < end_time:
            t0, t1 = start_time, start_time + frame_length

            # Write a slow frame?
            s = (t0 <= solved['slow_time']) * (solved['slow_time'] < t1)
            if np.any(s):
                frame = session.data_frame(prov_id)

                slow_block = core.G3TimesampleMap()
                slow_block.times = core.G3VectorTime(
                    [core.G3Time(_t * core.G3Units.s) for _t in solved['slow_time'][s]])
                slow_block['stable'] = core.G3VectorInt(solved['stable'][s])
                slow_block['locked'] = core.G3VectorInt(solved['locked'][s])
                slow_block['hwp_rate'] = core.G3VectorDouble(
                    solved['hwp_rate'][s])
                frame['block_names'].append('slow')
                frame['blocks'].append(slow_block)
                writer.Process(frame)

            # Write a fast frame?
            s = (t0 <= solved['fast_time']) * (solved['fast_time'] < t1)
            if np.any(s):
                frame = session.data_frame(prov_id)

                fast_block = core.G3TimesampleMap()
                fast_block.times = core.G3VectorTime(
                    [core.G3Time(_t * core.G3Units.s) for _t in solved['fast_time'][s]])
                fast_block['hwp_angle'] = core.G3VectorDouble(
                    solved['angle'][s])
                frame['block_names'].append('fast')
                frame['blocks'].append(fast_block)
                writer.Process(frame)
            start_time += frame_length
        return

    def _set_empty_axes(self, aman, suffix=None):
        if suffix is None:
            aman.wrap_new('hwp_angle', shape=('samps', ), dtype=np.float64)
            aman.wrap('primary_encoder', 0)
            aman.wrap('version', 0)
            aman.wrap('pid_direction', 0)
            aman.wrap('offcenter_direction', 0)
            aman.wrap_new('offcenter', shape=(2,), dtype=np.float64)
            aman.wrap('sotodlib_version', sotodlib.__version__)
        else:
            aman.wrap_new('hwp_angle_ver1'+suffix,
                          shape=('samps', ), dtype=np.float64)
            aman.wrap_new('hwp_angle_ver2'+suffix,
                          shape=('samps', ), dtype=np.float64)
            aman.wrap_new('hwp_angle_ver3'+suffix,
                          shape=('samps', ), dtype=np.float64)
            aman.wrap_new('quad'+suffix, shape=('samps', ), dtype=int)
            aman.wrap('quad_direction'+suffix, 0)
            aman.wrap_new('stable'+suffix, shape=('samps', ), dtype=bool)
            aman.wrap_new('locked'+suffix, shape=('samps', ), dtype=bool)
            aman.wrap_new('hwp_rate'+suffix, shape=('samps', ), dtype=np.float16)
            aman.wrap_new('template'+suffix, shape=(self._num_edges, ), dtype=np.float64)
            aman.wrap_new('template_t'+suffix, shape=(self._num_edges, ), dtype=np.float64)
            aman.wrap_new('template_t_err'+suffix, shape=(self._num_edges, ), dtype=np.float64)
            aman.wrap_new('filled_flag'+suffix, shape=('samps', ), dtype=bool)
            aman.wrap('num_dropped_packets'+suffix, 0)
            aman.wrap('num_dropped_packets_irig'+suffix, 0)
            aman.wrap('num_glitches'+suffix, 0)
            aman.wrap('num_glitches_irig'+suffix, 0)
            aman.wrap('num_value_glitches'+suffix, 0)
            aman.wrap('num_value_glitches_irig'+suffix, 0)
            aman.wrap('num_dead_rots'+suffix, 0)
            aman.wrap('num_dropped_slits'+suffix, 0)
            aman.wrap('version'+suffix, 1)
            aman.wrap('logger'+suffix, 'Not set')
        return aman

    def _set_raw_axes(self, aman, data):
        """ Set raw encoder data in aman """
        for k, v in data.items():
            aman.wrap('raw_' + k, np.array(v))
        return aman

    def _load_raw_axes(self, aman, output, h5_address):
        """ Load raw encoder data from h5 """
        fileds, alias = self._key_formatting()
        data = {}
        f = h5py.File(output)
        for a in alias:
            if 'raw_' + a in f[h5_address].keys():
                v = f[h5_address]['raw_' + a][:]
                data[a] = v
        f.close()
        return data

    def _angle_interpolation(self, timestamp1, angle, timestamp2):
        """Linearly interpolate the angle to the timestamp of the detector readout.
        Fill outside the data range constant by the first and last values of the angle."""
        return np.interp(timestamp2, timestamp1, angle, left=angle[0], right=angle[-1])

    def _bool_interpolation(self, timestamp1, data, timestamp2, fill, round_option):
        """Linearly interpolate the boolean array. fill values by False outside of the
        data range
        Args
            fill: Outside of data range is filled by this value, 0 or 1
            round_option: round option, 'floor' or 'ceil'
        """
        interp = np.interp(timestamp2, timestamp1, data, left=fill, right=fill)
        if round_option == 'floor':
            interp = np.floor(interp)
        elif round_option == 'ceil':
            interp = np.ceil(interp)
        else:
            raise ValueError(f'round option {round_option} is not supported.')
        return interp.astype(bool)

    def set_data(self, tod, h5_filename=None):
        """
        Output HWP hk data as AxisManager format. The results are stored in HDF5 files.
        We save the copy of raw hwp encoder hk data into HDF5 file, to save time for
        re-calculating the hwp angle solutions.

        Args
        ----
        tod: AxisManager

        h5_filename:
            If this is not None, try to load raw encoder data from hdf5 file

        Notes
        -----
        Output file format

        - Raw output
            x is a number different for each data and each observation

            - raw_rising_edge_count_1/2: int (2, x)

            - raw_irig_time_1/2: float (2, x)

            - raw_counter_1/2: float (2, x)

            - raw_counter_index_1/2: int (2, x)

            - raw_irig_synch_pulse_clock_time_1/2: float (2, x)

            - raw_irig_synch_pulse_clock_counts_1/2: int (2, x)

            - raw_quad_1/2: bool (2, x)

            - raw_pid_direction: bool (2, x)
        """

        if len(tod.timestamps) == 0:
            logger.warning('Input data is empty.')
            return

        aman = sotodlib.core.AxisManager(tod.samps)
        start = int(tod.timestamps[0])-self._margin
        end = int(tod.timestamps[-1])+self._margin

        self.data = {}
        if h5_filename is not None:
            logger.info('Loading raw encoder data from h5')
            obs_id = tod.obs_info['obs_id']
            self.data = self._load_raw_axes(aman, h5_filename, obs_id)
        else:
            try:
                self.data = self.load_data(start, end)

            except Exception as e:
                logger.error(
                    f"Exception '{e}' thrown while loading HWP data. The specified encoder field is missing.")
                print(traceback.format_exc())

            finally:
                self._set_raw_axes(aman, self.data)

        return aman

    def make_solution(self, tod):
        """
        Output HWP angle, flags, metadata as AxisManager format
        The results are stored in HDF5 files. Since HWP angle solution HDF5 files are large,
        we automatically split into the new output files.

        Args
        ----
        tod: AxisManager

        Notes
        -----
        Output file format

        - Primary output

            - timestamp: float (samps,)
                SMuRF synched timestamp

            - hwp_angle: float (samps,)
                The latest version of the SMuRF synched HWP angle in radian.
                * ver1: HWP angle calculated from the raw encoder signal.
                * ver2: HWP angle after the template subtraction.
                * ver3: HWP angle after the template and off-centering subtraction.
                The field 'version' indicates which version this hwp_angle is.

            - primaty encoder: int
                This field indicates which encoder is used for hwp_angle, 1 or 2

            - version: int
                This field indicates the version of the HWP angle in hwp_angle.

        - Supplementary output
            Suffix _1/2 indicates the encoder_1 or encoder_2

            - version_1/2: int
                This field indicates the version of the HWP angle of each encoder.

            - hwp_angle_ver1/2/3_1/2: float (samps,)
                This field stores the ver1/2/3 angle data.

            - stable_1/2: bool (samps,)
                If non-zero, indicates the HWP spin state is known.
                i.e. it is either spinning at a measurable rate, or stationary.
                When this flag is non-zero, the hwp_rate field can be taken at face value.

            - locked_1/2: bool (samp,)
                If non-zero, indicates the HWP is spinning and the position solution is working.
                In this case one should find the hwp_angle populated in the fast data block.

            - hwp_rate_1/2: float (samps,)
                The "approximate" HWP spin rate, with sign, in revs / second.
                Use placeholder value of 0 for cases when not "locked".

            - logger_1/2: str
                Log message for angle calculation status
                'No HWP data', 'HWP data too short',
                'Angle calculation failed', 'Angle calculation succeeded'

            - filled_flag_1/2: bool (samps,)
                Array to indicate the data points that are filled due to packet drop.

            - quad_1/2: int (quad,)
                0 or 1 or -1. 0 means no data

            - template_1/2: float (1140,)
                Template of the non uniformity of hwp encoder plate

            - template_err_1/2: float (1140,)
                Error bar of template

            - offcenter: float (2,)
                - (average offcenter, std of offcenter) unit is (mm)

        - Rotation direction
            Rotation direction estimated by several methods.
            0 or 1 or -1. 0 means no data.

            - quad_direction_1/2: int
                Estimation by median encoder quadrature for each encoder

            - pid_direction: int
                Estimation by median pid controller commanded direction

            - offcenter_direction: int
                Estimation by the offcentering measured by the time offset between two encoders.

        """

        aman = sotodlib.core.AxisManager(tod.samps)
        aman.wrap_new('timestamps', ('samps', ))[:] = tod.timestamps
        self._set_empty_axes(aman)

        if 'pid_direction' in self.data.keys():
            pid_direction = np.nanmedian(self.data['pid_direction'][1])*2 - 1
            if pid_direction in [1, -1]:
                aman['pid_direction'] = pid_direction
            else:
                aman['pid_direction'] = 0

        solved = {}
        success = []

        # version 0
        # No data or angle calculation is failed
        for suffix in self._suffixes:
            logger.info('Start analyzing encoder'+suffix)
            self._set_empty_axes(aman, suffix)
            # load data
            if not 'counter' + suffix in self.data.keys():
                logger.warning('No HWP data in the specified timestamps.')
                aman['logger'+suffix] = 'No HWP data'
                success.append(False)
                continue
            try:
                solved.update(self.analyze(self.data, mod2pi=False, suffix=suffix))
            except Exception as e:
                logger.error(
                    f"Exception '{e}' thrown while calculating HWP angle. Angle calculation failed.")
                aman['logger'+suffix] = 'Angle calculation failed'
                success.append(False)
                print(traceback.format_exc())
                continue
            if len(solved) == 0 or ('fast_time'+suffix not in solved.keys()) or len(solved['fast_time'+suffix]) == 0:
                logger.info(
                    'No correct rotation data in the specified timestamps.')
                aman['logger'+suffix] = 'No HWP data'
                success.append(False)
                continue
            aman['logger'+suffix] = 'Angle calculation succeeded'
            success.append(True)

        # Correct ambiguity of references when angle solution is succeeded
        # and only one of the encoders have ambiguity
        ref_ambiguous = ['angle' + suffix in solved.keys() and
                         isinstance(solved['angle' + suffix], tuple) for suffix in self._suffixes]
        if sum(ref_ambiguous) == 2:
            logger.error('Both encoders have ambiguity in references. Abort angle calculation')
            for suffix in self._suffixes:
                aman['logger'+suffix] += ', failed to correct ambiguous references'
            success = [False, False]
        if sum(ref_ambiguous) == 1 and sum(success) < 2:
            logger.error('Cannot correct ambiguity of references. Abort angle calculation')
            ambiguous_suffix = np.array(self._suffixes)[ref_ambiguous][0]
            aman['logger'+ambiguous_suffix] += ', failed to correct ambiguous references'
            success = [False, False]
        if sum(ref_ambiguous) == 1 and sum(success) == 2:
            ambiguous_suffix = np.array(self._suffixes)[ref_ambiguous][0]
            good_suffix = np.array(self._suffixes)[np.logical_not(ref_ambiguous)][0]
            good_angle = np.interp(solved['fast_time' + ambiguous_suffix],
                         solved['fast_time' + good_suffix], solved['angle' + good_suffix])
            for i, ambiguous_angle in enumerate(solved['angle' + ambiguous_suffix]):
                median_diff = np.mod(np.median(ambiguous_angle - good_angle) - np.pi, 2 * np.pi) - np.pi
                logger.debug(median_diff)
                if abs(abs(median_diff) - np.pi) < 2 * np.arctan(5 / self._encoder_disk_radius):
                    solved['angle' + ambiguous_suffix] = solved['angle' + ambiguous_suffix][i]
                    solved['ref_indexes' + ambiguous_suffix] = solved['ref_indexes' + ambiguous_suffix][i]
                    logger.warning(f'Corrected ambiguous references of encoder{ambiguous_suffix}')
                    break
            if isinstance(solved['angle' + ambiguous_suffix], tuple):
                logger.error('Cannot correct ambiguity of references.')
                aman['logger'+ambiguous_suffix] += ', failed to correct ambiguous references'
                success = success & np.logical_not(ref_ambiguous)

        # version 1
        # angle calculation succeeded
        for i, suffix in enumerate(self._suffixes):
            if not success[i]:
                continue
            aman['version'+suffix] = 1
            aman['stable'+suffix] = self._bool_interpolation(
                solved['slow_time'+suffix], solved['stable'+suffix], tod.timestamps, 0, 'floor')
            aman['locked'+suffix] = self._bool_interpolation(
                solved['slow_time'+suffix], solved['locked'+suffix], tod.timestamps, 0, 'floor')
            aman['hwp_rate'+suffix] = np.interp(
                tod.timestamps, solved['slow_time'+suffix], solved['hwp_rate'+suffix], left=0, right=0)

            quad = scipy.interpolate.interp1d(
                solved['fast_time'+suffix], solved['quad'+suffix], kind='linear', fill_value='extrapolate')(tod.timestamps)
            aman['quad'+suffix] = np.array([1 if q else -1 for q in quad])
            aman['quad_direction'+suffix] = np.nanmedian(aman['quad'+suffix])

            filled_flag = np.zeros_like(solved['fast_time'+suffix], dtype=bool)
            filled_flag[solved['filled_flag'+suffix]] = 1
            aman['filled_flag'+suffix] = self._bool_interpolation(
                solved['fast_time'+suffix], filled_flag, tod.timestamps, 1, 'ceil')
            aman['hwp_angle_ver1'+suffix] = np.mod(self._angle_interpolation(
                solved['fast_time'+suffix], solved['angle'+suffix], tod.timestamps), 2*np.pi)
            aman['num_dropped_packets'+suffix] = solved['num_dropped_packets'+suffix]
            aman['num_dropped_packets_irig'+suffix] = solved['num_dropped_packets_irig'+suffix]
            aman['num_glitches'+suffix] = solved['num_glitches'+suffix]
            aman['num_glitches_irig'+suffix] = solved['num_glitches_irig'+suffix]
            aman['num_value_glitches'+suffix] = solved['num_value_glitches'+suffix]
            aman['num_value_glitches_irig'+suffix] = solved['num_value_glitches_irig'+suffix]
            aman['num_dead_rots'+suffix] = solved['num_dead_rots'+suffix]
            aman['num_dropped_slits'+suffix] = solved['num_dropped_slits'+suffix]

        # version 2
        # calculate template subtracted angle
        for i, suffix in enumerate(self._suffixes):
            if not success[i]:
                continue
            try:
                self.template_subtraction(solved, suffix=suffix)
                aman['hwp_angle_ver2'+suffix] = np.mod(self._angle_interpolation(
                    solved['fast_time'+suffix], solved['angle'+suffix], tod.timestamps), 2*np.pi)
                aman['version'+suffix] = 2
                aman['template'+suffix] = solved['template'+suffix]
                aman['template_t'+suffix] = solved['template_t'+suffix]
                aman['template_t_err'+suffix] = solved['template_t_err'+suffix]
            except Exception as e:
                logger.error(
                    f"Exception '{e}' thrown while the template subtraction.")
                print(traceback.format_exc())

        # version 3
        # calculate off-centering corrected angle
        if (aman.version_1 == 2 and aman.version_2 == 2):
            try:
                self.eval_offcentering(solved)
                self.correct_offcentering(solved)
                for suffix in self._suffixes:
                    aman['hwp_angle_ver3'+suffix] = np.mod(self._angle_interpolation(
                        solved['fast_time'+suffix], solved['angle'+suffix], tod.timestamps), 2*np.pi)
                    aman['version'+suffix] = 3
                aman['offcenter'] = np.array([np.average(solved['offcentering']), np.std(solved['offcentering'])])
                aman.offcenter_direction = np.sign(aman['offcenter'][0])
            except Exception as e:
                logger.error(
                    f"Exception '{e}' thrown while the off-centering correction.")
                print(traceback.format_exc())
        else:
            logger.warning(
                'Offcentering calculation is only available when two encoders are operating. Skipped.')

        # make the hwp angle solution with highest version as hwp_angle
        highest_version = int(np.max([aman.version_1, aman.version_2]))
        primary_encoder = int(np.argmax([aman.version_1, aman.version_2]) + 1)
        logger.info(f'Save hwp_angle_ver{highest_version}_{primary_encoder} as hwp_angle')
        aman.hwp_angle = aman[f'hwp_angle_ver{highest_version}_{primary_encoder}']
        aman.primary_encoder = primary_encoder
        aman.version = highest_version

        return aman

    def _hwp_angle_calculator(
            self,
            counter,
            counter_idx,
            irig_time,
            rising_edge,
            quad_time,
            quad,
            mod2pi,
            fast):

        # counter: BBB counter values for encoder signal edges
        self._encd_clk = counter

        # counter_index: index numbers for detected edges by BBB
        self._encd_cnt = counter_idx

        # irig_time: decoded time in second since the unix epoch
        self._irig_time = irig_time

        # rising_edge_count: BBB clcok count values for the IRIG on-time
        # reference marker risinge edge
        self._rising_edge = rising_edge

        # reference slit indexes
        self._ref_indexes = []
        # temporary placeholder for full references
        self._ref_clk_tmp = None

        # quad: quadrature signal to determine rotation direction
        self._quad_time = quad_time
        self._quad = quad

        self._quad_corrected = []

        # return arrays
        self._time = []
        self._angle = []

        # metadata of packet drop
        self._num_dropped_pkts = 0
        self._num_dropped_pkts_irig = 0
        self._edges_dropped_pkts = []

        self._num_dropped_slits = 0

        # glitch statistics
        self._num_glitches = 0
        self._num_value_glitches = 0
        self._num_glitches_irig = 0
        self._num_value_glitches_irig = 0
        self._num_dead_rots = 0

        # if no data, skip analysis
        if len(self._encd_clk) == 0:
            return [], []

        # check duplication in data
        self._duplication_check()

        # check IRIG timing quality
        self._irig_quality_check()

        self._fix_irig_desync()

        # check 32 bit internal counter overflow glitch
        self._process_counter_overflow_glitch()

        # treat counter index reset due to agent reboot
        self._process_counter_index_reset()

        # check packet drop
        self._encoder_packet_sort()
        self._fill_dropped_packets()

        # reference finding
        _status_find_ref = self._find_refs()
        if not _status_find_ref:
            return [], []

        # correct references with glitches
        self._correct_bad_refs()

        # reference filling
        if fast:
            self._fill_refs_fast()
        else:
            self._fill_refs()

        # If encoder slit is missing, temporarily "correct" refereces
        # to fix glitches. ambiguity of references needs to be corrected
        # by comparing two encoders
        for i in range(1, 3):
            diff_ref = np.median(np.diff(self._ref_indexes[::i + 1])) - self._num_edges
            if 0 <= diff_ref < 3:
                logger.warning(f'Detected {i} missing slit, '
                               'ambiguous references needs to be corrected')
                self._ref_clk_tmp = self._ref_clk
                self._num_dropped_slits = i

                refs = self._find_true_refs()
                self._ref_indexes = refs[0]
                break

        # glitch removal
        self._fix_datapoint_glitches()
        if len(self._encd_clk) < self._num_edges:
            return [], []
        self._fix_value_glitches()

        # assign IRIG synched timestamp
        self._time = scipy.interpolate.interp1d(
            self._rising_edge,
            self._irig_time,
            kind='linear',
            fill_value='extrapolate')(self._encd_clk)

        self._quad_corrected = self._quad_form(
            scipy.interpolate.interp1d(
                self._quad_time,
                self._quad_form(self._quad),
                kind='linear',
                fill_value='extrapolate')(self._time))

        # If references are ambiguous, list up all possible patterns of
        # reference indexes and angles
        if self._num_dropped_slits > 0:
            _angle = []
            _ref_indexes = []
            # restore all the reference indexes
            self._ref_indexes = np.where(np.isin(self._encd_clk, self._ref_clk_tmp))[0]
            refs = self._find_true_refs()
            for ref in refs:
                self._ref_indexes = ref
                self._generate_sub_data(ref_clk=True)
                self._calc_angle_linear(mod2pi)
                _angle.append(self._angle)
                _ref_indexes.append(self._ref_indexes)
            self._angle = tuple(_angle)
            self._ref_indexes = tuple(_ref_indexes)

        else:
            self._calc_angle_linear(mod2pi)

        logger.debug('qualitycheck')
        logger.debug('_time:        ' + str(len(self._time)))
        logger.debug('_angle:       ' + str(len(self._angle)))
        logger.debug('_encd_cnt:    ' + str(len(self._encd_cnt)))
        logger.debug('_encd_clk:    ' + str(len(self._encd_clk)))
        logger.debug('_ref_cnt:     ' + str(len(self._ref_cnt)))
        logger.debug('_ref_indexes: ' + str(len(self._ref_indexes)))

        if isinstance(self._angle, tuple):
            if np.any([len(self._time) != len(angle) for angle in self._angle]):
                logger.warning('Failed to calculate hwp angle!')
                return [], []
        else:
            if len(self._time) != len(self._angle):
                logger.warning('Failed to calculate hwp angle!')
                return [], []
        logger.info('hwp angle calculation is finished.')
        return self._time, self._angle

    def _find_refs(self):
        """ Find reference slits """
<<<<<<< HEAD
        # Function to find the mean of an array without outliers
        def _mean(arr):
            high = np.percentile(arr, 90)
            low = np.percentile(arr, 10)
            return np.mean(arr[(arr < high) & (arr > low)])
        # Function to find the mean of an array larger than the median without outliers
        def _mean_high(arr):
            high = np.percentile(arr, 90)
            low = np.percentile(arr, 55)
            return np.mean(arr[(arr < high) & (arr > low)])

        # Generate self._encd_diff
        self._generate_sub_data(ref_clk=False)

        # Find the instantaneous average encoder clk spacing between datapoints
        rot_spacing = np.arange(0, len(self._encd_diff), self._num_edges - 2)
        diff_split = np.split(self._encd_diff, rot_spacing[1:])
        clk_split = [np.average(clk) for clk in np.split(self._encd_clk, rot_spacing[1:])]
        slit_dist = np.interp(self._encd_clk, clk_split, [_mean(_diff) for _diff in diff_split])
        slit_dist_high = np.interp(self._encd_clk, clk_split, [_mean_high(_diff) for _diff in diff_split])

        # Generate thresholds to distinguish references and glitched references
        ref_hi_cond = (self._ref_edges + 1) * slit_dist * (1 + self._ref_range)
        ref_lo_cond = (self._ref_edges + 1) * slit_dist * (1 - self._ref_range)
        ref_gl_cond = slit_dist_high * (1 + self._ref_range)

        # Normal references
        ref_ind = np.where((self._encd_diff > ref_lo_cond) & (self._encd_diff < ref_hi_cond))[0]
        # Potential glitched references
        ref_ind_glitch = np.where((self._encd_diff < ref_lo_cond) & (self._encd_diff > ref_gl_cond))[0]

        # Find and add glitched references to normal references
        used_ind_pairs = []
        def _before(x, ind):
            return abs(x - ind) + 1e8*(1 + np.sign(x - ind))
        def _after(x, ind):
            return abs(x - ind) + 1e8*(1 - np.sign(x - ind))

        if len(ref_ind) > 0:
            for ind in ref_ind_glitch:
                # Check that there is sufficient space before and after the glitched reference
                before = ref_ind[np.argmin(_before(ref_ind, ind))]
                after = ref_ind[np.argmin(_after(ref_ind, ind))]
                if all(np.array([after - ind, ind - before]) > 0.9 * self._num_edges):
                    if (before, after) in used_ind_pairs:
                        continue
                    used_ind_pairs.append((before, after))
                    ref_ind = np.append(ref_ind, ind)

=======
        # Calculate spacing between all clock values
        diff = np.ediff1d(self._encd_clk)  # [1:]
        n = 0
        diff_split = []
        for i in range(len(diff)):
            diff_split.append(diff[n:n + (self._num_edges - 2):1])
            n += (self._num_edges - 2)
            if n >= len(diff):
                break
        offset = 1
        # Conditions for idenfitying the ref slit
        # Slit distance somewhere between 2 slits:
        # 2 slit distances (defined above) +/- 10%
        for i in range(len(diff_split)):
            _diff = diff_split[i]
            # eliminate upper/lower _slit_width_lim
            _diff_upperlim = np.percentile(
                _diff, (1 - self._slit_width_lim) * 100)
            _diff_lowerlim = np.percentile(_diff, self._slit_width_lim * 100)
            __diff = _diff[
                (_diff < _diff_upperlim) & (_diff > _diff_lowerlim)]
            # Define mean value as nominal slit distance
            if len(__diff) == 0:
                continue
            slit_dist = np.mean(__diff)

            # Conditions for idenfitying the ref slit
            # Slit distance somewhere between 2 slits:
            # 2 slit distances (defined above) +/- ref_range
            ref_hi_cond = ((self._ref_edges + 2) *
                           slit_dist * (1 + self._ref_range))
            ref_lo_cond = ((self._ref_edges + 1) *
                           slit_dist * (1 - self._ref_range))
            # Find the reference slit locations (indexes)
            _ref_idx = np.argwhere(np.logical_and(
                _diff < ref_hi_cond, _diff > ref_lo_cond)).flatten()
            if len(_ref_idx) != 1:
                continue
            self._ref_indexes.append(_ref_idx[0] + offset)
            offset += len(diff_split[i])
>>>>>>> 5851fbb7
        # Define the reference slit line to be the line before
        # the two "missing" lines
        # Store the count and clock values of the reference lines
        self._ref_indexes = np.sort(ref_ind)
        if len(self._ref_indexes) == 0:
            if len(self._encd_diff) < self._num_edges:
                logger.warning(
                    'cannot find reference points, # of data is less than # of slit')
            else:
                logger.warning(
                    'cannot find reference points, please adjust parameters!')
            return False

        # check quality of ref_indexes
        number_of_bad_refs = np.sum(np.diff(self._ref_indexes) != self._num_edges - 2)
        if number_of_bad_refs > 0:
            logger.warning(f'There are {number_of_bad_refs} bad ref indexes')

        self._ref_clk = self._encd_clk[self._ref_indexes]
        self._ref_cnt = self._encd_cnt[self._ref_indexes]
        logger.debug('found {} reference points'.format(
            len(self._ref_indexes)))

        return True

    def _generate_sub_data(self, ref_clk=True):
        """ Re-generates datafields derived from _encd_clk, _encd_cnt, and _ref_indexes """
        self._encd_diff = np.ediff1d(self._encd_clk, to_begin=self._encd_clk[1]-self._encd_clk[0])
        # Only generate if self._ref_indexes exists
        if ref_clk:
            self._ref_clk = np.take(self._encd_clk, self._ref_indexes)
            self._ref_cnt = np.take(self._encd_cnt, self._ref_indexes)

        return True

    def _correct_bad_refs(self, plot=False, **kwargs):
        """ Corrects glitches in reference slits """
        # Generate statistics of the references
        self._ref_mean = np.mean(self._encd_diff[self._ref_indexes])
        self._ref_std = np.std(self._encd_diff[self._ref_indexes])

        # Find the glitched reference correction size
        ref_corr_size = np.zeros(len(self._ref_indexes))
        for index, ind in enumerate(self._ref_indexes):
            # Only correct references 5 stds away from the mean
            if self._encd_diff[ind] < self._ref_mean - 5*self._ref_std:
                # Find the expected correction value and step size
                # in the forward direction
                cvf, csf = self._find_corr_size(ind, 1)
                # Find the expected correction value and step size
                # in the reverse direction
                cvr, csr = self._find_corr_size(ind, -1)
                # Return the step size which corrects better
                ref_corr_size[index] = csf if cvf < cvr else -csr

        # Mask out points that are glitched
        encd_mask = np.ones(len(self._encd_clk))
        for index, ind in enumerate(np.copy(self._ref_indexes)):
            corr = int(ref_corr_size[index])
            if corr == 0:
                continue
            elif corr > 0:
                # Create glitch mask and edit other reference
                encd_mask[ind:ind + corr] *= 0
                self._ref_indexes[index + 1:] -= corr
            else:
                # Create glitch mask and edit other reference
                encd_mask[ind + corr:ind] *= 0
                self._ref_indexes[index:] += corr

        # Apply mask
        self._encd_clk = self._encd_clk[encd_mask.astype(bool)]
        for ind, value in enumerate(encd_mask.astype(bool)):
            if not value:
                self._encd_cnt[ind:] -= 1
        self._encd_cnt = self._encd_cnt[encd_mask.astype(bool)]
        # Re-generate various arrays
        self._generate_sub_data()

        return True

    def _find_corr_size(self, ind, direction, glitch_steps = 10):
        """ Finds how many datapoints to sum over in order to fix the glitch """
        # Residual of summing up differences
        running_avg = self._encd_diff[ind] - self._ref_mean
        # Sum in a direction until the resisual starts increasing
        for step in np.arange(1, 1 + glitch_steps):
            # Make sure the next step index is reasonable
            step_index = min(max(0, int(ind + direction*step)), len(self._encd_diff) - 1)
            new_avg = running_avg + self._encd_diff[step_index]
            if abs(new_avg) < abs(running_avg):
                running_avg = new_avg
            else:
                # Return the minimum residual and the number of steps to reach it
                return abs(running_avg), step - 1
        else:
            logger.warning('Error: Reference optimization took too long')
            return self._ref_mean, 0

    def _fill_refs(self):
        """ Fill in the reference edges """
        # If no references, say that the first sample is theta = 0
        # This case comes up for testing with a function generator
        if len(self._ref_clk) == 0:
            self._ref_clk = [self._encd_clk[0]]
            self._ref_cnt = [self._encd_cnt[0]]
            return
        # Loop over all of the reference slits
        for ii in range(len(self._ref_indexes)):
            logger.debug("\r {:.2f} %".format(
                100. * ii / len(self._ref_indexes)), end="")
            # Location of this slit
            ref_index = self._ref_indexes[ii]
            # Linearly interpolate the missing slits
            clks_to_add = np.linspace(
                self._encd_clk[ref_index - 1], self._encd_clk[ref_index], self._ref_edges + 2)[1:-1]
            self._encd_clk = np.insert(self._encd_clk, ref_index, clks_to_add)
            # Adjust the encoder count values for the added lines
            # Add 2 to all future counts and interpolate the counts
            # for the two added slits
            self._encd_cnt[ref_index:] += self._ref_edges
            cnts_to_add = np.linspace(
                self._encd_cnt[ref_index - 1], self._encd_cnt[ref_index], self._ref_edges + 2)[1:-1]
            self._encd_cnt = np.insert(self._encd_cnt, ref_index, cnts_to_add)
            # Also adjsut the reference count values in front of
            # this one for the added lines
            self._ref_cnt[ii + 1:] += self._ref_edges
            # Adjust the reference index values in front of this one
            # for the added lines
            self._ref_indexes[ii + 1:] += self._ref_edges
        return

    def _fill_refs_fast(self):
        """ Fill in the reference edges """
        # If no references, say that the first sample is theta = 0
        # This case comes up for testing with a function generator
        if len(self._ref_clk) == 0:
            self._ref_clk = [self._encd_clk[0]]
            self._ref_cnt = [self._encd_cnt[0]]
            return True
        # Split the encoder clk/cnt arrays based on the references
        encd_clk_split = np.split(self._encd_clk, self._ref_indexes)
        filled_clks = [encd_clk_split[0]]
        encd_cnt_split = np.split(self._encd_cnt, self._ref_indexes)
        filled_cnts = [encd_cnt_split[0]]

        # Loop over every split
        for i, ref_ind in enumerate(np.copy(self._ref_indexes)):
            start_clk = self._encd_clk[ref_ind-1]
            end_clk = self._encd_clk[ref_ind]

            # Insert extra clks to fill the reference
            filled_clks.append([int(start_clk+(end_clk-start_clk)/3),
                                int(start_clk+(end_clk-start_clk)*2/3)])
            filled_clks.append(encd_clk_split[i+1])

            # Adjust the cnt for added clks
            filled_cnts.append(2*i + encd_cnt_split[i+1][0] + np.array([0, 1]))
            filled_cnts.append(2*(i + 1) + encd_cnt_split[i+1])

            # Adjust the ref for added clks
            self._ref_indexes[i+1:] += self._ref_edges

        # Convert split arrays back into single array
        self._encd_clk = np.array([clk for entry in filled_clks for clk in entry])
        self._encd_cnt = np.array([cnt for entry in filled_cnts for cnt in entry])
        self._generate_sub_data()

        return True

    def _find_true_refs(self):
        # If encoder slit is missing, true references and fake references are mixed
        # find true references from the distance between references
        # this is one of the slowest processes
        max_gl = 20  # maximum number of glitches
        unique_refs = set()
        for i in range(len(self._ref_indexes)):
            refs = [self._ref_indexes[i]]
            for j in range(i, 0, -1):
                r = self._ref_indexes[j]
                if 0 <= refs[-1] - r - self._num_edges < max_gl:
                    refs.append(r)
            refs = refs[::-1]
            for j in range(i + 1, len(self._ref_indexes)):
                r = self._ref_indexes[j]
                if 0 <= r - refs[-1] - self._num_edges < max_gl:
                    refs.append(r)
            unique_refs.add(tuple(refs))
        # sort by length, very short ones are not true references
        refs = sorted([np.array(v) for v in unique_refs], key=len, reverse=True)
        refs = [v for v in refs if len(v) > len(refs[0]) / 2]
        return refs

    def _fix_datapoint_glitches(self):
        """ Removes glitches that add encoder datapoints """
        # Find how many extra datapoints there are per revolution
        self._glitches = np.ediff1d(self._ref_indexes, to_end=self._num_edges) - self._num_edges
        encd_diff_split = np.split(self._encd_diff, self._ref_indexes)
        bad_fills = []
        dead_rots = []
        total_mask = [np.ones(len(encd_diff_split[0]), dtype=bool)]
        # Loop through every rotation and find which points to mask out
        for i, diff in enumerate(encd_diff_split[1:-1]):
            # Only process rotations which have a glitch
            if self._glitches[i] != 0:
                # Assuming the signal has some static duty cycle, the clk difference between
                # two points follows a bimodal distribution. These lines find the average
                # clk diff peaks of that distribution as well as whether the rotation starts
                # with a high or low clock difference
                high, low = self._find_high_low_values(diff)
                start_high = self._find_rot_start_type(diff)

                # Generate a glitch mask for this rotation
                result, mask = self._glitch_mask(diff, high, low, start_high)
                # If the mask could not be generated, check if the duty cycle was incorrectly calculated
                if not result:
                    result, mask = self._glitch_mask(diff, high, low, not start_high)
                # If the mask could still not be generated, check if it was because of a packet drop or remove the rotation
                if not result:
                    start_clk = self._ref_clk[i]
                    end_clk = self._ref_clk[i+1]
                    # If the rotation had a packet drop
                    if len(diff) >= self._num_edges and \
                            np.any([edges[0] < end_clk and start_clk < edges[1] for edges in self._edges_dropped_pkts]):
                        # Fill the rotation with data from an adjacent rotation
                        if i == 0:
                            gap_clk = self._encd_clk[self._ref_indexes[i+1]:self._ref_indexes[i+2]] \
                                    - self._encd_clk[self._ref_indexes[i+1]] + self._encd_clk[self._ref_indexes[i]]
                        else:
                            if self._ref_indexes[i - 1] in bad_fills:
                                bad_fills.append(self._ref_indexes[i])
                            gap_clk = self._encd_clk[(self._ref_clk[i-1] <= self._encd_clk) &
                                                     (self._encd_clk < self._ref_clk[i])]
                            gap_clk = gap_clk[total_mask[-1]] - self._ref_clk[i-1] + self._ref_clk[i]

                        corr_factor = (self._ref_clk[i+1] - self._ref_clk[i]) * \
                                      (self._num_edges - 1) / (gap_clk[-1] - gap_clk[0]) / (self._num_edges)
                        gap_clk = corr_factor * (gap_clk - gap_clk[0]) + gap_clk[0]

                        fill_clk = np.zeros(len(diff))
                        fill_clk[:self._num_edges] = gap_clk
                        self._encd_clk[(self._ref_clk[i] <= self._encd_clk) &
                                       (self._encd_clk < self._ref_clk[i+1])] = fill_clk
                        mask = np.full(len(diff), False)
                        mask[:self._num_edges] = np.logical_not(mask[:self._num_edges])
                    else:
                        logger.debug(f'{i} dead rots index')
                        if i == 0:  # For removing first rotation of spin up data if necessary
                            total_mask = [np.zeros(len(encd_diff_split[0]), dtype=bool)]
                            self._ref_indexes[1:] -= len(encd_diff_split[0])
                        mask = np.full(len(diff), False)
                        dead_rots.append(i)

                total_mask.append(mask)

                # Find how many glitches were removed
                num_glitches = len(mask) - np.sum(mask)
                self._ref_indexes[i+1:] -= num_glitches
                logger.debug(f'{num_glitches}, {np.where(~np.array(mask))[0]}')
            elif min(diff) < 0.1*np.median(diff):
                # Sometimes a dropped packet gets filled with glitched data
                bad_fills.append(self._ref_indexes[i])
                total_mask.append(np.ones(len(diff), dtype=bool))
            else:
                total_mask.append(np.ones(len(diff), dtype=bool))

        # For removing last rotation of spin down data if necessary
        if len(encd_diff_split) - 3 in dead_rots:
            total_mask.append(np.zeros(len(encd_diff_split[-1]), dtype=bool))
            self._ref_indexes = self._ref_indexes[:-1]
        else:
            total_mask.append(np.ones(len(encd_diff_split[-1]), dtype=bool))

        # Join the individual rotation masks into a single overall mask
        total_mask = np.array([bool(mask) for entry in total_mask for mask in entry])
        self._num_glitches = int(sum(~total_mask))
        if self._num_glitches > 0:
            logger.warning(f'{self._num_glitches} glitches are removed')
        if len(dead_rots) > 0:
            self._num_dead_rots = len(dead_rots)
            logger.warning(f'Could not remove glitches from {len(dead_rots)} rotations')
        self._encd_clk = self._encd_clk[total_mask]
        self._encd_cnt -= np.cumsum(np.logical_not(total_mask).astype(int))
        self._encd_cnt = self._encd_cnt[total_mask]
        self._ref_indexes = np.delete(self._ref_indexes, dead_rots)

        # Correct for packet drop fills which have glitches
        for ref in bad_fills:
            _before = self._ref_indexes[self._ref_indexes < ref]
            before_ref = max(_before) if len(_before) > 0 else False
            _after = self._ref_indexes[self._ref_indexes > ref]
            after_ref = min(_after) if len(_after) > 0 else False
            fill_ref = before_ref if before_ref else after_ref
            if not fill_ref:
                logger.warning(f'Cannot correct glitches, data might be too short')
                continue
            fill_values = (self._encd_clk[ref + self._num_edges] - self._encd_clk[ref]) * \
                          (self._encd_clk[fill_ref:fill_ref + self._num_edges] - self._encd_clk[fill_ref]) / \
                          (self._encd_clk[fill_ref + self._num_edges] - self._encd_clk[fill_ref]) + \
                          self._encd_clk[ref]
            self._encd_clk[ref:ref + self._num_edges] = fill_values

        return True

    def _find_high_low_values(self, arr):
        """ Finds the two peaks of an array with a bimodal distribution """
        # This function leads to warning of empty array when arr is very short
        med = np.median(arr[arr > 0.3*np.median(arr)])
        high = np.median(arr[arr > med])
        low = np.median(arr[np.logical_and(arr < med, arr > 0.3*med)])

        return high, low

    def _find_rot_start_type(self, arr):
        """ Finds the starting pattern of an array with a bimodal distribution """
        even = np.median(np.diff(arr)[::2][:20])
        odd = np.median(np.diff(arr)[1::2][:20])

        return True if even < odd else False

    def _glitch_mask(self, diffs, high, low, start):
        """
        Generates a mask of 'good' points in an array which is expected to follow
        a bimodal distribution
        """
        return_mask = [True, True]
        toggle = not start
        diff_sum = 0
        prev_res = 0
        # Iterate over ever point in the array, checking the rolling sum
        # against what it is expected to be. If the residual doesn't follow
        # the expected pattern, mask that point as a glitch
        for ind, diff in enumerate(diffs[2:]):
            diff_sum += diff
            res = abs(high-diff_sum) if toggle else abs(low-diff_sum)
            if prev_res > res:
                diff_forward = diff_sum + diffs[ind+3] if len(diffs) > ind + 3 else diff_sum
                comp = 2*low + high if toggle else low + 2*high
                if abs(comp-diff_forward) > abs(high+low-diff_forward):
                    return_mask.append(False)
                    prev_res = res
                    continue

            return_mask.append(True)
            diff_sum = diff
            toggle = not toggle
            prev_res = abs(high-diff_sum) if toggle else abs(low-diff_sum)
        else:
            return_mask.append(True)
            return_mask = return_mask[1:]

        if np.sum(return_mask) == self._num_edges + 1 and diffs[-1] < 0.3 * low:
            return_mask[-1] = False

        # Check that the number of valid points is what we expect in one rotation
        if np.sum(return_mask) == self._num_edges:
            return True, return_mask
        else:
            return False, None

    def _fix_value_glitches(self):
        """ Removes glitches that change the encoder value """
        self._generate_sub_data()

        diff_matrix = np.split(self._encd_diff, self._ref_indexes)
        # Find the average value in each rotation
        norm_matrix = np.array([[np.mean(diff[1:])] for diff in diff_matrix])
        # Average rotation template
        template = np.median(diff_matrix[1:-1]/norm_matrix[1:-1], axis=0)

        # Handle the first and last rotations
        cut_start = self._num_edges * int(len(diff_matrix[0]) / self._num_edges + 1) - len(diff_matrix[0])
        expectation = np.tile(template, int(len(self._encd_diff) / self._num_edges) + 2)
        expectation = expectation[cut_start:cut_start + len(self._encd_diff)]

        # Smoothly vary the expectation depending on speed
        spl = scipy.interpolate.CubicSpline(self._encd_cnt[self._ref_indexes], self._encd_clk[self._ref_indexes])
        expectation *= spl.derivative()(self._encd_cnt)
        # Find which encd values differ from expectation in a way that
        # looks like a glitch. At 2 Hz points 5% away from expectations are
        # regarded as value glutches.
        # Increase the threshold depending on rotation speed
        error = self._encd_diff - expectation
        fhwp_inv = np.diff(self._encd_clk[self._ref_indexes]) / 2e8
        thresholds = 0.05 * 2 * fhwp_inv
        for i, threshold in zip(self._ref_indexes[:-1], thresholds):
            for j in range(self._num_edges):
                dist = abs(error[i+j]) - threshold * expectation[i+j]
                if dist > 0 and dist < expectation[i+j]:
                    dist_inds = 3 if j == self._num_edges - 1 else 1
                    dist_sign = np.sign(error[i+j])

                    try:
                        error[i+j] -= dist_sign*dist
                        error[i+j+1:i+j+1+dist_inds] += dist_sign*dist/dist_inds
                        self._num_value_glitches += 1
                    except IndexError:
                        pass

        # Recreate the encoder clock after accounting for value glitches
        self._encd_clk = self._encd_clk + np.cumsum(expectation + error - self._encd_diff)
        self._generate_sub_data()

        return True

    def _calc_angle_linear(self, mod2pi=True):
        """ Calculate hwp angle of encoder counters for each revolution """
        self._encd_cnt_split = np.split(self._encd_cnt, self._ref_indexes)
        angle_first_revolution = (self._encd_cnt_split[0] - self._ref_cnt[0]) * \
            (2 * np.pi / self._num_edges)
        angle_last_revolution = (self._encd_cnt_split[-1] - self._ref_cnt[-1]) * \
            (2 * np.pi / self._num_edges) + (len(self._ref_cnt) - 1) * 2 * np.pi
        self._angle = np.concatenate(
            [(self._encd_cnt_split[i] - self._ref_cnt[i]) *
             (2 * np.pi /np.diff(self._ref_indexes)[i - 1]) + i * 2 * np.pi
             for i in range(1, len(self._encd_cnt_split) - 1)]
        )
        self._angle = np.concatenate(
            [angle_first_revolution, self._angle.flatten(), angle_last_revolution])

        if mod2pi:
            self._angle = self._angle % (2 * np.pi)
        return

    def _duplication_check(self):
        """ Check the duplication in hk data and remove it """
        unique_array, unique_index = np.unique(
            self._encd_cnt, return_index=True)
        if len(unique_array) != len(self._encd_cnt):
            logger.warning(
                'Duplication is found in encoder data, performing correction.')
            self._encd_cnt = unique_array
            self._encd_clk = self._encd_clk[unique_index]
        unique_array, unique_index = np.unique(
            self._rising_edge, return_index=True)
        if len(unique_array) != len(self._rising_edge):
            logger.warning(
                'Duplication is found in IRIG data, performing correction.')
            self._rising_edge = unique_array
            self._irig_time = self._irig_time[unique_index]

    def _irig_quality_check(self):
        """ IRIG timing quality check """
        idx = np.where(np.diff(self._irig_time) == 1)[0]
        if self._irig_type == 1:
            idx = np.where(np.isclose(np.diff(self._irig_time),
                           np.full(len(self._irig_time)-1, 0.1)))[0]
        if len(self._irig_time) - 1 == len(idx):
            return

        # check packet drop or data point glitches
        elif len(self._irig_time) > len(idx) and len(idx) > 0:
            self._num_glitches_irig = np.sum(np.diff(self._irig_time) < 1)
            if self._num_glitches_irig > 0:
                logger.warning(f'{self._num_glitches_irig} additional irig time is detected')
            self._num_dropped_pkts_irig = np.sum(np.diff(self._irig_time) > 1)
            if self._num_dropped_pkts_irig > 0:
                logger.warning(f'{self._num_dropped_pkts_irig} irig packet drops is detected')
            if np.any(np.diff(self._irig_time) > 5):
                logger.warning(
                    'a part of the IRIG time is incorrect, performing the correction process...')
            self._irig_time = self._irig_time[idx]
            self._rising_edge = self._rising_edge[idx]
            logger.warning('deleted wrong irig_time, indices: ' +
                           str(np.where(np.diff(self._irig_time) != 1)[0]))
        else:
            self._irig_time = np.array([])
            self._rising_edge = np.array([])
            return

        # check value glitches of irig rising edges
        def min_distance_clk(time, interval):
            mod = np.mod(time, interval)
            return np.min([mod, interval - mod], axis=0)

        bbb_clk = np.diff(self._rising_edge)
        avg_bbb_clk = np.median(bbb_clk)
        self._num_value_glitches_irig = np.sum(min_distance_clk(bbb_clk, avg_bbb_clk) >= 1e5)
        if self._num_value_glitches_irig > 0:
            logger.warning(f'{self._num_value_glitches_irig} glitched irig_time is detected')
            idx = np.where(min_distance_clk(bbb_clk, avg_bbb_clk) < 1e5)[0]
            if len(self._irig_time) > len(idx) and len(idx) > 0:
                self._irig_time = self._irig_time[idx]
                self._rising_edge = self._rising_edge[idx]

    def _fix_irig_desync(self):
        """ Fix IRIG desynchronization by adding constant time offset """
        if self._irig_desync is None:
            return

        for t0, t1, dt in self._irig_desync:
            desynced = (t0 <= self._irig_time) & (self._irig_time <= t1)
            if np.any(desynced):
                logger.warning('irig time has known desynchronization, apply correction')
                self._irig_time[desynced] -= dt

    def _fix_irig_desync(self):
        """ Fix IRIG desynchronization by adding constant time offset """
        if self._irig_desync is None:
            return

        for t0, t1, dt in self._irig_desync:
            desynced = (t0 <= self._irig_time) & (self._irig_time <= t1)
            if np.any(desynced):
                logger.warning('irig time has known desynchronization, apply correction')
                self._irig_time[desynced] -= dt

    def _process_counter_overflow_glitch(self):
        """
        Treat glitches due to 32 bit internal counter overflow
        We suspect that this is a glitch caused by the very occasional failure of the encoder counter overflow correction
        due to latency or other problems on the pc running the encoder agent.
        """
        idx = np.where((np.diff(self._encd_clk)>=2**32-1) & (np.diff(self._encd_clk)<2**32+1e6))[0] + 1
        if len(idx) > 0:
            logger.warning(f'{len(idx)} counter overflow glitches are found, perform correction.')
        for i in idx:
            self._encd_clk[i] -= 2**32

    def _process_counter_index_reset(self):
        """ Treat counter index reset due to agent reboot """
        idx = np.where(np.diff(self._encd_cnt) < -1e4)[0] + 1
        if len(idx) > 0:
            logger.warning(f'{len(idx)} counter resets are found, perform correction.')
        for i in idx:
            self._encd_cnt[i:] = self._encd_cnt[i:] + abs(np.diff(self._encd_cnt)[i-1]) + 1

    def _fill_dropped_packets(self):
        """ Estimate the number of dropped packets """
        cnt_diff = np.diff(self._encd_cnt)
        dropped_samples = np.sum(cnt_diff[cnt_diff >= self._pkt_size] - 1)
        self._num_dropped_pkts = dropped_samples // self._pkt_size
        if self._num_dropped_pkts > 0:
            logger.warning('{} dropped packets are found, performing fill process'.format(
                self._num_dropped_pkts))

        for _ in np.where(np.diff(self._encd_cnt) > 1)[0]:
            index = np.where(np.diff(self._encd_cnt) > 1)[0][0]
            gap = int(np.diff(self._encd_cnt)[index]) - 1
            # Fill dropped counters with counters one before or one after rotation.
            # This filling method works even when the reference slot counter is dropped.
            rot_needed = int(np.ceil(gap/self._edges_per_rev)) + 1
            self._edges_dropped_pkts.append((self._encd_clk[index], self._encd_clk[index+1]))

            if index - rot_needed*self._edges_per_rev >= 0:
                rot_before_index = index - rot_needed*self._edges_per_rev
                gap_clk = self._encd_clk[rot_before_index:rot_before_index + gap + 2] \
                        - self._encd_clk[rot_before_index] + self._encd_clk[index]
                corr_factor = (self._encd_clk[index + 1] - self._encd_clk[index])/(gap_clk[-1] - gap_clk[0])
                gap_clk = (corr_factor*(gap_clk - gap_clk[0]) + gap_clk[0])[1:-1]
            else:
                rot_after_index = index + rot_needed*self._edges_per_rev + 1
                gap_clk = self._encd_clk[rot_after_index - gap - 1:rot_after_index + 1] \
                        - self._encd_clk[rot_after_index] + self._encd_clk[index + 1]
                corr_factor = (self._encd_clk[index + 1] - self._encd_clk[index])/(gap_clk[-1] - gap_clk[0])
                gap_clk = (corr_factor*(gap_clk - gap_clk[-1]) + gap_clk[-1])[1:-1]

            gap_cnt = np.arange(self._encd_cnt[index] + 1, self._encd_cnt[index+1])
            self._encd_cnt = np.insert(self._encd_cnt, index + 1, gap_cnt)
            self._encd_clk = np.insert(self._encd_clk, index + 1, gap_clk)

        self._edges_dropped_pkts = np.array(self._edges_dropped_pkts)

        return True

    def _encoder_packet_sort(self):
        cnt_diff = np.diff(self._encd_cnt)
        if np.any(cnt_diff != 1):
            logger.debug(
                'a part of the counter is incorrect')
            if np.any(cnt_diff < 0):
                if 1 - self._pkt_size in cnt_diff:
                    logger.warning(
                        'Packet flip found, performing sort process')
                idx = np.argsort(self._encd_cnt)
                self._encd_clk = self._encd_clk[idx]
            else:
                logger.warning('Packet drop exists')
        else:
            logger.debug('no need to fix encoder index')
        return

    def _quad_form(self, quad):
        # bit process
        quad[(quad >= 0.5)] = 1
        quad[(quad < 0.5)] = 0
        offset = 0
        outlier_count = 0
        for quad_split in np.array_split(quad, 1 + np.floor(len(quad) / 100)):
            if quad_split.mean() > 0.1 and quad_split.mean() < 0.9:
                for j in range(len(quad_split)):
                    quad[j + offset] = int(quad_split.mean() + 0.5)
                offset += len(quad_split)
                continue

            outlier = np.argwhere(
                np.abs(quad_split.mean() - quad_split) > 0.5).flatten()
            if len(outlier) > 5:
                outlier_count += 1
            for i in outlier:
                if i == 0:
                    ii, iii = i + 1, i + 2
                elif i == outlier[-1]:
                    ii, iii = i - 1, i - 2
                else:
                    ii, iii = i - 1, i + 1
                if quad_split[i] + quad_split[ii] + quad_split[iii] == 1:
                    quad[i + offset] = 0
                if quad_split[i] + quad_split[ii] + quad_split[iii] == 2:
                    quad[i + offset] = 1
            offset += len(quad_split)
        if outlier_count > 0:
            logger.warning("flipping quad was corrected by mean value "
                           f"in {outlier_count} sections.")

        return quad<|MERGE_RESOLUTION|>--- conflicted
+++ resolved
@@ -1375,7 +1375,6 @@
 
     def _find_refs(self):
         """ Find reference slits """
-<<<<<<< HEAD
         # Function to find the mean of an array without outliers
         def _mean(arr):
             high = np.percentile(arr, 90)
@@ -1425,48 +1424,6 @@
                     used_ind_pairs.append((before, after))
                     ref_ind = np.append(ref_ind, ind)
 
-=======
-        # Calculate spacing between all clock values
-        diff = np.ediff1d(self._encd_clk)  # [1:]
-        n = 0
-        diff_split = []
-        for i in range(len(diff)):
-            diff_split.append(diff[n:n + (self._num_edges - 2):1])
-            n += (self._num_edges - 2)
-            if n >= len(diff):
-                break
-        offset = 1
-        # Conditions for idenfitying the ref slit
-        # Slit distance somewhere between 2 slits:
-        # 2 slit distances (defined above) +/- 10%
-        for i in range(len(diff_split)):
-            _diff = diff_split[i]
-            # eliminate upper/lower _slit_width_lim
-            _diff_upperlim = np.percentile(
-                _diff, (1 - self._slit_width_lim) * 100)
-            _diff_lowerlim = np.percentile(_diff, self._slit_width_lim * 100)
-            __diff = _diff[
-                (_diff < _diff_upperlim) & (_diff > _diff_lowerlim)]
-            # Define mean value as nominal slit distance
-            if len(__diff) == 0:
-                continue
-            slit_dist = np.mean(__diff)
-
-            # Conditions for idenfitying the ref slit
-            # Slit distance somewhere between 2 slits:
-            # 2 slit distances (defined above) +/- ref_range
-            ref_hi_cond = ((self._ref_edges + 2) *
-                           slit_dist * (1 + self._ref_range))
-            ref_lo_cond = ((self._ref_edges + 1) *
-                           slit_dist * (1 - self._ref_range))
-            # Find the reference slit locations (indexes)
-            _ref_idx = np.argwhere(np.logical_and(
-                _diff < ref_hi_cond, _diff > ref_lo_cond)).flatten()
-            if len(_ref_idx) != 1:
-                continue
-            self._ref_indexes.append(_ref_idx[0] + offset)
-            offset += len(diff_split[i])
->>>>>>> 5851fbb7
         # Define the reference slit line to be the line before
         # the two "missing" lines
         # Store the count and clock values of the reference lines
