#!/usr/bin/env python
# -*- coding: utf-8 -*-

import os
import numpy as np
import scipy.interpolate
import h5py
from copy import copy
import so3g
from spt3g import core
import logging
import yaml
import datetime
import sotodlib
import traceback


logger = logging.getLogger(__name__)


class G3tHWP():

    def __init__(self, config_file=None):
        """
        Class to manage L2 HK data into HWP angle g3.

        Args
        -----
        config_file: str
            path to config yaml file
        """
        if config_file is not None:
            if os.path.exists(config_file):
                self.config_file = config_file
                self.configs = yaml.safe_load(open(self.config_file, "r"))
                logger.info("Loading config from " + self.config_file)
            else:
                logger.warning(
                    "Cannot find config file, use all default values")
                self.configs = {}
        else:
            logger.warning("Cannot find config file, use all default values")
            self.configs = {}

        self._start = 0
        self._end = 0
        self._file_list = None

        self._start = self.configs.get('start', 0)
        self._end = self.configs.get('end', 0)

        self._file_list = self.configs.get('file_list', None)
        self._data_dir = self.configs.get('data_dir', None)
        self._margin = self.configs.get('margin', 10)

        # 1st/2nd encoder readout
        self._field_instance = self.configs.get('field_instance',
                                                'satp1.hwp-bbb-e1.feeds.HWPEncoder')
        self._field_instance_sub = self.configs.get('field_instance_sub',
                                                    'satp1.hwp-bbb-e2.feeds.HWPEncoder')

        self._field_list = self.configs.get('field_list',
                                            ['rising_edge_count', 'irig_time', 'counter',
                                             'counter_index', 'irig_synch_pulse_clock_time',
                                             'irig_synch_pulse_clock_counts', 'quad'])

        # Size of pakcets sent from the BBB
        # 120 in the latest version, 150 in the previous version
        self._pkt_size = self.configs.get('pkt_size', 120)

        # IRIG type
        # 0: 1Hz IRIG (default), 1: 10Hz IRIG
        self._irig_type = self.configs.get('irig_type', 0)

        # Number of encoder slits per HWP revolution
        self._num_edges = self.configs.get('num_edges', 570 * 2)

        # Reference slit edgen width
        self._ref_edges = self.configs.get('ref_edges', 2)

        # Reference slit angle
        self._delta_angle = 2 * np.pi / self._num_edges

        # Search range of reference slot
        self._ref_range = self.configs.get('ref_range', 0.1)

        # Threshoild for outlier data to calculate nominal slit width
        self._slit_width_lim = self.configs.get('slit_width_lim', 0.1)

        # The distance from the hwp center to the fine encoder slots (mm)
        self._encoder_disk_radius = self.configs.get(
            'encoder_disk_radius', 346.25)

        # Output path + filename
        self._output = self.configs.get('output', None)

        # logger for write_solution_h5
        self._write_solution_h5_logger = 'Not set'

        # encoder suffixes
        self._suffixes = ['_1', '_2']

    def load_data(self, start=None, end=None,
                  data_dir=None, instance=None):
        """
        Loads house keeping data for a given time range and
        returns HWP parameters in L2 HK .g3 file

        Args
        -----
            start : timestamp or datetime
                start time for data, assumed to be in UTC unless specified
            end :  timestamp or datetime
                end time for data, assumed to be in UTC unless specified
            data_dir : str or None
                path to HK g3 file, overwrite config file
            instance : str or None
                instance of field list, overwrite config file
                ex.) lab data 'observatory.HBA.feeds.HWPEncoder'
                ex.) site data 'satp1.hwp-bbb-e1.feeds.HWPEncoder'
                ex.) site data 'satp3.hwp-bbb-a1.feeds.HWPEncoder'

        Returns
        ----
        dict
            {alias[i] : (time[i], data[i])}
        """
        if start is not None and end is not None:
            self._start = start
            self._end = end
        if self._start is None:
            logger.error("Cannot find time range")
            return {}

        if isinstance(start, datetime.datetime):
            if start.tzinfo is None:
                logger.warning(
                    'No tzinfo info in start argument, set to utc timezone')
                start = start.replace(tzinfo=datetime.timezone.utc)
            self._start = start.timestamp()
        if isinstance(end, datetime.datetime):
            if end.tzinfo is None:
                logger.warning(
                    'No tzinfo info in end argument, set to utc timezone')
                end = start.replace(tzinfo=datetime.timezone.utc)
            self._end = end.timestamp()

        if data_dir is not None:
            self._data_dir = data_dir
        if self._data_dir is None:
            logger.error("Cannot find data directory")
            return {}
        if instance is not None:
            self._field_instance = instance

        # load housekeeping data with hwp keys
        logger.info('Loading HK data files ')
        logger.info("input time range: " +
                    str(self._start) + " - " + str(self._end))

        fields, alias = self._key_formatting()

        data = so3g.hk.load_range(
            self._start,
            self._end,
            fields,
            alias,
            data_dir=self._data_dir)
        if not any(data):
            logger.info('HWP is not spinning in time range {' + str(
                self._start) + ' - ' + str(self._end) + '}, data is empty')
        return data

    def load_file(self, file_list=None, instance=None):
        """
        Loads house keeping data with specified g3 files.
        Return HWP parameters from SO HK data.

        Args
        -----
            file_list : str or list or None
                path and file name of input level 2 HK g3 file
            instance : str or None
                instance of field list, overwrite config file
                ex.) lab data 'observatory.HBA.feeds.HWPEncoder'
                ex.) site data 'satp1.hwp-bbb-e1.feeds.HWPEncoder'
                ex.) site data 'satp3.hwp-bbb-a1.feeds.HWPEncoder'
        Returns
        ----
        dict
            {alias[i] : (time[i], data[i])}
        """
        if file_list is None and self._file_list is None:
            logger.error('Cannot find input g3 file')
            return {}
        if file_list is not None:
            self._file_list = file_list

        if instance is not None:
            self._field_instance = instance

        # load housekeeping files with hwp keys
        scanner = so3g.hk.HKArchiveScanner()
        if not (isinstance(self._file_list, list)
                or isinstance(self._file_list, np.ndarray)):
            self._file_list = [self._file_list]
        for f in self._file_list:
            if not os.path.exists(f):
                logger.error('Cannot find input g3 file')
                return {}
            scanner.process_file(f)
        logger.info("Loading HK data files: {}".format(
            ' '.join(map(str, self._file_list))))

        arc = scanner.finalize()
        if not any(arc.get_fields()[0]):
            self._start = 0
            self._end = 0
            return {}

        fields, alias = self._key_formatting()

        if not np.any([f in arc.get_fields()[0].keys() for f in fields]):
            logger.info(
                "HWP is not spinning in input g3 files or cannot find field")
            return {}
        if self._start == 0 and self._end == 0:
            self._start = np.min([arc.simple(f)[0][0]
                                 for f in fields if f in arc.get_fields()[0].keys()])
            self._end = np.max([arc.simple(f)[0][-1]
                               for f in fields if f in arc.get_fields()[0].keys()])

        data = {a: arc.simple(f) for a, f in zip(
            alias, fields) if f in arc.get_fields()[0].keys()}

        return data

    def _key_formatting(self):
        """
        Formatting hwp housekeeping field names and aliases

        Return
        -----
        fields, alias
        """
        # 1st encoder readout
        fields = [self._field_instance + '_full.' + f if 'counter' in f
                  else self._field_instance + '.' + f for f in self._field_list]
        alias = [a + '_1' for a in self._field_list]

        # 2nd encoder readout
        if self._field_instance_sub is not None:
            fields += [self._field_instance_sub + '_full.' + f if 'counter' in f
                       else self._field_instance_sub + '.' + f for f in self._field_list]
            alias += [a + '_2' for a in self._field_list]

        # metadata key
        meta_keys = {
            'pid_direction': 'hwp-pid.feeds.hwppid.direction',
        }
        platform = self._field_instance.split('.')[0]
        for k, f in meta_keys.items():
            alias.append(k)
            fields.append(platform + '.' + f)

        return fields, alias

    def _data_formatting(self, data, suffix):
        """
        Formatting encoder data

        Args
        -----
        data : dict
            HWP HK data from load_data
        suffix: Specify whether to use 1st or 2nd encoder, '_1' or '_2'
            '_1' for 1st encoder, '_2' for 2nd encoder

        Returns
        --------
        dict
            {'rising_edge_count', 'irig_time', 'counter', 'counter_index', 'quad', 'quad_time'}
        """
        keys = ['rising_edge_count', 'irig_time',
                'counter', 'counter_index', 'quad', 'quad_time']
        out = {k: data[k+suffix][1] if k+suffix in data.keys() else []
               for k in keys}

        # irig part
        if 'irig_time'+suffix not in data.keys():
            logger.warning(
                'All IRIG time is not correct for encoder' + suffix)
            return out

        if self._irig_type == 1:
            out['irig_time'] = data['irig_synch_pulse_clock_time'+suffix][1]
            out['rising_edge_count'] = data['irig_synch_pulse_clock_counts'+suffix][1]

        # encoder part
        if 'counter'+suffix not in data.keys():
            logger.warning(
                'No encoder data is available for encoder'+suffix)
            return out

        out['quad'] = data['quad'+suffix][1]
        out['quad_time'] = data['quad'+suffix][0]

        return out

    def _slowdata_process(self, fast_time, irig_time, suffix):
        """ Diagnose hwp status and output status flags

        Returns
        --------
        dict
            {stable, locked, hwp_rate, slow_time}

        Notes
        ------
        - Time definition -
        if fast_time exists: slow_time = fast_time
        elif: irig_time exists but no fast_time, slow_time = irig_time
        else: slow_time is per 10 sec array
        """
        slow_time = np.arange(self._start, self._end, 10)

        if len(irig_time) == 0:
            out = {
                'locked'+suffix: np.zeros_like(slow_time, dtype=bool),
                'stable'+suffix: np.zeros_like(slow_time, dtype=bool),
                'hwp_rate'+suffix: np.zeros_like(slow_time, dtype=np.float32),
                'slow_time'+suffix: slow_time,
            }
            return out

        if len(fast_time) == 0:
            fast_irig_time = irig_time
            locked = np.zeros_like(irig_time, dtype=bool)
            stable = np.zeros_like(irig_time, dtype=bool)
            hwp_rate = np.zeros_like(irig_time, dtype=np.float32)

        else:
            # hwp speed calc. (approximate using ref)
            hwp_rate_ref = 1 / np.diff(fast_time[self._ref_indexes])
            hwp_rate = [hwp_rate_ref[0] for i in range(self._ref_indexes[0])]
            for n in range(len(np.diff(self._ref_indexes))):
                hwp_rate += [hwp_rate_ref[n]
                             for r in range(np.diff(self._ref_indexes)[n])]
            hwp_rate += [hwp_rate_ref[-1] for i in range(len(fast_time) -
                                                         self._ref_indexes[-1])]

            fast_irig_time = fast_time
            locked = np.ones_like(fast_time, dtype=bool)
            locked[np.where(hwp_rate == 0)] = False
            stable = np.ones_like(fast_time, dtype=bool)

            # irig only status
            irig_only_time = irig_time[np.where(
                (irig_time < fast_time[0]) | (irig_time > fast_time[-1]))]
            irig_only_locked = np.zeros_like(irig_only_time, dtype=bool)
            irig_only_hwp_rate = np.zeros_like(
                irig_only_time, dtype=np.float32)

            fast_irig_time = np.append(irig_only_time, fast_time)
            fast_irig_idx = np.argsort(fast_irig_time)
            fast_irig_time = fast_irig_time[fast_irig_idx]
            locked = np.append(irig_only_locked, locked)[fast_irig_idx]
            hwp_rate = np.append(irig_only_hwp_rate, hwp_rate)[fast_irig_idx]
            stable = np.ones_like(fast_irig_time, dtype=bool)

        # slow status
        slow_time = slow_time[np.where(
            (slow_time < fast_irig_time[0]) | (slow_time > fast_irig_time[-1]))]
        slow_locked = np.zeros_like(slow_time, dtype=bool)
        slow_stable = np.zeros_like(slow_time, dtype=bool)
        slow_hwp_rate = np.zeros_like(slow_time, dtype=np.float32)

        slow_time = np.append(slow_time, fast_irig_time)
        slow_idx = np.argsort(slow_time)
        slow_time = slow_time[slow_idx]
        locked = np.append(slow_locked, locked)[slow_idx]
        stable = np.append(slow_stable, stable)[slow_idx]
        hwp_rate = np.append(slow_hwp_rate, hwp_rate)[slow_idx]

        locked[np.where(hwp_rate == 0)] = False

        return {'locked'+suffix: locked, 'stable'+suffix: stable, 'hwp_rate'+suffix: hwp_rate, 'slow_time'+suffix: slow_time}

    def analyze(self, data, ratio=None, mod2pi=True, fast=True, suffix='_1'):
        """
        Analyze HWP angle solution
        to be checked by hardware that 0 is CW and 1 is CCW from (sky side) consistently for all SAT

        Args
        -----
            data : dict
                HWP HK data from load_data
            ratio : float, optional
                parameter for referelce slit
                threshold = 2 slit distances +/- ratio
            mod2pi : bool, optional
                If True, return hwp angle % 2pi
            fast : bool, optional
                If True, run fast fill_ref algorithm

        Returns
        --------
        dict
            {fast_time, angle, slow_time, stable, locked, hwp_rate, ref_indexes, bad_indexes_each_ref,
             filled_flag, bad_revolution_flag}


        Notes
        ------
            * fast_time: timestamp
                * IRIG synched timing (~2kHz)
            * angle (float): IRIG synched HWP angle in radian
            * slow_time: timestamp
                * time list of slow block
            * stable: bool
                * if non-zero, indicates the HWP spin state is known.
                * i.e. it is either spinning at a measurable rate, or stationary.
                * When this flag is non-zero, the hwp_rate field can be taken at face value.
            * locked: bool
                * if non-zero, indicates the HWP is spinning and the position solution is working.
                * In this case one should find the hwp_angle populated in the fast data block.
            * hwp_rate: float
                * the "approximate" HWP spin rate, with sign, in revs / second.
                * Use placeholder value of 0 for cases when not "stable".
            * ref_indexes: int
                * Indexes of of reference slots.
            * bad_indexes_each_ref: dictionary
                * Information about bad data points in each revolution starting from reference slot
                * key: Index of reference slots which have bad data points.
                * value: A list of indexes indicating the positions of bad data points
                         within each revolution, starting from the reference index.
            * filled_flag: bool
                * Flag indicating the points that are filled due to packet drop.
            * bad_revolution_flag: boolean array
                * Flag indicating the points of bad revolutions that are contaminated with noise.
        """

        if not any(data):
            logger.info("no HWP field data")

        d = self._data_formatting(data, suffix)

        # hwp angle calc.
        if ratio is not None:
            logger.info(f"Overwriting reference slit threshold by {ratio}.")
            self._ref_range = ratio

        out = {}

        logger.info("Start calclulating angle.")
        if len(d['irig_time']) == 0:
            logger.warning('There is no correct IRIG timing. Stop analyze.')
        else:
            fast_time, angle = self._hwp_angle_calculator(
                d['counter'], d['counter_index'], d['irig_time'],
                d['rising_edge_count'], d['quad_time'], d['quad'],
                mod2pi, fast)
            if len(fast_time) == 0:
                logger.warning('analyzed encoder data is None')
            out.update(self._slowdata_process(
                fast_time, d['irig_time'], suffix))
            out['fast_time'+suffix] = fast_time
            out['angle'+suffix] = angle
            out['quad'+suffix] = self._quad_corrected
            out['ref_indexes'+suffix] = self._ref_indexes
            out['bad_indexes_each_ref'+suffix] = self._bad_indexes_each_ref
            # generate flags
            filled_flag = np.zeros_like(fast_time, dtype=bool)
            for r in self._filled_ranges: filled_flag[r[0]:r[1]] = 1
            out['filled_flag'+suffix] = filled_flag
            bad_revolution_flag = np.zeros_like(fast_time, dtype=bool)
            for i in self._bad_indexes_each_ref.keys():
                ri = self._ref_indexes[i]
                bad_revolution_flag[ri:ri+self._num_edges] = 1
            out['bad_revolution_flag'+suffix] = bad_revolution_flag
        return out

    def template_subtraction(self, solved, poly_order=None, suffix='_1'):
        """
        Evaluate the non-uniformity of hwp angle timestamp (template) and subtract it
        The raw hwp angle timestamp is kept.

        Args
        -----
        solved: dict
            dict data from analyze
        poly_order:
            order of polynomial filtering for removing drift of hwp speed
            for evaluating the non-uniformity of hwp angle.
        suffix:
            '_1' for 1st encoder, '_2' for 2nd encoder

        Returns
        --------
        output: dict
            {fast_time, fast_time_raw, template, template_err, ...}


        Notes
        ------
            * template: float array (ratio)
                * Averaged non-uniformity of the hwp angle
                * normalized by the step of the angle encoder
            * template_err: float array
                * Error bar of template

        non-uniformity of hwp angle comes from following reasons,
            - non-uniformity of encoder slits
            - sag of rotor
            - bad tuning of the comparator threshold of DriverBoard
            - degradation of LED
        and the non-uniformity can be time-dependent.

        Need to evaluate and subtract it before interpolating hwp angle into Smurf timestamps.
        The non-uniformity of encoder slots creates additional hwp angle jitter.
        The maximum possible additional jitter is comparable to the requirement of angle jitter.
        We make an template of encoder slits and subtract it from the timestamp.
        """
        if 'fast_time_raw'+suffix in solved.keys():
            logger.info(
                'Non-uniformity is already subtracted. Calculation is skipped.')
            return

        def detrend(array, deg):
            x = np.linspace(-1, 1, len(array))
            p,_ ,_ ,_ ,_ = np.polyfit(x, array, deg=deg, full=True)  # supress rank warning
            pv = np.polyval(p, x)
            return array - pv

        logger.info('Remove non-uniformity from hwp angle and overwrite')
        ref_indexes = solved['ref_indexes'+suffix]
        bad_indexes_each_ref = solved['bad_indexes_each_ref'+suffix]
        fast_time = solved['fast_time'+suffix]

        # Trim only the timestamps of integer revolutions
        ft = fast_time[ref_indexes[0]:ref_indexes[-2]+1]
        # remove rotation frequency drift for making a template of encoder slits
        if poly_order is None:
            poly_order = int(len(ref_indexes)/100)
            poly_order = np.min([100, poly_order])
        ft = detrend(ft, deg=poly_order)
        # make template from good revolutions
        good_revolutions = np.logical_not([i in bad_indexes_each_ref.keys() for i, ri in enumerate(ref_indexes)])
        # abort template subtraction is there is no good revolutions
        assert np.sum(good_revolutions) > 0
        # make template from difference of time
        template_slit = np.diff(ft).reshape(len(solved['ref_indexes'+suffix])-2, self._num_edges)
        template_slit = template_slit[good_revolutions[:-2]]
        template_err = np.std(template_slit, axis=0)
        template_slit = np.average(template_slit, axis=0) # take average of all revolutions
        template_slit = np.cumsum(template_slit)
        template_slit -= np.average(template_slit) # remove global time ofset
        subtract = np.roll(np.tile(template_slit, int(np.ceil(len(fast_time)/self._num_edges))), ref_indexes[0]+1)
        subtract = subtract[:len(fast_time)]
        # subtract template, keep raw timestamp
        solved['fast_time_raw'+suffix] = copy(fast_time)
        solved['fast_time'+suffix] = fast_time - subtract
        # Normalize template by the width of slit
        average_dt_slit = np.average(np.diff(fast_time - subtract))
        solved['template'+suffix] = template_slit / average_dt_slit
        solved['template_err'+suffix] = np.sqrt(2) * template_err / average_dt_slit

    def eval_offcentering(self, solved):
        """
        Evaluate the off-centering of the hwp from the phase difference between two encoders.
        Assume that slot pattern subraction is already applied

        * Definition of offcentering must be clear.

        Args
        -----
        solved: dict
            dict solved from template_subtraction
            {fast_time_1, angle_2, fast_time_2, angle_2, ...}

        Returns
        --------
        output: dict
            {offcenter_idx1, offcenter_idx2, offcentering, offset_time}

        Notes
        ------
            * offcenter_idx1: int
                * index of the solved['fast_time_1'] for which offcentering is estimated.
            * offcenter_idx2: int
                * index of the solved['fast_time_2'] for which offcentering is estimated.
            * offcentering: float
                * Offcentering (mm) at solved['fast_time(_2)'][offcenter_idx1(2)].
            * offset_time: float
                * Offset time of the encoder signals induced by the offcentering.
                * Offset time is the delayed (advanced) timing of the encoder1 (2) in sec.

        """

        logger.info('Remove offcentering effect from hwp angle and overwrite')
        # Calculate offcentering from where the first reference slot was detected by the 2nd encoder.
        if solved["ref_indexes_1"][0] > self._num_edges/2-1:
            offcenter_idx1_start = int(solved["ref_indexes_1"][0]-self._num_edges/2)
            offcenter_idx2_start = int(solved["ref_indexes_2"][0])
        else:
            offcenter_idx1_start = int(solved["ref_indexes_1"][1]-self._num_edges/2)
            offcenter_idx2_start = int(solved["ref_indexes_2"][0])
        # Calculate offcentering to the end of the shorter encoder data.
        if len(solved["fast_time_1"][offcenter_idx1_start:]) > len(solved["fast_time_2"][offcenter_idx2_start:]):
            idx_length = len(solved["fast_time_2"][offcenter_idx2_start:])
        else:
            idx_length = len(solved["fast_time_1"][offcenter_idx1_start:])
        offcenter_idx1 = np.arange(
            offcenter_idx1_start, offcenter_idx1_start+idx_length-1)
        offcenter_idx2 = np.arange(
            offcenter_idx2_start, offcenter_idx2_start+idx_length-1)
        # Calculate the offset time of the encoders induced by the offcentering.
        offset_time = (solved["fast_time_1"][offcenter_idx1] -
                       solved["fast_time_2"][offcenter_idx2])/2
        # Calculate the offcentering (mm).
        period = (solved["fast_time_1"][offcenter_idx1+1] -
                  solved["fast_time_1"][offcenter_idx1])*self._num_edges
        # When data is extremely noisy, period gets zero and offcentering becomes nan
<<<<<<< HEAD
        period[period==0] = np.median(period)
=======
        period[period == 0] = np.median(period)
>>>>>>> cb51d0c5
        offset_angle = 2 * np.pi * offset_time / period
        offcentering = np.tan(offset_angle) * self._encoder_disk_radius

        solved['offcenter_idx1'] = offcenter_idx1
        solved['offcenter_idx2'] = offcenter_idx2
        solved['offcentering'] = offcentering
        solved['offset_time'] = offset_time

        return

    def correct_offcentering(self, solved):
        """
        Correct the timing of solved['fast_time'] which is delayed (advanced) by the offcentering.

        Args
        -----
        solved: dict
            dict solved from template_subtraction
            {fast_time_1, angle_1, fast_time_2, angle_2, ...}
        offcentering: dict
            dict solved from eval_offcentering
            {offcenter_idx1, offcenter_idx2, offcentering, offset_time}

        Returns
        --------
        output: dict
            {fast_time, angle, fast_time_2, angle_2, ...}

        Notes
        ------
            * offcenter_idx1: int
                * index of the solved['fast_time_1'] for which offcentering is estimated.
            * offcenter_idx2: int
                * index of the solved['fast_time_2'] for which offcentering is estimated.
            * offcentering: float
                * Offcentering (mm) at solved['fast_time_1(2)'][offcenter_idx1(2)].
            * offset_time: float
                * Offset time of the encoder signals induced by the offcentering.
                * Offset time is the delayed (advanced) timing of the encoder1 (2) in sec.

        * We should allow to correct the offcentering by external input, since offcentering measurement is not always available.
        """

        # Skip the correction when the offcentering estimation doesn't exist.
        if 'offcentering' not in solved.keys():
            logger.warning(
                'Offcentering info does not exist. Offcentering correction is skipped.')
            return

        offcenter_idx1 = solved['offcenter_idx1']
        offcenter_idx2 = solved['offcenter_idx2']
        offset_time = solved['offset_time']

        solved['fast_time_raw_1'] = solved['fast_time_raw_1'][offcenter_idx1]
        solved['fast_time_raw_2'] = solved['fast_time_raw_2'][offcenter_idx2]
        solved['fast_time_1'] = solved['fast_time_1'][offcenter_idx1] - offset_time
        solved['fast_time_2'] = solved['fast_time_2'][offcenter_idx2] + offset_time
        solved['angle_1'] = solved['angle_1'][offcenter_idx1]
        solved['angle_2'] = solved['angle_2'][offcenter_idx2]

        return

    def write_solution(self, solved, output=None):
        """
        Output HWP angle + flags as SO HK g3 format

        Args
        -----
        solved: dict
          dict data from analyze
        output: str or None
          output path + file name, override config file

        Notes
        -----------
        Output file format

        * Provider: 'hwp'
            * Fast block
                * 'hwp.hwp_angle'
            * Slow block
                * 'hwp.stable'
                * 'hwp.locked'
                * 'hwp.hwp_rate'

        - fast_time: timestamp
            IRIG synched timing (~2kHz)
        - angle: float
            IRIG synched HWP angle in radian
        - slow_time: timestamp
            time list of slow block
        - stable: bool
            if non-zero, indicates the HWP spin state is known.
            i.e. it is either spinning at a measurable rate, or stationary.
            When this flag is non-zero, the hwp_rate field can be taken at face value.
        - locked: bool
            if non-zero, indicates the HWP is spinning and the position solution is working.
            In this case one should find the hwp_angle populated in the fast data block.
        - hwp_rate: float
            the "approximate" HWP spin rate, with sign, in revs / second.
            Use placeholder value of 0 for cases when not "locked".
        """
        if self._output is None and output is None:
            logger.warning('Not specified output file')
            return
        if output is not None:
            self._output = output
        if len(solved) == 0:
            logger.warning('input data is empty, skip writing')
            return
        if len(solved['fast_time']) == 0:
            logger.info('write no rotation data, skip writing')
            return
        session = so3g.hk.HKSessionHelper(hkagg_version=2)
        writer = core.G3Writer(output)
        writer.Process(session.session_frame())
        prov_id = session.add_provider('hwp')
        writer.Process(session.status_frame())

        # Divide the full time span into equal intervals
        start_time = solved['slow_time'].min()
        end_time = solved['slow_time'].max()
        if np.any(solved['fast_time']):
            start_time = min(start_time, solved['fast_time'].min())
            end_time = max(end_time, solved['fast_time'].max())
        frame_length = 60  # seconds

        while start_time < end_time:
            t0, t1 = start_time, start_time + frame_length

            # Write a slow frame?
            s = (t0 <= solved['slow_time']) * (solved['slow_time'] < t1)
            if np.any(s):
                frame = session.data_frame(prov_id)

                slow_block = core.G3TimesampleMap()
                slow_block.times = core.G3VectorTime(
                    [core.G3Time(_t * core.G3Units.s) for _t in solved['slow_time'][s]])
                slow_block['stable'] = core.G3VectorInt(solved['stable'][s])
                slow_block['locked'] = core.G3VectorInt(solved['locked'][s])
                slow_block['hwp_rate'] = core.G3VectorDouble(
                    solved['hwp_rate'][s])
                frame['block_names'].append('slow')
                frame['blocks'].append(slow_block)
                writer.Process(frame)

            # Write a fast frame?
            s = (t0 <= solved['fast_time']) * (solved['fast_time'] < t1)
            if np.any(s):
                frame = session.data_frame(prov_id)

                fast_block = core.G3TimesampleMap()
                fast_block.times = core.G3VectorTime(
                    [core.G3Time(_t * core.G3Units.s) for _t in solved['fast_time'][s]])
                fast_block['hwp_angle'] = core.G3VectorDouble(
                    solved['angle'][s])
                frame['block_names'].append('fast')
                frame['blocks'].append(fast_block)
                writer.Process(frame)
            start_time += frame_length
        return

    def _set_empty_axes(self, aman, suffix=None):
        if suffix is None:
            aman.wrap_new('hwp_angle', shape=('samps', ), dtype=np.float64)
            aman.wrap('primary_encoder', 0)
            aman.wrap('version', 1)
            aman.wrap('pid_direction', 0)
            aman.wrap('offcenter_direction', 0)
            aman.wrap_new('offcenter', shape=(2,), dtype=np.float64)
            aman.wrap('sotodlib_version', sotodlib.__version__)
        else:
            aman.wrap_new('hwp_angle_ver1'+suffix,
                          shape=('samps', ), dtype=np.float64)
            aman.wrap_new('hwp_angle_ver2'+suffix,
                          shape=('samps', ), dtype=np.float64)
            aman.wrap_new('hwp_angle_ver3'+suffix,
                          shape=('samps', ), dtype=np.float64)
            aman.wrap_new('quad'+suffix, shape=('samps', ), dtype=int)
            aman.wrap('quad_direction'+suffix, 0)
            aman.wrap_new('stable'+suffix, shape=('samps', ), dtype=bool)
            aman.wrap_new('locked'+suffix, shape=('samps', ), dtype=bool)
            aman.wrap_new('hwp_rate'+suffix, shape=('samps', ), dtype=np.float16)
            aman.wrap_new('template'+suffix, shape=(self._num_edges, ), dtype=np.float64)
            aman.wrap_new('template_err'+suffix, shape=(self._num_edges, ), dtype=np.float64)
            aman.wrap_new('filled_flag'+suffix, shape=('samps', ), dtype=bool)
            aman.wrap_new('bad_revolution_flag'+suffix, shape=('samps', ), dtype=bool)
            aman.wrap('version'+suffix, 1)
            aman.wrap('logger'+suffix, self._write_solution_h5_logger)
        return aman

    def _set_raw_axes(self, aman, data):
        """ Set raw encoder data in aman """
        for k, v in data.items():
            aman.wrap('raw_' + k, np.array(v))
        return aman

    def _load_raw_axes(self, aman, output, h5_address):
        """ Load raw encoder data from h5 """
        fileds, alias = self._key_formatting()
        data = {}
        f = h5py.File(output)
        for a in alias:
            if 'raw_' + a in f[h5_address].keys():
                v = f[h5_address]['raw_' + a][:]
                data[a] = v
        f.close()
        return data

<<<<<<< HEAD
    def _interpolation(self, timestamp1, data, timestamp2):
        interp = scipy.interpolate.interp1d(
            timestamp1, data, kind='linear', bounds_error=False, fill_value='extrapolate')(timestamp2)
        return interp

    def _bool_interpolation(self, timestamp1, data, timestamp2, round_option):
        interp = self._interpolation(timestamp1, data, timestamp2)
=======
    def _angle_interpolation(self, timestamp1, angle, timestamp2):
        """Linearly interpolate the angle to the timestamp of the detector readout.
        numpy.interp uses constant extrapolation, and extend the first and last values
        of the angle in the interpolation interval"""
        return np.interp(timestamp2, timestamp1, angle)

    def _bool_interpolation(self, timestamp1, data, timestamp2, round_option):
        """Linearly interpolate the boolean array. fill values by False outside of the
        data range"""
        interp = np.interp(timestamp2, timestamp1, data, left=0, right=0)
>>>>>>> cb51d0c5
        if round_option == 'floor':
            interp = np.floor(interp)
        elif round_option == 'ceil':
            interp = np.ceil(interp)
        else:
            raise ValueError(f'round option {round_option} is not supported.')
        return interp.astype(bool)

    def set_data(self, tod, h5_filename=None):
        """
        Output HWP hk data as AxisManager format. The results are stored in HDF5 files.
        We save the copy of raw hwp encoder hk data into HDF5 file, to save time for
        re-calculating the hwp angle solutions.

        Args
        ----
        tod: AxisManager

        h5_filename:
            If this is not None, try to load raw encoder data from hdf5 file

        Notes
        -----
        Output file format

        - Raw output
            x is a number different for each data and each observation

            - raw_rising_edge_count_1/2: int (2, x)

            - raw_irig_time_1/2: float (2, x)

            - raw_counter_1/2: float (2, x)

            - raw_counter_index_1/2: int (2, x)

            - raw_irig_synch_pulse_clock_time_1/2: float (2, x)

            - raw_irig_synch_pulse_clock_counts_1/2: int (2, x)

            - raw_quad_1/2: bool (2, x)

            - raw_pid_direction: bool (2, x)
        """

        if len(tod.timestamps) == 0:
            logger.warning('Input data is empty.')
            return

        aman = sotodlib.core.AxisManager(tod.samps)
        start = int(tod.timestamps[0])-self._margin
        end = int(tod.timestamps[-1])+self._margin

        self.data = {}
        try:
            if h5_filename is not None:
                logger.info('Loading raw encoder data from h5')
                try:
                    obs_id = tod.obs_info['obs_id']
                    self.data = self._load_raw_axes(aman, h5_filename, obs_id)
                except Exception as e:
                    logger.error(f"Exception '{e}' thrown while loading HWP data from h5. Attempt to load from hk.")
                    self.data = self.load_data(start, end)

            else:
                self.data = self.load_data(start, end)

        except Exception as e:
            logger.error(
                f"Exception '{e}' thrown while loading HWP data. The specified encoder field is missing.")
            self._write_solution_h5_logger = 'HWP data too short'
            print(traceback.format_exc())

        finally:
            self._set_raw_axes(aman, self.data)

        return aman

    def make_solution(self, tod):
        """
        Output HWP angle, flags, metadata as AxisManager format
        The results are stored in HDF5 files. Since HWP angle solution HDF5 files are large,
        we automatically split into the new output files.

        Args
        ----
        tod: AxisManager

        Notes
        -----
        Output file format

        - Primary output

            - timestamp: float (samps,)
                SMuRF synched timestamp

            - hwp_angle: float (samps,)
                The latest version of the SMuRF synched HWP angle in radian.
                * ver1: HWP angle calculated from the raw encoder signal.
                * ver2: HWP angle after the template subtraction.
                * ver3: HWP angle after the template and off-centering subtraction.
                The field 'version' indicates which version this hwp_angle is.

            - primaty encoder: int
                This field indicates which encoder is used for hwp_angle, 1 or 2

            - version: int
                This field indicates the version of the HWP angle in hwp_angle.

        - Supplementary output
            Suffix _1/2 indicates the encoder_1 or encoder_2

            - version_1/2: int
                This field indicates the version of the HWP angle of each encoder.

            - hwp_angle_ver1/2/3_1/2: float (samps,)
                This field stores the ver1/2/3 angle data.

            - stable_1/2: bool (samps,)
                If non-zero, indicates the HWP spin state is known.
                i.e. it is either spinning at a measurable rate, or stationary.
                When this flag is non-zero, the hwp_rate field can be taken at face value.

            - locked_1/2: bool (samp,)
                If non-zero, indicates the HWP is spinning and the position solution is working.
                In this case one should find the hwp_angle populated in the fast data block.

            - hwp_rate_1/2: float (samps,)
                The "approximate" HWP spin rate, with sign, in revs / second.
                Use placeholder value of 0 for cases when not "locked".

            - logger_1/2: str
                Log message for angle calculation status
                'No HWP data', 'HWP data too short',
                'Angle calculation failed', 'Angle calculation succeeded'

            - filled_flag_1/2: bool (samps,)
                Array to indicate the data points that are filled due to packet drop.

            - bad_revolution_flag_1/2: bool (samps,)
                Array to indicate the data points of bad revolutions that are contaminated with noise.

            - quad_1/2: int (quad,)
                0 or 1 or -1. 0 means no data

            - template_1/2: float (1140,)
                Template of the non uniformity of hwp encoder plate

            - template_err_1/2: float (1140,)
                Error bar of template

            - offcenter: float (2,)
                - (average offcenter, std of offcenter) unit is (mm)

        - Rotation direction
            Rotation direction estimated by several methods.
            0 or 1 or -1. 0 means no data.

            - quad_direction_1/2: int
                Estimation by median encoder quadrature for each encoder

            - pid_direction: int
                Estimation by median pid controller commanded direction

            - offcenter_direction: int
                Estimation by the offcentering measured by the time offset between two encoders.
                To be implemented.

            - template_direction: int
                Estimation by the template of encoder plate.
                To be implemented.

            - scan_direction: int
                Estimation by scan synchronous modulation of rotation speed.


        """

        aman = sotodlib.core.AxisManager(tod.samps)
        aman.wrap_new('timestamps', ('samps', ))[:] = tod.timestamps
        self._set_empty_axes(aman)

        if 'pid_direction' in self.data.keys():
            pid_direction = np.nanmedian(self.data['pid_direction'][1])*2 - 1
            if pid_direction in [1, -1]:
                aman['pid_direction'] = pid_direction
            else:
                aman['pid_direction'] = 0

        solved = {}
        for suffix in self._suffixes:
            logger.info('Start analyzing encoder'+suffix)
            self._set_empty_axes(aman, suffix)
            # load data
            if not 'counter' + suffix in self.data.keys():
                logger.warning('No HWP data in the specified timestamps.')
                self._write_solution_h5_logger = 'No HWP data'
                continue

            # version 1
            # calculate HWP angle
            try:
                solved.update(self.analyze(self.data, mod2pi=False, suffix=suffix))
            except Exception as e:
                logger.error(
                    f"Exception '{e}' thrown while calculating HWP angle. Angle calculation failed.")
                self._write_solution_h5_logger = 'Angle calculation failed'
                print(traceback.format_exc())
                continue
            if len(solved) == 0 or ('fast_time'+suffix not in solved.keys()) or len(solved['fast_time'+suffix]) == 0:
                logger.info(
                    'No correct rotation data in the specified timestamps.')
                self._write_solution_h5_logger = 'No HWP data'
                continue

            self._write_solution_h5_logger = 'Angle calculation succeeded'
            aman['version'+suffix] = 1
            aman['stable'+suffix] = self._bool_interpolation(
                solved['slow_time'+suffix], solved['stable'+suffix], tod.timestamps, 'floor')
            aman['locked'+suffix] = self._bool_interpolation(
                solved['slow_time'+suffix], solved['locked'+suffix], tod.timestamps, 'floor')
<<<<<<< HEAD
            aman['hwp_rate'+suffix] = self._interpolation(
                solved['slow_time'+suffix], solved['hwp_rate'+suffix], tod.timestamps)
            aman['logger'+suffix] = self._write_solution_h5_logger

            quad = self._bool_interpolation(
                solved['fast_time'+suffix], solved['quad'+suffix], tod.timestamps, 'floor')
            aman['quad'+suffix] = np.array([1 if q else -1 for q in quad])
            aman['quad_direction'+suffix] = np.nanmedian(aman['quad'+suffix])

            filled_flag = self._bool_interpolation(
                solved['fast_time'+suffix], solved['filled_flag'+suffix], tod.timestamps, 'ceil')
            aman['filled_flag'+suffix] = filled_flag
            bad_revolution_flag = self._bool_interpolation(
                solved['fast_time'+suffix], solved['bad_revolution_flag'+suffix], tod.timestamps, 'ceil')
            aman['bad_revolution_flag'+suffix] = bad_revolution_flag
            aman['hwp_angle_ver1'+suffix] = np.mod(self._interpolation(
=======
            aman['hwp_rate'+suffix] = np.interp(
                tod.timestamps, solved['slow_time'+suffix], solved['hwp_rate'+suffix], left=0, right=0)
            aman['logger'+suffix] = self._write_solution_h5_logger

            quad = scipy.interpolate.interp1d(
                solved['fast_time'+suffix], solved['quad'+suffix], kind='linear', fill_value='extrapolate')(tod.timestamps)
            aman['quad'+suffix] = np.array([1 if q else -1 for q in quad])
            aman['quad_direction'+suffix] = np.nanmedian(aman['quad'+suffix])

            filled_flag = np.zeros_like(solved['fast_time'+suffix], dtype=bool)
            filled_flag[solved['filled_indexes'+suffix]] = 1
            aman['filled_flag'+suffix] = self._bool_interpolation(
                solved['fast_time'+suffix], filled_flag, tod.timestamps, 'ceil')
            aman['hwp_angle_ver1'+suffix] = np.mod(self._angle_interpolation(
>>>>>>> cb51d0c5
                solved['fast_time'+suffix], solved['angle'+suffix], tod.timestamps), 2*np.pi)

            # version 2
            # calculate template subtracted angle
            try:
<<<<<<< HEAD
                self.template_subtraction(solved, suffix=suffix)
                aman['hwp_angle_ver2'+suffix] = np.mod(self._interpolation(
=======
                self.eval_angle(solved, poly_order=3, suffix=suffix)
                aman['hwp_angle_ver2'+suffix] = np.mod(self._angle_interpolation(
>>>>>>> cb51d0c5
                    solved['fast_time'+suffix], solved['angle'+suffix], tod.timestamps), 2*np.pi)
                aman['version'+suffix] = 2
                aman['template'+suffix] = solved['template'+suffix]
                aman['template_err'+suffix] = solved['template_err'+suffix]
            except Exception as e:
                logger.error(
                    f"Exception '{e}' thrown while the template subtraction.")
                print(traceback.format_exc())

        # version 3
        # calculate off-centering corrected angle
        if (aman.version_1 == 2 and aman.version_2 == 2):
            try:
                self.eval_offcentering(solved)
                self.correct_offcentering(solved)
                for suffix in self._suffixes:
<<<<<<< HEAD
                    aman['hwp_angle_ver3'+suffix] = np.mod(self._interpolation(
=======
                    aman['hwp_angle_ver3'+suffix] = np.mod(self._angle_interpolation(
>>>>>>> cb51d0c5
                        solved['fast_time'+suffix], solved['angle'+suffix], tod.timestamps), 2*np.pi)
                    aman['version'+suffix] = 3
                aman['offcenter'] = np.array([np.nanmean(solved['offcentering']), np.nanstd(solved['offcentering'])])
                aman.offcenter_direction = np.sign(aman['offcenter'][0])
            except Exception as e:
                logger.error(
                    f"Exception '{e}' thrown while the off-centering correction.")
                print(traceback.format_exc())
        else:
            logger.warning(
                'Offcentering calculation is only available when two encoders are operating. Skipped.')

        # make the hwp angle solution with highest version as hwp_angle
        highest_version = int(np.max([aman.version_1, aman.version_2]))
        primary_encoder = int(np.argmax([aman.version_1, aman.version_2]) + 1)
        logger.info(f'Save hwp_angle_ver{highest_version}_{primary_encoder} as hwp_angle')
        aman.hwp_angle = aman[f'hwp_angle_ver{highest_version}_{primary_encoder}']
        aman.primary_encoder = primary_encoder
        aman.version = highest_version

        return aman


    def _hwp_angle_calculator(
            self,
            counter,
            counter_idx,
            irig_time,
            rising_edge,
            quad_time,
            quad,
            mod2pi,
            fast):

        #   counter: BBB counter values for encoder signal edges
        self._encd_clk = counter

        #   counter_index: index numbers for detected edges by BBB
        self._encd_cnt = counter_idx

        #   irig_time: decoded time in second since the unix epoch
        self._irig_time = irig_time

        # rising_edge_count: BBB clcok count values for the IRIG on-time
        # reference marker risinge edge
        self._rising_edge = rising_edge

        # Reference slit indexes
        self._ref_indexes = []

        #   quad: quadrature signal to determine rotation direction
        self._quad_time = quad_time
        self._quad = quad

        self._quad_corrected = []

        # return arrays
        self._time = []
        self._angle = []

        # metadata of packet drop
        self._num_dropped_pkts = 0
        self._filled_ranges = []

        # keep bad data points as a dictionary
        self._bad_indexes_each_ref = {}

        # check duplication in data
        self._duplication_check()

        # check IRIG timing quality
        self._irig_quality_check()

        # check 32 bit internal counter overflow glitch
        self._process_counter_overflow_glitch()

        # treat counter index reset due to agent reboot
        self._process_counter_index_reset()

        # check packet drop
        self._encoder_packet_sort()
        self._fill_dropped_packets()

<<<<<<< HEAD
=======
        # assign IRIG synched timestamp
        self._time = scipy.interpolate.interp1d(
            self._rising_edge,
            self._irig_time,
            kind='linear',
            fill_value='extrapolate')(self._encd_clk)

        # Reject unexpected counter that exceeds instantaneous
        # rotation speed of 5 Hz
        idx = np.where((1 / np.diff(self._time) / self._num_edges) > 5.0)[0]
        if len(idx) > 0:
            logger.warning(f'Rejected {len(idx)} counters because instantaneous '
                            'rotation speed exceeds 5 Hz. Encoder data might be noisy.')
            self._encd_clk = np.delete(self._encd_clk, idx)
            self._encd_cnt = self._encd_cnt[0] + \
                np.arange(len(self._encd_cnt) - len(idx))
            self._time = np.delete(self._time, idx)

>>>>>>> cb51d0c5
        # reference finding and fill its angle
        _status_find_ref = self._find_refs()
        if _status_find_ref == -1:
            return [], []

        # remove counter with high instantaneous speed
        idx_of_bad_ref_indexes = np.where(np.diff(self._ref_indexes) != self._num_edges - 2 )[0]

        diff = np.ediff1d(self._encd_clk)
        if len(idx_of_bad_ref_indexes) > 0:
            logger.warning('Remove counters with high instantaneous speed. '
                           'Encoder data may be noisy.')
            removed_counters = 0
            for i in idx_of_bad_ref_indexes:
                num_of_extra = self._ref_indexes[i+1] - self._ref_indexes[i] - self._num_edges + 2
                if num_of_extra > 0:
                    _diff = diff[self._ref_indexes[i]:self._ref_indexes[i+1]]
                    idx = np.argsort(_diff)[:num_of_extra]
                    self._bad_indexes_each_ref[i] = idx
                    self._encd_clk = np.delete(self._encd_clk, idx + self._ref_indexes[i])
                    self._encd_cnt = self._encd_cnt[0] + \
                        np.arange(len(self._encd_cnt) - num_of_extra)
                    self._ref_indexes[i+1:] -= num_of_extra
                    removed_counters += num_of_extra

                    # Shift filled indexes
                    for fi in self._filled_ranges:
                        offset_start, offset_end = 0, 0
                        for j in idx + self._ref_indexes[i]:
                            if j < fi[0]:
                                offset_start -= 1
                            if j < fi[1]:
                                offset_end -= 1
                        fi[0] += offset_start
                        fi[1] += offset_end
            logger.warning(f'Removed {removed_counters} counters in total.')

        # reference filling
        if fast:
            self._fill_refs_fast()
        else:
            self._fill_refs()

        # assign IRIG synched timestamp
        self._time = scipy.interpolate.interp1d(
            self._rising_edge,
            self._irig_time,
            kind='linear',
            fill_value='extrapolate')(self._encd_clk)

        self._quad_corrected = self._quad_form(
            scipy.interpolate.interp1d(
                self._quad_time,
                self._quad_form(self._quad),
                kind='linear',
                fill_value='extrapolate')(self._time))

        # calculate hwp angle
        self._calc_angle_linear(mod2pi)

        logger.debug('qualitycheck')
        logger.debug('_time:        ' + str(len(self._time)))
        logger.debug('_angle:       ' + str(len(self._angle)))
        logger.debug('_encd_cnt:    ' + str(len(self._encd_cnt)))
        logger.debug('_encd_clk:    ' + str(len(self._encd_clk)))
        logger.debug('_ref_cnt:     ' + str(len(self._ref_cnt)))
        logger.debug('_ref_indexes: ' + str(len(self._ref_indexes)))

        if len(self._time) != len(self._angle):
            logger.warning('Failed to calculate hwp angle!')
            return [], []
        logger.info('hwp angle calculation is finished.')
        return self._time, self._angle

    def _find_refs(self):
        """ Find reference slits """
        # Calculate spacing between all clock values
        diff = np.ediff1d(self._encd_clk)  # [1:]
        n = 0
        diff_split = []
        for i in range(len(diff)):
            diff_split.append(diff[n:n + (self._num_edges - 2):1])
            n += (self._num_edges - 2)
            if n >= len(diff):
                break
        offset = 1
        # Conditions for idenfitying the ref slit
        # Slit distance somewhere between 2 slits:
        # 2 slit distances (defined above) +/- 10%
        for i in range(len(diff_split)):
            _diff = diff_split[i]
            # eliminate upper/lower _slit_width_lim
            _diff_upperlim = np.percentile(
                _diff, (1 - self._slit_width_lim) * 100)
            _diff_lowerlim = np.percentile(_diff, self._slit_width_lim * 100)
            __diff = _diff[np.where(
                (_diff < _diff_upperlim) & (_diff > _diff_lowerlim))]
            # Define mean value as nominal slit distance
            if len(__diff) == 0:
                continue
            slit_dist = np.mean(__diff)

            # Conditions for idenfitying the ref slit
            # Slit distance somewhere between 2 slits:
            # 2 slit distances (defined above) +/- ref_range
            ref_hi_cond = ((self._ref_edges + 2) *
                           slit_dist * (1 + self._ref_range))
            ref_lo_cond = ((self._ref_edges + 1) *
                           slit_dist * (1 - self._ref_range))
            # Find the reference slit locations (indexes)
            _ref_idx = np.argwhere(np.logical_and(
                _diff < ref_hi_cond, _diff > ref_lo_cond)).flatten()
            if len(_ref_idx) != 1:
                continue
            self._ref_indexes.append(_ref_idx[0] + offset)
            offset += len(diff_split[i])
        # Define the reference slit line to be the line before
        # the two "missing" lines
        # Store the count and clock values of the reference lines
        self._ref_indexes = np.array(self._ref_indexes)
        if len(self._ref_indexes) == 0:
            if len(diff) < self._num_edges:
                logger.warning(
                    'cannot find reference points, # of data is less than # of slit')
            else:
                logger.warning(
                    'cannot find reference points, please adjust parameters!')
            return -1

        # delete unexpected ref slit indexes
<<<<<<< HEAD
        # this type of unexpected ref slit is produced from packet drop filling and
        # noise in encoder data
=======
>>>>>>> cb51d0c5
        bad_ref_indexes = np.where(np.diff(self._ref_indexes) < self._num_edges - 10)[0]
        if len(bad_ref_indexes) > 0:
            logger.warning(f'Delete {len(bad_ref_indexes)} unexpected ref indexes')
            self._ref_indexes = np.delete(self._ref_indexes, bad_ref_indexes)

        # check quality of ref_indexes
        number_of_bad_refs = np.sum(np.diff(self._ref_indexes) != self._num_edges - 2)
        if number_of_bad_refs > 0:
            logger.warning(f'There are {number_of_bad_refs} bad ref indexes')

        self._ref_clk = self._encd_clk[self._ref_indexes]
        self._ref_cnt = self._encd_cnt[self._ref_indexes]
        logger.debug('found {} reference points'.format(
            len(self._ref_indexes)))

        return 0

    def _fill_refs(self):
        """ Fill in the reference edges """
        # If no references, say that the first sample is theta = 0
        # This case comes up for testing with a function generator
        if len(self._ref_clk) == 0:
            self._ref_clk = [self._encd_clk[0]]
            self._ref_cnt = [self._encd_cnt[0]]
            return
        # Loop over all of the reference slits
        for ii in range(len(self._ref_indexes)):
            logger.debug("\r {:.2f} %".format(
                100. * ii / len(self._ref_indexes)), end="")
            # Location of this slit
            ref_index = self._ref_indexes[ii]
            # Linearly interpolate the missing slits
            clks_to_add = np.linspace(
                self._encd_clk[ref_index - 1], self._encd_clk[ref_index], self._ref_edges + 2)[1:-1]
            self._encd_clk = np.insert(self._encd_clk, ref_index, clks_to_add)
            # Adjust the encoder count values for the added lines
            # Add 2 to all future counts and interpolate the counts
            # for the two added slits
            self._encd_cnt[ref_index:] += self._ref_edges
            cnts_to_add = np.linspace(
                self._encd_cnt[ref_index - 1], self._encd_cnt[ref_index], self._ref_edges + 2)[1:-1]
            self._encd_cnt = np.insert(self._encd_cnt, ref_index, cnts_to_add)
            # Also adjsut the reference count values in front of
            # this one for the added lines
            self._ref_cnt[ii + 1:] += self._ref_edges
            # Adjust the reference index values in front of this one
            # for the added lines
            self._ref_indexes[ii + 1:] += self._ref_edges
        return

    def _fill_refs_fast(self):
        """ Fill in the reference edges """
        # If no references, say that the first sample is theta = 0
        # This case comes up for testing with a function generator
        if len(self._ref_clk) == 0:
            self._ref_clk = [self._encd_clk[0]]
            self._ref_cnt = [self._encd_cnt[0]]
            return
        # insert interpolate clk to reference points
        lastsub = np.split(self._encd_clk, self._ref_indexes)[-1]
        self._encd_clk = np.concatenate(
            np.array(
                [[sub_clk, np.linspace(self._encd_clk[ref_index - 1], self._encd_clk[ref_index], self._ref_edges + 2)[1:-1]]
                 for ref_index, sub_clk
                 in zip(self._ref_indexes, np.split(self._encd_clk, self._ref_indexes))], dtype=object
            ).flatten()
        )
        self._encd_clk = np.append(self._encd_clk, lastsub)

        self._encd_cnt = self._encd_cnt[0] + np.arange(
            len(self._encd_cnt) + len(self._ref_indexes) * self._ref_edges)
        # Shift filled indexes
        for fi in self._filled_ranges:
            offset_start, offset_end = 0, 0
            for ri in self._ref_indexes:
                if fi[0] <= ri:
                    break
                if fi[0] > ri:
                    offset_start += 2
                if fi[1] > ri:
                    offset_end += 2
            fi[0] += offset_start
            fi[1] += offset_end
        # Shift ref indexes
        self._ref_indexes += np.arange(len(self._ref_indexes)) * self._ref_edges
        self._ref_cnt = self._encd_cnt[self._ref_indexes]
        return

    def _calc_angle_linear(self, mod2pi=True):
        """ Calculate hwp angle of encoder counters for each revolution """
        self._encd_cnt_split = np.split(self._encd_cnt, self._ref_indexes)
        angle_first_revolution = (self._encd_cnt_split[0] - self._ref_cnt[0]) * \
            (2 * np.pi / self._num_edges)
        angle_last_revolution = (self._encd_cnt_split[-1] - self._ref_cnt[-1]) * \
            (2 * np.pi / self._num_edges) + (len(self._ref_cnt) - 1) * 2 * np.pi
        self._angle = np.concatenate(
            [(self._encd_cnt_split[i] - self._ref_cnt[i]) *
             (2 * np.pi /np.diff(self._ref_indexes)[i - 1]) + i * 2 * np.pi
             for i in range(1, len(self._encd_cnt_split) - 1)]
        )
        self._angle = np.concatenate(
            [angle_first_revolution, self._angle.flatten(), angle_last_revolution])

        if mod2pi:
            self._angle = self._angle % (2 * np.pi)
        return

    def _duplication_check(self):
        """ Check the duplication in hk data and remove it """
        unique_array, unique_index = np.unique(
            self._encd_cnt, return_index=True)
        if len(unique_array) != len(self._encd_cnt):
            logger.warning(
                'Duplication is found in encoder data, performing correction.')
            self._encd_cnt = unique_array
            self._encd_clk = self._encd_clk[unique_index]
        unique_array, unique_index = np.unique(
            self._rising_edge, return_index=True)
        if len(unique_array) != len(self._rising_edge):
            logger.warning(
                'Duplication is found in IRIG data, performing correction.')
            self._rising_edge = unique_array
            self._irig_time = self._irig_time[unique_index]

    def _irig_quality_check(self):
        """ IRIG timing quality check """
        idx = np.where(np.diff(self._irig_time) == 1)[0]
        if self._irig_type == 1:
            idx = np.where(np.isclose(np.diff(self._irig_time),
                           np.full(len(self._irig_time)-1, 0.1)))[0]
        if len(self._irig_time) - 1 == len(idx):
            return
        elif len(self._irig_time) > len(idx) and len(idx) > 0:
            if np.any(np.diff(self._irig_time) > 5):
                logger.warning(
                    'a part of the IRIG time is incorrect, performing the correction process...')
            self._irig_time = self._irig_time[idx]
            self._rising_edge = self._rising_edge[idx]
            logger.warning('deleted wrong irig_time, indices: ' +
                           str(np.where(np.diff(self._irig_time) != 1)[0]))
        else:
            self._irig_time = np.array([])
            self._rising_edge = np.array([])

    def _process_counter_overflow_glitch(self):
        """
        Treat glitches due to 32 bit internal counter overflow
        We suspect that this is a glitch caused by the very occasional failure of the encoder counter overflow correction
        due to latency or other problems on the pc running the encoder agent.
        """
        idx = np.where((np.diff(self._encd_clk)>=2**32-1) & (np.diff(self._encd_clk)<2**32+1e6))[0] + 1
        if len(idx) > 0:
            logger.warning(f'{len(idx)} counter overflow glitches are found, perform correction.')
        for i in idx:
            self._encd_clk[i] -= 2**32

    def _process_counter_index_reset(self):
        """ Treat counter index reset due to agent reboot """
        idx = np.where(np.diff(self._encd_cnt) < -1e4)[0] + 1
        if len(idx) > 0:
            logger.warning(f'{len(idx)} counter resets are found, perform correction.')
        for i in idx:
            self._encd_cnt[i:] = self._encd_cnt[i:] + abs(np.diff(self._encd_cnt)[i-1]) + 1

    def _fill_dropped_packets(self):
        """ Estimate the number of dropped packets """
        cnt_diff = np.diff(self._encd_cnt)
        dropped_samples = np.sum(cnt_diff[cnt_diff >= self._pkt_size])
        self._num_dropped_pkts = dropped_samples // (self._pkt_size - 1)
        if self._num_dropped_pkts > 0:
            logger.warning('{} dropped packets are found, performing fill process'.format(
                self._num_dropped_pkts))

        idx = np.where(np.diff(self._encd_cnt) > 1)[0]
        for i in range(len(idx)):
            ii = (np.where(np.diff(self._encd_cnt) > 1)[0])[0]
            _diff = int(np.diff(self._encd_cnt)[ii])
            # Fill dropped counters with counters one before or one after rotation.
            # This filling method works even when the reference slot counter is dropped.
            self._filled_ranges.append([ii + 1, ii + 1 + self._pkt_size])
            if ii - self._num_edges + self._ref_edges + 1 >= 0:
                gap_clk = self._encd_clk[ii - self._num_edges + self._ref_edges + 1: ii+_diff - self._num_edges + self._ref_edges] \
                    - self._encd_clk[ii-self._num_edges + self._ref_edges] + self._encd_clk[ii]
            else:
                gap_clk = self._encd_clk[ii - _diff + self._num_edges: ii - 1 + self._num_edges] \
                    - self._encd_clk[ii - _diff + self._num_edges - 1] + self._encd_clk[ii]
            gap_cnt = np.arange(self._encd_cnt[ii]+1, self._encd_cnt[ii+1])
            self._encd_cnt = np.insert(self._encd_cnt, ii+1, gap_cnt)
            self._encd_clk = np.insert(self._encd_clk, ii+1, gap_clk)
        return

    def _encoder_packet_sort(self):
        cnt_diff = np.diff(self._encd_cnt)
        if np.any(cnt_diff != 1):
            logger.debug(
                'a part of the counter is incorrect')
            if np.any(cnt_diff < 0):
                if 1 - self._pkt_size in cnt_diff:
                    logger.warning(
                        'Packet flip found, performing sort process')
                idx = np.argsort(self._encd_cnt)
                self._encd_clk = self._encd_clk[idx]
            else:
                logger.warning('Packet drop exists')
        else:
            logger.debug('no need to fix encoder index')
        return

    def _quad_form(self, quad):
        # bit process
        quad[(quad >= 0.5)] = 1
        quad[(quad < 0.5)] = 0
        offset = 0
        outlier_count = 0
        for quad_split in np.array_split(quad, 1 + np.floor(len(quad) / 100)):
            if quad_split.mean() > 0.1 and quad_split.mean() < 0.9:
                for j in range(len(quad_split)):
                    quad[j + offset] = int(quad_split.mean() + 0.5)
                offset += len(quad_split)
                continue

            outlier = np.argwhere(
                np.abs(quad_split.mean() - quad_split) > 0.5).flatten()
            if len(outlier) > 5:
                outlier_count += 1
            for i in outlier:
                if i == 0:
                    ii, iii = i + 1, i + 2
                elif i == outlier[-1]:
                    ii, iii = i - 1, i - 2
                else:
                    ii, iii = i - 1, i + 1
                if quad_split[i] + quad_split[ii] + quad_split[iii] == 1:
                    quad[i + offset] = 0
                if quad_split[i] + quad_split[ii] + quad_split[iii] == 2:
                    quad[i + offset] = 1
            offset += len(quad_split)
        if outlier_count > 0:
            logger.warning("flipping quad was corrected by mean value "
                           f"in {outlier_count} sections.")

        return quad<|MERGE_RESOLUTION|>--- conflicted
+++ resolved
@@ -621,11 +621,7 @@
         period = (solved["fast_time_1"][offcenter_idx1+1] -
                   solved["fast_time_1"][offcenter_idx1])*self._num_edges
         # When data is extremely noisy, period gets zero and offcentering becomes nan
-<<<<<<< HEAD
-        period[period==0] = np.median(period)
-=======
         period[period == 0] = np.median(period)
->>>>>>> cb51d0c5
         offset_angle = 2 * np.pi * offset_time / period
         offcentering = np.tan(offset_angle) * self._encoder_disk_radius
 
@@ -835,15 +831,6 @@
         f.close()
         return data
 
-<<<<<<< HEAD
-    def _interpolation(self, timestamp1, data, timestamp2):
-        interp = scipy.interpolate.interp1d(
-            timestamp1, data, kind='linear', bounds_error=False, fill_value='extrapolate')(timestamp2)
-        return interp
-
-    def _bool_interpolation(self, timestamp1, data, timestamp2, round_option):
-        interp = self._interpolation(timestamp1, data, timestamp2)
-=======
     def _angle_interpolation(self, timestamp1, angle, timestamp2):
         """Linearly interpolate the angle to the timestamp of the detector readout.
         numpy.interp uses constant extrapolation, and extend the first and last values
@@ -854,7 +841,6 @@
         """Linearly interpolate the boolean array. fill values by False outside of the
         data range"""
         interp = np.interp(timestamp2, timestamp1, data, left=0, right=0)
->>>>>>> cb51d0c5
         if round_option == 'floor':
             interp = np.floor(interp)
         elif round_option == 'ceil':
@@ -1077,24 +1063,6 @@
                 solved['slow_time'+suffix], solved['stable'+suffix], tod.timestamps, 'floor')
             aman['locked'+suffix] = self._bool_interpolation(
                 solved['slow_time'+suffix], solved['locked'+suffix], tod.timestamps, 'floor')
-<<<<<<< HEAD
-            aman['hwp_rate'+suffix] = self._interpolation(
-                solved['slow_time'+suffix], solved['hwp_rate'+suffix], tod.timestamps)
-            aman['logger'+suffix] = self._write_solution_h5_logger
-
-            quad = self._bool_interpolation(
-                solved['fast_time'+suffix], solved['quad'+suffix], tod.timestamps, 'floor')
-            aman['quad'+suffix] = np.array([1 if q else -1 for q in quad])
-            aman['quad_direction'+suffix] = np.nanmedian(aman['quad'+suffix])
-
-            filled_flag = self._bool_interpolation(
-                solved['fast_time'+suffix], solved['filled_flag'+suffix], tod.timestamps, 'ceil')
-            aman['filled_flag'+suffix] = filled_flag
-            bad_revolution_flag = self._bool_interpolation(
-                solved['fast_time'+suffix], solved['bad_revolution_flag'+suffix], tod.timestamps, 'ceil')
-            aman['bad_revolution_flag'+suffix] = bad_revolution_flag
-            aman['hwp_angle_ver1'+suffix] = np.mod(self._interpolation(
-=======
             aman['hwp_rate'+suffix] = np.interp(
                 tod.timestamps, solved['slow_time'+suffix], solved['hwp_rate'+suffix], left=0, right=0)
             aman['logger'+suffix] = self._write_solution_h5_logger
@@ -1109,19 +1077,13 @@
             aman['filled_flag'+suffix] = self._bool_interpolation(
                 solved['fast_time'+suffix], filled_flag, tod.timestamps, 'ceil')
             aman['hwp_angle_ver1'+suffix] = np.mod(self._angle_interpolation(
->>>>>>> cb51d0c5
                 solved['fast_time'+suffix], solved['angle'+suffix], tod.timestamps), 2*np.pi)
 
             # version 2
             # calculate template subtracted angle
             try:
-<<<<<<< HEAD
                 self.template_subtraction(solved, suffix=suffix)
-                aman['hwp_angle_ver2'+suffix] = np.mod(self._interpolation(
-=======
-                self.eval_angle(solved, poly_order=3, suffix=suffix)
                 aman['hwp_angle_ver2'+suffix] = np.mod(self._angle_interpolation(
->>>>>>> cb51d0c5
                     solved['fast_time'+suffix], solved['angle'+suffix], tod.timestamps), 2*np.pi)
                 aman['version'+suffix] = 2
                 aman['template'+suffix] = solved['template'+suffix]
@@ -1138,14 +1100,10 @@
                 self.eval_offcentering(solved)
                 self.correct_offcentering(solved)
                 for suffix in self._suffixes:
-<<<<<<< HEAD
-                    aman['hwp_angle_ver3'+suffix] = np.mod(self._interpolation(
-=======
                     aman['hwp_angle_ver3'+suffix] = np.mod(self._angle_interpolation(
->>>>>>> cb51d0c5
                         solved['fast_time'+suffix], solved['angle'+suffix], tod.timestamps), 2*np.pi)
                     aman['version'+suffix] = 3
-                aman['offcenter'] = np.array([np.nanmean(solved['offcentering']), np.nanstd(solved['offcentering'])])
+                aman['offcenter'] = np.array([np.average(solved['offcentering']), np.std(solved['offcentering'])])
                 aman.offcenter_direction = np.sign(aman['offcenter'][0])
             except Exception as e:
                 logger.error(
@@ -1226,27 +1184,6 @@
         self._encoder_packet_sort()
         self._fill_dropped_packets()
 
-<<<<<<< HEAD
-=======
-        # assign IRIG synched timestamp
-        self._time = scipy.interpolate.interp1d(
-            self._rising_edge,
-            self._irig_time,
-            kind='linear',
-            fill_value='extrapolate')(self._encd_clk)
-
-        # Reject unexpected counter that exceeds instantaneous
-        # rotation speed of 5 Hz
-        idx = np.where((1 / np.diff(self._time) / self._num_edges) > 5.0)[0]
-        if len(idx) > 0:
-            logger.warning(f'Rejected {len(idx)} counters because instantaneous '
-                            'rotation speed exceeds 5 Hz. Encoder data might be noisy.')
-            self._encd_clk = np.delete(self._encd_clk, idx)
-            self._encd_cnt = self._encd_cnt[0] + \
-                np.arange(len(self._encd_cnt) - len(idx))
-            self._time = np.delete(self._time, idx)
-
->>>>>>> cb51d0c5
         # reference finding and fill its angle
         _status_find_ref = self._find_refs()
         if _status_find_ref == -1:
@@ -1377,11 +1314,8 @@
             return -1
 
         # delete unexpected ref slit indexes
-<<<<<<< HEAD
         # this type of unexpected ref slit is produced from packet drop filling and
         # noise in encoder data
-=======
->>>>>>> cb51d0c5
         bad_ref_indexes = np.where(np.diff(self._ref_indexes) < self._num_edges - 10)[0]
         if len(bad_ref_indexes) > 0:
             logger.warning(f'Delete {len(bad_ref_indexes)} unexpected ref indexes')
