import numpy as np
from scipy.optimize import curve_fit
from sotodlib import core, tod_ops
<<<<<<< HEAD
from sotodlib.tod_ops import filters
=======
from sotodlib.tod_ops import bin_signal, filters, apodize
>>>>>>> 5cd6393e
import logging

logger = logging.getLogger(__name__)


def get_hwpss(aman, signal=None, hwp_angle=None, bin_signal=True, bins=360,
              lin_reg=True, modes=[1, 2, 3, 4, 5, 6, 7, 8], apply_prefilt=True,
              prefilt_cfg=None, prefilt_detrend='linear', flags=None,
              apodize_edges=True, apodize_edges_samps=1600, 
              apodize_flags=True, apodize_flags_samps=200,
              merge_stats=True, hwpss_stats_name='hwpss_stats',
              merge_model=True, hwpss_model_name='hwpss_model'):
    """
    Extracts HWP synchronous signal (HWPSS) from a time-ordered data (TOD)
    using linear regression or curve-fitting. The curve-fitting or linear
    regression are either run on the full time ordered data vs hwp angle
    or the time ordered data binned in hwp_angle. If the curve-fitting
    option is used it must be performed on the binned data.

    Parameters
    ----------
    aman : AxisManager object
        The TOD to extract HWPSS from.
    signal : str or None
        The field name in the axis manager to use for the TOD signal.
        If not provided, ``signal`` will be used.
    hwp_angle : array-like, optional
        The HWP angle for each sample in `aman`. If not provided, `aman.hwp_angle` will be used.
    bin_signal : bool, optional
        Whether to bin the TOD signal into HWP angle bins before extracting HWPSS. Default is `True`.
    bins : int, optional
        The number of HWP angle bins to use if `bin_signal` is `True`. Default is 360.
    lin_reg : bool, optional
        Whether to use linear regression to extract HWPSS from the binned signal. If `False`, curve-fitting will be used instead.
        Default is `True`.
    modes : list of int, optional
        The HWPSS harmonic modes to extract. Default is [1, 2, 3, 4, 5, 6, 7, 8].
    apply_prefilt : bool, optional
        Whether to apply a high-pass filter to signal before extracting HWPSS. Default is `True`.
        If run through preprocess and `signal` is not `aman.signal` then default to `False`.
    prefilt_cfg : dict, optional
        The configuration of the high-pass filter, in Hz. Only used if `apply_prefilt` is `True`.
        Default is sine2 filter of with cutoff frequency of 1.0 Hz and trans_width of 1.0 Hz.
    prefilt_detrend: str or None
        Method of detrending when you apply prefilter. Default is `linear`. If data is already detrended or you do not want to detrend,
        set it to `None`.
    flags : RangesMatrix, optional
        Flags to be masked out before extracting HWPSS. If Default is None, and no mask will be applied.
    merge_stats : bool, optional
        Whether to add the extracted HWPSS statistics to `aman` as new axes. Default is `True`.
    hwpss_stats_name : str, optional
        The name to use for the new field containing the HWPSS statistics if `merge_stats` is `True`. Default is 'hwpss_stats'.
    merge_extract : bool, optional
        Whether to add the extracted HWPSS to `aman` as a new signal field. Default is `True`.
    hwpss_extract_name : str, optional
        The name to use for the new signal field containing the extracted HWPSS if `merge_extract` is `True`. Default is 'hwpss_extract'.

    Returns
    -------
    hwpss_stats : AxisManager object
        The extracted HWPSS and its statistics. The statistics include:

            - **coeffs** (n_dets x n_modes) : coefficients of the model

            .. math::
                \sum_n \mathrm{coeffs}[2n]\sin{(\mathrm{modes}[n] \chi_{\mathrm{hwp}})} + \mathrm{coeffs}[2n+1]\cos{(\mathrm{modes}[n] \chi_{\mathrm{hwp}})}

            where the sum on n range(len(modes)). **Note**: n_modes is 2*len(modes)

            - **covars** (n_dets x n_modes x n_modes) : variance covariance matrix of the fitted coefficients for each detector.
            - **redchi2** (n_dets) : reduced chi^2 of the fit for each detector.
        
            **In the binned case the following are returned:**
            
            - **binned_angle** (n_bins) : binned version of hwp_angle in range (0, 2pi] with number of bins set by bins argument.
            - **bin_counts** (n_dets x n_bins): sample counts of each bin for each detector.
            - **binned_signal** (n_dets x n_bins) : binned signal for each detector.
            - **sigma_bin** (n_dets) : average over all bins of the standard deviation of the signal within each bin.
        
            **In the non-binned case the following are returned:**

            - **sigma_tod** (n_dets) : estimate of the standard deviation of the signal using function ``estimate_sigma_tod``
    """
    if prefilt_cfg is None:
        prefilt_cfg = {'type': 'sine2', 'cutoff': 1.0, 'trans_width': 1.0}

    prefilt = filters.get_hpf(prefilt_cfg)
    if signal is None:
        #signal_name variable to be deleted when tod_ops.fourier_filter is updated
        signal_name = 'signal'
        signal = aman[signal_name]
    elif isinstance(signal, str):
        signal_name = signal
        signal = aman[signal_name]
    elif isinstance(signal, np.ndarray):
        raise TypeError("Currently ndarray not supported, need update to tod_ops.fourier_filter module to remove signal_name argument.")
    else:
        raise TypeError("Signal must be None, str, or ndarray")

    if apply_prefilt:
        # This requires signal to be a string.
        signal = np.array(tod_ops.fourier_filter(
                aman, prefilt, detrend=prefilt_detrend, signal_name=signal_name)
                )

    if hwp_angle is None:
        hwp_angle = aman.hwp_angle

    # define hwpss_stats
    mode_names = []
    for mode in modes:
        mode_names.append(f'S{mode}')
        mode_names.append(f'C{mode}')

    hwpss_stats = core.AxisManager(aman.dets, core.LabelAxis(
        name='modes', vals=np.array(mode_names, dtype='<U3')))
    if bin_signal:
        hwp_angle_bin_centers, bin_counts, binned_hwpss, hwpss_sigma_bin = get_binned_hwpss(
            aman, signal, hwp_angle=None, bins=bins, flags=flags, 
            apodize_edges=apodize_edges, apodize_edges_samps=apodize_edges_samps, 
            apodize_flags=apodize_flags, apodize_flags_samps=apodize_flags_samps,)
        
        # check bin count
        num_invalid_bins = np.count_nonzero(np.isnan(binned_hwpss[0][:]))
        if num_invalid_bins > 0:
            logger.warning(f'There are {num_invalid_bins} bins with zero samples. ' + 
                             'You maybe using simulation data whose hwp speed is perfectly constant, ' + 
                             'or your specification of number of bins is too large.')
        
        # wrap
        hwpss_stats.wrap('binned_angle', hwp_angle_bin_centers, [
                       (0, core.IndexAxis('bin_hwp_samps', count=bins))])
        hwpss_stats.wrap('bin_counts', bin_counts, [
                       (0, 'dets'), (1, 'bin_hwp_samps')])
        hwpss_stats.wrap('binned_signal', binned_hwpss, [
                       (0, 'dets'), (1, 'bin_hwp_samps')])
        hwpss_stats.wrap('sigma_bin', hwpss_sigma_bin, [(0, 'dets')])

        if lin_reg:
            fitsig_binned, coeffs, covars, redchi2s = hwpss_linreg(
                x=hwp_angle_bin_centers, ys=binned_hwpss, yerrs=hwpss_sigma_bin, modes=modes)
        else:
            params_init = guess_hwpss_params(
                x=hwp_angle_bin_centers, ys=binned_hwpss, modes=modes)
            fitsig_binned, coeffs, covars, redchi2s = hwpss_curvefit(x=hwp_angle_bin_centers, ys=binned_hwpss, yerrs=hwpss_sigma_bin,
                                                                     modes=modes, params_init=params_init)
        # tod template
        fitsig_tod = harms_func(hwp_angle, modes, coeffs)

        # wrap the optimal values and stats
        hwpss_stats.wrap('binned_model', fitsig_binned,
                       [(0, 'dets'), (1, 'bin_hwp_samps')])
        hwpss_stats.wrap('coeffs', coeffs, [(0, 'dets'), (1, 'modes')])
        hwpss_stats.wrap('covars', covars, [
                       (0, 'dets'), (1, 'modes'), (2, 'modes')])
        hwpss_stats.wrap('redchi2s', redchi2s, [(0, 'dets')])

    else:
        if flags is None:
            m = np.ones([aman.dets.count, aman.samps.count], dtype=bool)
        else:
            m = ~flags.mask()

        hwpss_sigma_tod = estimate_sigma_tod(signal, hwp_angle)
        hwpss_stats.wrap('sigma_tod', hwpss_sigma_tod, [(0, 'dets')])

        if lin_reg:
            fitsig_tod, coeffs, covars, redchi2s = hwpss_linreg(
                x=hwp_angle, ys=signal, yerrs=hwpss_sigma_tod, modes=modes)

        else:
            raise ValueError('Curve-fitting for TOD are specified.' +
                             'It will take too long time and return meaningless result.' +
                             'Specify (bin_signal, lin_reg) = (True, True) or (True, False) or (False, True)')

        hwpss_stats.wrap('coeffs', coeffs, [(0, 'dets'), (1, 'modes')])
        hwpss_stats.wrap('covars', covars, [
                       (0, 'dets'), (1, 'modes'), (2, 'modes')])
        hwpss_stats.wrap('redchi2s', redchi2s, [(0, 'dets')])
    
    if merge_stats:
        aman.wrap(hwpss_stats_name, hwpss_stats)
    if merge_model:
        aman.wrap(hwpss_model_name, fitsig_tod, [(0, 'dets'), (1, 'samps')])
    return hwpss_stats


def get_binned_hwpss(aman, signal=None, hwp_angle=None,
                     bins=360, flags=None, 
                     apodize_edges=True, apodize_edges_samps=1600,
                     apodize_flags=True, apodize_flags_samps=200):
    """
    Bin time-ordered data by the HWP angle and return the binned signal and its standard deviation.

    Parameters
    ----------
    aman : TOD
        The Axismanager object to be binned.
    signal : str, optional
        The name of the signal to be binned. Defaults to aman.signal if not specified.
    hwp_angle : str, optional
        The name of the timestream of hwp_angle. Defaults to aman.hwp_angle if not specified.
    bins : int, optional
        The number of HWP angle bins to use. Default is 360.
    flags : None or RangesMatrix
        Flag indicating whether to exclude flagged samples when binning the signal.
        Default is no mask applied.
    apodize_edges : bool, optional
        If True, applies an apodization window to the edges of the signal. Defaults to True.
    apodize_edges_samps : int, optional
        The number of samples over which to apply the edge apodization window. Defaults to 1600.
    apodize_flags : bool, optional
        If True, applies an apodization window based on the flags. Defaults to True.
    apodize_flags_samps : int, optional
        The number of samples over which to apply the flags apodization window. Defaults to 200.

    Returns
    -------
    aman_proc:
        The AxisManager object which contains
        * center of each bin of hwp_angle
        * binned hwp synchrounous signal
        * estimated sigma of binned signal
    """
    if signal is None:
        signal = aman.signal
    if hwp_angle is None:
        hwp_angle = aman['hwp_angle']
        
<<<<<<< HEAD
    binning_dict = tod_ops.bin_signal(aman, bin_by=hwp_angle, range=[0, 2*np.pi],
                              bins=bins, signal=signal, flags=flags)
=======
    if apodize_edges:
        weight_for_signal = apodize.get_apodize_window_for_ends(aman, apodize_samps=apodize_edges_samps)
        if (flags is not None) and apodize_flags:
            flags_mask = flags.mask()
            if flags_mask.ndim == 1:
                flag_is_1d = True
            else:
                all_columns_same = np.all(np.all(flags_mask == flags_mask[0, :], axis=0))
                if all_columns_same:
                    flag_is_1d = True
                    flags_mask = flags_mask[0]
                else:
                    flag_is_1d = False
            if flag_is_1d:
                weight_for_signal = weight_for_signal * apodize.get_apodize_window_from_flags(aman, 
                                                                                              flags=flags,
                                                                                              apodize_samps=apodize_flags_samps)
            else:
                weight_for_signal = weight_for_signal[np.newaxis, :] * apodize.get_apodize_window_from_flags(aman, 
                                                                                                             flags=flags, 
                                                                                                             apodize_samps=apodize_flags_samps)
        else:
            if (flags is not None) and apodize_flags:
                weight_for_signal = apodize.get_apodize_window_from_flags(aman, flags=flags, apodize_samps=apodize_flags_samps)
            else:
                weight_for_signal = None
    
    binning_dict = bin_signal(aman, bin_by=hwp_angle, range=[0, 2*np.pi],
                              bins=bins, signal=signal, flags=flags, weight_for_signal=weight_for_signal)
>>>>>>> 5cd6393e
    
    bin_centers = binning_dict['bin_centers']
    bin_counts = binning_dict['bin_counts']
    binned_hwpss = binning_dict['binned_signal']
    binned_hwpss_sigma = binning_dict['binned_signal_sigma']
    
    # use median of sigma of each bin as uniform sigma for a detector
    hwpss_sigma = np.nanmedian(binned_hwpss_sigma, axis=-1)
    
    return bin_centers, bin_counts, binned_hwpss, hwpss_sigma


def hwpss_linreg(x, ys, yerrs, modes):
    """
    Performs a linear regression of the input data ys as a function of x, using a set of sine and cosine
    basis functions defined by the input modes. Returns the fitted signal, the coefficients of the
    basis functions, their covariance matrix, and the reduced chi-square.

    Parameters
    -----------
    x : numpy.ndarray
        The independent variable values of the data points to fit.
    ys : numpy.ndarray
        The dependent variable values of the data points to fit.
    yerrs : numpy.ndarray
        The error estimates of the dependent variable values.
    modes : list of int
        The frequencies of the sine and cosine basis functions to use.

    Returns
    -------
    fitsig : numpy.ndarray
        The fitted signal, obtained by evaluating the model with the optimal coefficients.
    coeffs : numpy.ndarray
        The coefficients of the sine and cosine basis functions that best fit the data.
    covars : numpy.ndarray
        The covariance matrix of the coefficients, estimated from the data errors.
    redchi2s : numpy.ndarray
        The reduced chi-square statistic of the fit, computed for each data point.
    """
    m = np.isnan(ys[0][:])
    xn = np.copy(x)
    x = x[~m]
    ys = ys[:, ~m]

    vects = np.zeros([2*len(modes), x.shape[0]], dtype='float32')
    for i, mode in enumerate(modes):
        vects[2*i, :] = np.sin(mode*x)
        vects[2*i+1, :] = np.cos(mode*x)

    I = np.linalg.inv(np.tensordot(vects, vects, (1, 1)))
    coeffs = np.matmul(ys, vects.T)
    coeffs = np.dot(I, coeffs.T).T
    fitsig = harms_func(x, modes, coeffs)

    # covariance of coefficients
    covars = np.zeros((ys.shape[0], 2*len(modes), 2*len(modes)))
    for det_idx in range(ys.shape[0]):
        covars[det_idx, :, :] = I * yerrs[det_idx]**2

    # reduced chi-square
    redchi2s = np.sum(
        ((ys - fitsig)/yerrs[:, np.newaxis])**2, axis=-1) / (x.shape[0] - 2*len(modes))

    fitsig = harms_func(xn, modes, coeffs)
    return fitsig, coeffs, covars, redchi2s


def harms_func(x, modes, coeffs):
    """
    calculates the harmonics function given the input values, modes and coefficients.

    Parameters
    ----------
    x (numpy.ndarray): Input values
    modes (list): List of modes to be used in the harmonics function
    coeffs (numpy.ndarray): Coefficients of the harmonics function

    Returns
    -------
    numpy.ndarray: The calculated harmonics function.
    """
    vects = np.zeros([2*len(modes), x.shape[0]], dtype='float32')
    for i, mode in enumerate(modes):
        vects[2*i, :] = np.sin(mode*x)
        vects[2*i+1, :] = np.cos(mode*x)

    if coeffs is None:
        return vects
    else:
        harmonics = np.matmul(coeffs, vects)
        return harmonics


def guess_hwpss_params(x, ys, modes):
    """
    Compute initial guess for the coefficients of a harmonics-based fit to data.

    Parameters
    ----------
    x : array-like of shape (nsamps,)
    ys : array-like of shape (ndets, nsamps)
    modes : array-like of shape (nmodes,)
        List of modes to use in the fit.

    Returns
    -------
    Params_init : ndarray of shape (m, 2*p)
        Initial guess for the coefficients of a harmonics-based fit to the data.
    """
    m = np.isnan(ys[0][:])
    x = x[~m]
    ys = ys[:, ~m]

    vects = harms_func(x, modes, coeffs=None)
    for i, mode in enumerate(modes):
        vects[2*i, :] = np.sin(mode*x)
        vects[2*i+1, :] = np.cos(mode*x)
    params_init = 2 * np.matmul(ys, vects.T) / x.shape[0]
    return params_init

def wrapper_harms_func(x, modes, *args):
    """
    A wrapper function for the harmonics function to be used for fitting data using Scipy's curve-fitting algorithm.
    Parameters
    ----------
    x : array-like
        The x-values of the data points to be fitted.
    modes : array-like
        An array of integers representing the modes of the harmonics function.
    *args : tuple
        A tuple of arguments. The first argument should be an array of coefficients used to calculate the harmonics function.
    Returns
    -------
    y : array-like
        An array of the same length as x representing the values of the harmonics function evaluated at x using the given 
        modes and coefficients.
    """
    coeffs = np.array(args[0])
    return harms_func(x, modes, coeffs)

def hwpss_curvefit(x, ys, yerrs, modes, params_init=None):
    """
    Fit harmonics to input data using scipy's curve_fit method.

    Parameters
    ----------
    x : array_like
        1-D array of x values.
    ys : array_like
        2-D array of y values for each detector.
    yerrs : array_like
        1-D array of the standard deviation of the y values for each detector.
    modes : array_like
        1-D array of mode numbers to be fitted.
    params_init : array_like, optional
        2-D array of initial parameter values for each detector. Default is None.

    Returns
    -------
    fitsig : ndarray
        2-D array of the fitted values for each detector.
    coeffs : ndarray
        2-D array of the fitted coefficients for each detector.
    covars : ndarray
        3-D array of the covariance matrix of the fitted coefficients for each detector.
    redchi2s : ndarray
        1-D array of the reduced chi-square values for each detector.

    Notes
    -----
    This function fits a set of harmonic functions to the input data using scipy's curve_fit method.
    The `modes` parameter specifies the mode numbers to be fitted.
    The `params_init` parameter can be used to provide initial guesses for the fit parameters.
    """
    N_dets = ys.shape[0]
    N_samps = ys.shape[-1]
    N_modes = len(modes)
    
    # Handle binned data w/ 0 counts in a bin.
    m = np.isnan(ys[0][:])
    xn = np.copy(x)
    x = x[~m]
    ys = ys[:, ~m]
  
    if params_init is None:
        params_init = np.zeros((N_dets, 2*N_modes))

    coeffs = np.zeros((N_dets, 2*len(modes)))
    covars = np.zeros((N_dets, 2*len(modes), 2*len(modes)))
    redchi2s = np.zeros(N_dets)
    fitsig = np.zeros((N_dets, N_samps))

    for det_idx in range(N_dets):
        p0 = params_init[det_idx]
        coeff, covar = curve_fit(lambda x, *p0: wrapper_harms_func(x, modes, p0),
                                 x, ys[det_idx], p0=p0, sigma=yerrs[det_idx] *
                                 np.ones_like(ys[det_idx]),
                                 absolute_sigma=True)

        coeffs[det_idx, :] = coeff
        covars[det_idx, :] = covar

        yfit = harms_func(x, modes, coeff)
        fitsig[det_idx, :] = harms_func(xn, modes, coeff)
        redchi2s[det_idx] = np.sum(
            ((ys[det_idx] - yfit) / yerrs[det_idx])**2) / (x.shape[0] - 2*len(modes))

    return fitsig, coeffs, covars, redchi2s


def estimate_sigma_tod(signal, hwp_angle):
    """
    Estimate the noise level of a signal in a time-ordered data (TOD) using a half-wave plate (HWP) modulation.

    Parameters
    ----------
    signal : ndarray
        A 2D numpy array of shape (n_dets, n_samps) containing the TOD of each detector.
    hwp_angle : ndarray
        A 1D numpy array containing the HWP angles in degrees.

    Returns
    -------
    hwpss_sigma_tod : ndarray
        A 1D numpy array containing the estimated noise level for each detector.

    Notes
    -----
    This function computes the mean of the signal in each period of HWP rotation and multiplies it
    by the square root of the number of samples in that period. The standard deviation of the
    resulting values for all periods is then computed and returned as the estimated sigma of each data point.
    """
    hwp_zeros_idxes = np.where(np.abs(np.diff(hwp_angle)) > 5)[0][:] + 1
    hwpss_sigma_tod = np.zeros((signal.shape[0], hwp_zeros_idxes.shape[0] - 1))

    for i, (init_idx, end_idx) in enumerate(zip(hwp_zeros_idxes[:-1], hwp_zeros_idxes[1:])):
        hwpss_sigma_tod[:, i] = np.mean(
            signal[:, init_idx:end_idx], axis=-1) * np.sqrt(end_idx - init_idx)
    hwpss_sigma_tod = np.std(hwpss_sigma_tod, axis=-1)
    return hwpss_sigma_tod


def subtract_hwpss(aman, signal='signal', hwpss_template_name='hwpss_model',
                   subtract_name='hwpss_remove', in_place=False, remove_template=True):
    """
    Subtract the half-wave plate synchronous signal (HWPSS) template from the
    signal in the given axis manager.

    Parameters
    ----------
    aman : AxisManager
        The axis manager containing the signal and the HWPSS template.
    signal : str, optional
        The name of the field in the axis manager containing the signal to be processed.
        Defaults to 'signal'.
    hwpss_template_name : str, optional
        The name of the field in the axis manager containing the HWPSS template.
        Defaults to 'hwpss_model'.
    subtract_name : str, optional
        The name of the field in the axis manager that will store the HWPSS-subtracted signal.
        Only used if in_place is False. Defaults to 'hwpss_remove'.
    in_place : bool, optional
        If True, the subtraction is done in place, modifying the original signal in the axis manager.
        If False, the result is stored in a new field specified by subtract_name. Defaults to False.
    remove_template : bool, optional
        If True, the HWPSS template field is removed from the axis manager after subtraction.
        Defaults to True.

    Returns
    -------
    None
    """
    if signal is None:
        signal_name = 'signal'
        signal = aman[signal_name]
    elif isinstance(signal, str):
        signal_name = signal
        signal = aman[signal_name]
    elif isinstance(signal, np.ndarray):
        if np.shape(np.ndarray) != (aman.dets.count, aman.samps.count):
            raise ValueError("When passing signal as ndarray shape must match (n_dets x n_samps).")
        signal_name = None
    else:
        raise TypeError("Signal must be None, str, or ndarray")

    if in_place:
        if signal_name is None:
            signal -= aman[hwpss_template_name].astype(signal.dtype)
        else:
            aman[signal_name] -= aman[hwpss_template_name].astype(aman[signal_name].dtype)
    else:
        if subtract_name in aman._fields:
            aman[subtract_name] = np.subtract(signal, aman[hwpss_template_name], dtype='float32')
        else:
            aman.wrap(subtract_name, np.subtract(signal,
                      aman[hwpss_template_name], dtype='float32'),
                      [(0, 'dets'), (1, 'samps')])
    
    if remove_template:
        aman.move(hwpss_template_name, None)

def get_hwp_freq(timestamps, hwp_angle):
    """
    Calculate the frequency of HWP rotation.

    Parameters:
    timestamps (array-like): An array of timestamps.
    hwp_angle (array-like): An array of HWP angles in radian

    Returns:
    float: The frequency of the HWP rotation in Hz.
    """
    hwp_freq = (np.sum(np.abs(np.diff(np.unwrap(hwp_angle)))) /
            (timestamps[-1] - timestamps[0])) / (2 * np.pi)
    return hwp_freq

<<<<<<< HEAD
def demod_tod(aman, signal_name='signal', hwp_angle=None, demod_mode=4,
=======
def demod_tod(aman, signal=None, demod_mode=4,
>>>>>>> 5cd6393e
              bpf_cfg=None, lpf_cfg=None):
    """
    Demodulate TOD based on HWP angle

    Parameters
    ----------
    aman : AxisManager
        The AxisManager object
    signal : str, optional
        Axis name of the signal to demodulate in aman. Default is 'signal'.
    demod_mode : int, optional
        Demodulation mode. Default is 4 (i.e. 4th harmonic of HWP).
    bpf_cfg : dict
        Configuration for Band-pass filter applied to the TOD data before demodulation.
        If not specified, a 4th-order Butterworth filter of 
        (demod_mode * HWP speed) +/- 0.95*(HWP speed) is used.
        Example) bpf_cfg = {'type': 'butter4', 'center': 8.0, 'width': 3.8}
        See filters.get_bpf for details.
    lpf_cfg : dict
        Configuration for Low-pass filter applied to the demodulated TOD data. If not specified,
        a 4th-order Butterworth filter with a cutoff frequency of 0.95*(HWP speed)
        is used.
        Example) lpf_cfg = {'type': 'butter4', 'cutoff': 1.9}
        See filters.get_lpf for details.

    Returns
    -------
    None
        The demodulated TOD data is added to the input `aman` container as new signals:
        'dsT' for the original signal filtered with `lpf`, 'demodQ' for the demodulated
        signal real component filtered with `lpf` and multiplied by 2, and 'demodU' for
        the demodulated signal imaginary component filtered with `lpf` and multiplied by 2.

    """
<<<<<<< HEAD
    if hwp_angle is None:
        hwp_angle = aman.hwp_angle
=======
    if signal is None:
        #signal_name variable to be deleted when tod_ops.fourier_filter is updated
        signal_name = 'signal'
        signal = aman[signal_name]
    elif isinstance(signal, str):
        signal_name = signal
        signal = aman[signal_name]
    elif isinstance(signal, np.ndarray):
        raise TypeError("Currently ndarray not supported, need update to tod_ops.fourier_filter module to remove signal_name argument.")
    else:
        raise TypeError("Signal must be None, str, or ndarray")
    
>>>>>>> 5cd6393e
    # HWP speed in Hz
    speed = get_hwp_freq(timestamps=aman.timestamps, hwp_angle=hwp_angle)
    
    if bpf_cfg is None:
        bpf_center = demod_mode * speed
        bpf_width = speed * 2. * 0.95
        bpf_cfg = {'type': 'sine2',
                   'center': bpf_center,
                   'width': bpf_width,
                   'trans_width': 0.1}
    bpf = filters.get_bpf(bpf_cfg)
    
    if lpf_cfg is None:
        lpf_cutoff = speed * 0.95
        lpf_cfg = {'type': 'sine2',
                   'cutoff': lpf_cutoff,
                   'trans_width': 0.1}
    lpf = filters.get_lpf(lpf_cfg)
        
    phasor = np.exp(demod_mode * 1.j * hwp_angle)
    demod = tod_ops.fourier_filter(aman, bpf, detrend=None,
                                   signal_name=signal_name) * phasor
    
    # dsT
    aman.wrap_new('dsT', dtype='float32', shape=('dets', 'samps'))
    aman.dsT = aman[signal_name]
    aman['dsT'] = tod_ops.fourier_filter(
        aman, lpf, signal_name='dsT', detrend=None)
    # demodQ
    aman.wrap_new('demodQ', dtype='float32', shape=('dets', 'samps'))
    aman['demodQ'] = demod.real
    aman['demodQ'] = tod_ops.fourier_filter(
        aman, lpf, signal_name='demodQ', detrend=None) * 2.
    # demodU
    aman.wrap_new('demodU', dtype='float32', shape=('dets', 'samps'))
    aman['demodU'] = demod.imag
    aman['demodU'] = tod_ops.fourier_filter(
        aman, lpf, signal_name='demodU', detrend=None) * 2.<|MERGE_RESOLUTION|>--- conflicted
+++ resolved
@@ -1,11 +1,7 @@
 import numpy as np
 from scipy.optimize import curve_fit
 from sotodlib import core, tod_ops
-<<<<<<< HEAD
-from sotodlib.tod_ops import filters
-=======
-from sotodlib.tod_ops import bin_signal, filters, apodize
->>>>>>> 5cd6393e
+from sotodlib.tod_ops import filters, apodize
 import logging
 
 logger = logging.getLogger(__name__)
@@ -235,10 +231,6 @@
     if hwp_angle is None:
         hwp_angle = aman['hwp_angle']
         
-<<<<<<< HEAD
-    binning_dict = tod_ops.bin_signal(aman, bin_by=hwp_angle, range=[0, 2*np.pi],
-                              bins=bins, signal=signal, flags=flags)
-=======
     if apodize_edges:
         weight_for_signal = apodize.get_apodize_window_for_ends(aman, apodize_samps=apodize_edges_samps)
         if (flags is not None) and apodize_flags:
@@ -266,9 +258,8 @@
             else:
                 weight_for_signal = None
     
-    binning_dict = bin_signal(aman, bin_by=hwp_angle, range=[0, 2*np.pi],
+    binning_dict = tod_ops.bin_signal(aman, bin_by=hwp_angle, range=[0, 2*np.pi],
                               bins=bins, signal=signal, flags=flags, weight_for_signal=weight_for_signal)
->>>>>>> 5cd6393e
     
     bin_centers = binning_dict['bin_centers']
     bin_counts = binning_dict['bin_counts']
@@ -586,11 +577,7 @@
             (timestamps[-1] - timestamps[0])) / (2 * np.pi)
     return hwp_freq
 
-<<<<<<< HEAD
-def demod_tod(aman, signal_name='signal', hwp_angle=None, demod_mode=4,
-=======
 def demod_tod(aman, signal=None, demod_mode=4,
->>>>>>> 5cd6393e
               bpf_cfg=None, lpf_cfg=None):
     """
     Demodulate TOD based on HWP angle
@@ -625,10 +612,6 @@
         the demodulated signal imaginary component filtered with `lpf` and multiplied by 2.
 
     """
-<<<<<<< HEAD
-    if hwp_angle is None:
-        hwp_angle = aman.hwp_angle
-=======
     if signal is None:
         #signal_name variable to be deleted when tod_ops.fourier_filter is updated
         signal_name = 'signal'
@@ -641,9 +624,8 @@
     else:
         raise TypeError("Signal must be None, str, or ndarray")
     
->>>>>>> 5cd6393e
     # HWP speed in Hz
-    speed = get_hwp_freq(timestamps=aman.timestamps, hwp_angle=hwp_angle)
+    speed = get_hwp_freq(timestamps=aman.timestamps, hwp_angle=aman.hwp_angle)
     
     if bpf_cfg is None:
         bpf_center = demod_mode * speed
@@ -661,7 +643,7 @@
                    'trans_width': 0.1}
     lpf = filters.get_lpf(lpf_cfg)
         
-    phasor = np.exp(demod_mode * 1.j * hwp_angle)
+    phasor = np.exp(demod_mode * 1.j * aman.hwp_angle)
     demod = tod_ops.fourier_filter(aman, bpf, detrend=None,
                                    signal_name=signal_name) * phasor
     
