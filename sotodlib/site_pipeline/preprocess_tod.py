--- conflicted
+++ resolved
@@ -440,7 +440,6 @@
             f.write(f'\n{time.time()}, future.result() error\n{errmsg}\n{tb}\n')
             f.close()
             n_fail+=1
-<<<<<<< HEAD
             continue
         futures.remove(future)
 
@@ -453,10 +452,6 @@
             else:
                 pp_util.cleanup_mandb(err, db_datasets, configs,
                                       logger, overwrite)
-=======
-        else:
-            futures.append(future_to_check)
->>>>>>> cc1c8f3b
 
     if raise_error and n_fail > 0:
         raise RuntimeError(f"preprocess_tod: {n_fail}/{len(run_list)} obs_ids failed")
