--- conflicted
+++ resolved
@@ -22,104 +22,6 @@
 
 
 logger = sp_util.init_logger("preprocess")
-
-
-def dummy_preproc(obs_id, configs, group, verbosity=0, logger=None,
-                  overwrite=False, run_parallel=False):
-    """
-    Dummy function that can be put in place of preprocess_tod in the
-    main function for testing issues in the processpoolexecutor
-    (multiprocessing).
-    """
-    temp_subdir = "temp"
-    logger = pp_util.init_logger("preprocess", verbosity=verbosity)
-    logger.info(f"Starting preprocess run of {obs_id}: {group}")
-
-    context = core.Context(configs["context_file"])
-
-    group_by = np.atleast_1d(configs['subobs'].get('use', 'detset'))
-
-<<<<<<< HEAD
-    error = None
-    pipe = Pipeline(configs["process_pipe"], plot_dir=configs["plot_dir"],
-                    logger=logger)
-    dets = {gb:gg for gb, gg in zip(group_by, group)}
-    proc_aman = core.AxisManager(core.LabelAxis('dets', ['det%i' % i for i in range(3)]),
-                                 core.OffsetAxis('samps', 1000))
-    proc_aman.wrap_new('signal', ('dets', 'samps'), dtype='float32')
-    proc_aman.wrap_new('timestamps', ('samps',))[:] = (np.arange(proc_aman.samps.count) / 200)
-
-    out_dict = pp_util.save_group(obs_id, configs, dets, context,
-                                  subdir=temp_subdir)
-    logger.info(f"Saving data to {out_dict['temp_file']}:{out_dict['db_data']['dataset']}")
-    proc_aman.save(out_dict['temp_file'], out_dict['db_data']['dataset'],
-                   overwrite)
-=======
-    if not(run_parallel):
-        db = pp_util.get_preprocess_db(configs, group_by)
-
-    pipe = Pipeline(configs["process_pipe"], plot_dir=configs["plot_dir"], logger=logger)
-
-    if configs.get("lmsi_config", None) is not None:
-        make_lmsi = True
-    else:
-        make_lmsi = False
-
-    new_plots = None
-
-    n_fail = 0
-    for group in groups:
-        logger.info(f"Beginning run for {obs_id}:{group}")
-        dets = {gb:gg for gb, gg in zip(group_by, group)}
-        try:
-            aman = context.get_obs(obs_id, dets=dets)
-            tags = np.array(context.obsdb.get(aman.obs_info.obs_id, tags=True)['tags'])
-            aman.wrap('tags', tags)
-            proc_aman, success = pipe.run(aman)
-
-            if make_lmsi:
-                new_plots = os.path.join(configs["plot_dir"],
-                                         f'{str(aman.timestamps[0])[:5]}',
-                                         aman.obs_info.obs_id)
-        except Exception as e:
-            #error = f'{obs_id} {group}'
-            errmsg = f'{type(e)}: {e}'
-            tb = ''.join(traceback.format_tb(e.__traceback__))
-            logger.info(f"ERROR: {obs_id} {group}\n{errmsg}\n{tb}")
-            # return error, None, [errmsg, tb]
-            # need a better way to log if just one group fails.
-            n_fail += 1
-            continue
-        if success != 'end':
-            # If a single group fails we don't log anywhere just mis an entry in the db.
-            logger.info(f"ERROR: {obs_id} {group}\nFailed at step {success}")
-            n_fail += 1
-            continue
-
-        outputs_grp = pp_util.save_group(obs_id, configs, dets, context, subdir='temp')
-        logger.info(f"Saving data to {outputs_grp['temp_file']}:{outputs_grp['db_data']['dataset']}")
-        proc_aman.save(outputs_grp['temp_file'], outputs_grp['db_data']['dataset'], overwrite)
-
-        if run_parallel:
-            outputs.append(outputs_grp)
-        else:
-            logger.info(f"Saving to database under {outputs_grp['db_data']}")
-            if len(db.inspect(outputs_grp['db_data'])) == 0:
-                h5_path = os.path.relpath(outputs_grp['temp_file'],
-                        start=os.path.dirname(configs['archive']['index']))
-                db.add_entry(outputs_grp['db_data'], h5_path)
-
-    if make_lmsi:
-        from pathlib import Path
-        import lmsi.core as lmsi
-
-        if new_plots is not None and os.path.exists(new_plots):
-            lmsi.core([Path(x.name) for x in Path(new_plots).glob("*.png")],
-                      Path(configs["lmsi_config"]),
-                      Path(os.path.join(new_plots, 'index.html')))
->>>>>>> ddff9b21
-
-    return out_dict, error
 
 
 def load_preprocess_tod_sim(obs_id,
@@ -468,105 +370,6 @@
     return parser
 
 
-<<<<<<< HEAD
-=======
-def _main(executor: Union["MPICommExecutor", "ProcessPoolExecutor"],
-          as_completed_callable: Callable,
-          configs: str,
-          query: Optional[str] = None,
-          obs_id: Optional[str] = None,
-          overwrite: bool = False,
-          min_ctime: Optional[int] = None,
-          max_ctime: Optional[int] = None,
-          update_delay: Optional[int] = None,
-          tags: Optional[List[str]] = None,
-          planet_obs: bool = False,
-          verbosity: Optional[int] = None,
-          nproc: Optional[int] = 4,
-          raise_error: Optional[bool] = False):
-
-    configs, context = pp_util.get_preprocess_context(configs)
-    logger = sp_util.init_logger("preprocess", verbosity=verbosity)
-
-    errlog = os.path.join(os.path.dirname(configs['archive']['index']),
-                          'errlog.txt')
-
-    obs_list = sp_util.get_obslist(context, query=query, obs_id=obs_id, min_ctime=min_ctime,
-                                   max_ctime=max_ctime, update_delay=update_delay, tags=tags,
-                                   planet_obs=planet_obs)
-
-    if len(obs_list)==0:
-        logger.warning(f"No observations returned from query: {query}")
-
-    # clean up lingering files from previous incomplete runs
-    policy_dir = os.path.join(os.path.dirname(configs['archive']['policy']['filename']), 'temp')
-    for obs in obs_list:
-        obs_id = obs['obs_id']
-        pp_util.cleanup_obs(obs_id, policy_dir, errlog, configs, context,
-                            subdir='temp', remove=overwrite)
-
-    # remove datasets from final archive file not found in db
-    pp_util.cleanup_archive(configs, logger)
-
-    run_list = []
-
-    if overwrite or not os.path.exists(configs['archive']['index']):
-        #run on all if database doesn't exist
-        run_list = [ (o,None) for o in obs_list]
-        group_by = np.atleast_1d(configs['subobs'].get('use', 'detset'))
-    else:
-        db = core.metadata.ManifestDb(configs['archive']['index'])
-
-        for obs in obs_list:
-            x = db.inspect({'obs:obs_id': obs["obs_id"]})
-            if x is None or len(x) == 0:
-                run_list.append( (obs, None) )
-            else:
-                group_by, groups, _ = pp_util.get_groups(obs["obs_id"], configs, context)
-                if len(x) != len(groups):
-                    [groups.remove([a[f'dets:{gb}'] for gb in group_by]) for a in x]
-                    run_list.append( (obs, groups) )
-
-    logger.info(f'Run list created with {len(run_list)} obsids')
-
-    n_fail = 0
-
-    # Run write_block obs-ids in parallel at once then write all to the sqlite db.
-    futures = [executor.submit(preprocess_tod, obs_id=r[0]['obs_id'],
-                    group_list=r[1], verbosity=verbosity,
-                    configs=configs,
-                    overwrite=overwrite, run_parallel=True) for r in run_list]
-    for future in as_completed_callable(futures):
-        logger.info('New future as_completed result')
-        try:
-            err, db_datasets = future.result()
-            if err is not None:
-                n_fail += 1
-        except Exception as e:
-            errmsg = f'{type(e)}: {e}'
-            tb = ''.join(traceback.format_tb(e.__traceback__))
-            logger.info(f"ERROR: future.result()\n{errmsg}\n{tb}")
-            f = open(errlog, 'a')
-            f.write(f'\n{time.time()}, future.result() error\n{errmsg}\n{tb}\n')
-            f.close()
-            n_fail+=1
-            continue
-        futures.remove(future)
-
-        if db_datasets:
-            if err is None:
-                logger.info(f'Processing future result')
-                for db_dataset in db_datasets:
-                    pp_util.cleanup_mandb(err, db_dataset, configs,
-                                          logger, overwrite)
-            else:
-                pp_util.cleanup_mandb(err, db_datasets, configs,
-                                      logger, overwrite)
-
-    if raise_error and n_fail > 0:
-        raise RuntimeError(f"preprocess_tod: {n_fail}/{len(run_list)} obs_ids failed")
-
->>>>>>> ddff9b21
 def main(configs: str,
          query: Optional[str] = '',
          obs_id: Optional[str] = None,
