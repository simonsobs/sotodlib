import os
import yaml
import time
import numpy as np
import argparse
import traceback
from typing import Optional
import multiprocessing
from concurrent.futures import ProcessPoolExecutor, as_completed
import h5py
import copy

from sotodlib import core
import sotodlib.site_pipeline.util as sp_util
from sotodlib.preprocess import _Preprocess, Pipeline, processes

logger = sp_util.init_logger("preprocess")

def dummy_preproc(obs_id, group_list, logger, 
                  configs, overwrite, run_parallel):
    error = None
    outputs = []
    context = core.Context(configs["context_file"])
    group_by, groups = _get_groups(obs_id, configs, context)
    pipe = Pipeline(configs["process_pipe"], plot_dir=configs["plot_dir"], logger=logger)
    for group in groups:
        logger.info(f"Beginning run for {obs_id}:{group}")
        proc_aman = core.AxisManager(core.LabelAxis('dets', ['det%i' % i for i in range(3)]),
                                     core.OffsetAxis('samps', 1000))
        proc_aman.wrap_new('signal', ('dets', 'samps'), dtype='float32')
        proc_aman.wrap_new('timestamps', ('samps',))[:] = (np.arange(proc_aman.samps.count) / 200)
        policy = sp_util.ArchivePolicy.from_params(configs['archive']['policy'])
        dest_file, dest_dataset = policy.get_dest(obs_id)
        for gb, g in zip(group_by, group):
            if gb == 'detset':
                dest_dataset += "_" + g
            else:
                dest_dataset += "_" + gb + "_" + str(g)
        logger.info(f"Saving data to {dest_file}:{dest_dataset}")
        proc_aman.save(dest_file, dest_dataset, overwrite)        
        
        # Collect index info.
        db_data = {'obs:obs_id': obs_id,
                   'dataset': dest_dataset}
        for gb, g in zip(group_by, group):
            db_data['dets:'+gb] = g
        if run_parallel:
            outputs.append(db_data)
    if run_parallel:
        return error, dest_file, outputs

def _get_preprocess_context(configs, context=None):
    if type(configs) == str:
        configs = yaml.safe_load(open(configs, "r"))
    
    if context is None:
        context = core.Context(configs["context_file"])
        
    if type(context) == str:
        context = core.Context(context)
    
    # if context doesn't have the preprocess archive it in add it
    # allows us to use same context before and after calculations
    found=False
    if context.get("metadata") is None:
        context["metadata"] = []

    for key in context.get("metadata"):
        if key.get("unpack") == "preprocess":
            found=True
            break
    if not found:
        context["metadata"].append( 
            {
                "db" : configs["archive"]["index"],
                "unpack" : "preprocess"
            }
        )
    return configs, context

def _get_groups(obs_id, configs, context):
    group_by = np.atleast_1d(configs['subobs'].get('use', 'detset'))
    for i, gb in enumerate(group_by):
        if gb.startswith('dets:'):
            group_by[i] = gb.split(':',1)[1]

        if (gb == 'detset') and (len(group_by) == 1):
            groups = context.obsfiledb.get_detsets(obs_id)
            return group_by, [[g] for g in groups]
        
    det_info = context.get_det_info(obs_id)
    rs = det_info.subset(keys=group_by).distinct()
    groups = [[b for a,b in r.items()] for r in rs]
    return group_by, groups

def _get_preprocess_db(configs, group_by):
    if os.path.exists(configs['archive']['index']):
        logger.info(f"Mapping {configs['archive']['index']} for the "
                    "archive index.")
        db = core.metadata.ManifestDb(configs['archive']['index'])
    else:
        logger.info(f"Creating {configs['archive']['index']} for the "
                     "archive index.")
        scheme = core.metadata.ManifestScheme()
        scheme.add_exact_match('obs:obs_id')
        for gb in group_by:
            scheme.add_exact_match('dets:' + gb)
        scheme.add_data_field('dataset')
        db = core.metadata.ManifestDb(
            configs['archive']['index'],
            scheme=scheme
        )
    return db

def swap_archive(config, fpath):
    tc = copy.deepcopy(config)
    tc['archive']['policy']['filename'] = os.path.join(os.path.dirname(tc['archive']['policy']['filename']), fpath)
    dname = os.path.dirname(tc['archive']['policy']['filename'])
    if not(os.path.exists(dname)):
        os.makedirs(dname)
    return tc

def preprocess_tod(obs_id, 
                    configs, 
                    logger,
                    group_list=None, 
                    overwrite=False,
                    run_parallel=False):
    """Meant to be run as part of a batched script, this function calls the
    preprocessing pipeline a specific Observation ID and saves the results in
    the ManifestDb specified in the configs.   

    Arguments
    ----------
    obs_id: string or ResultSet entry
        obs_id or obs entry that is passed to context.get_obs
    configs: string or dictionary
        config file or loaded config directory
    group_list: None or list
        list of groups to run if you only want to run a partial update
    overwrite: bool
        if True, overwrite existing entries in ManifestDb
    logger: logging instance
        the logger to print to
    run_parallel: Bool
        If true preprocess_tod is called in a parallel process which returns
        dB info and errors and does no sqlite writing inside the function.
    """
    error = None
    outputs = []
    if logger is None: 
        logger = sp_util.init_logger("preprocess")
    
    if type(configs) == str:
        configs = yaml.safe_load(open(configs, "r"))

    context = core.Context(configs["context_file"])
    group_by, groups = _get_groups(obs_id, configs, context)
    all_groups = groups.copy()
    if group_list is not None:
        for g in all_groups:
            if g not in group_list:
                groups.remove(g)

        if len(groups) == 0:
            logger.warning(f"group_list:{group_list} contains no overlap with "
                        f"groups in observation: {obs_id}:{all_groups}. "
                        f"No analysis to run.")
            error = 'no_group_overlap'
            if run_parallel:
                return error, None, [None, None]
            else:
                return
    
    if not(run_parallel):
        db = _get_preprocess_db(configs, group_by)
    
    pipe = Pipeline(configs["process_pipe"], plot_dir=configs["plot_dir"], logger=logger)

    for group in groups:
        logger.info(f"Beginning run for {obs_id}:{group}")
        try:
            aman = context.get_obs(obs_id, dets={gb:g for gb, g in zip(group_by, group)})
            tags = np.array(context.obsdb.get(aman.obs_info.obs_id, tags=True)['tags'])
            aman.wrap('tags', tags)
            proc_aman, success = pipe.run(aman)
        except Exception as e:
            error = f'{obs_id} {group}'
            errmsg = f'{type(e)}: {e}'
            tb = ''.join(traceback.format_tb(e.__traceback__))
            logger.info(f"{error}\n{errmsg}\n{tb}")
            return error, None, [errmsg, tb]
        if success != 'end':
            # If a single group fails we don't log anywhere just mis an entry in the db.
            continue

        policy = sp_util.ArchivePolicy.from_params(configs['archive']['policy'])
        dest_file, dest_dataset = policy.get_dest(obs_id)
        for gb, g in zip(group_by, group):
            if gb == 'detset':
                dest_dataset += "_" + g
            else:
                dest_dataset += "_" + gb + "_" + str(g)
        logger.info(f"Saving data to {dest_file}:{dest_dataset}")
        proc_aman.save(dest_file, dest_dataset, overwrite)

        # Collect index info.
        db_data = {'obs:obs_id': obs_id,
                'dataset': dest_dataset}
        for gb, g in zip(group_by, group):
            db_data['dets:'+gb] = g
        if run_parallel:
            outputs.append(db_data)
        else:
            logger.info(f"Saving to database under {db_data}")
            if len(db.inspect(db_data)) == 0:
                h5_path = os.path.relpath(dest_file,
                        start=os.path.dirname(configs['archive']['index']))
                db.add_entry(db_data, h5_path)
    if run_parallel:
        return error, dest_file, outputs        

def load_preprocess_det_select(obs_id, configs, context=None,
                               dets=None, meta=None):
    """ Loads the metadata information for the Observation and runs through any
    data selection specified by the Preprocessing Pipeline.

    Arguments
    ----------
    obs_id: multiple
        passed to `context.get_obs` to load AxisManager, see Notes for 
        `context.get_obs`
    configs: string or dictionary
        config file or loaded config directory
    dets: dict
        dets to restrict on from info in det_info. See context.get_meta.
    meta: AxisManager
        Contains supporting metadata to use for loading.
        Can be pre-restricted in any way. See context.get_meta.
    """
    configs, context = _get_preprocess_context(configs, context)
    pipe = Pipeline(configs["process_pipe"], logger=logger)
    
    meta = context.get_meta(obs_id, dets=dets, meta=meta)
    logger.info(f"Cutting on the last process: {pipe[-1].name}")
    pipe[-1].select(meta)
    return meta

def load_preprocess_tod(obs_id, configs="preprocess_configs.yaml",
                        context=None, dets=None, meta=None):
    """ Loads the saved information from the preprocessing pipeline and runs the
    processing section of the pipeline. 

    Assumes preprocess_tod has already been run on the requested observation. 
    
    Arguments
    ----------
    obs_id: multiple
        passed to `context.get_obs` to load AxisManager, see Notes for 
        `context.get_obs`
    configs: string or dictionary
        config file or loaded config directory
    dets: dict
        dets to restrict on from info in det_info. See context.get_meta.
    meta: AxisManager
        Contains supporting metadata to use for loading.
        Can be pre-restricted in any way. See context.get_meta.
    """

    configs, context = _get_preprocess_context(configs, context)
    meta = load_preprocess_det_select(obs_id, configs=configs, context=context, dets=dets, meta=meta)

    if meta.dets.count == 0:
        logger.info(f"No detectors left after cuts in obs {obs_id}")
        return None
    else:
        pipe = Pipeline(configs["process_pipe"], logger=logger)
        aman = context.get_obs(meta)
        pipe.run(aman, aman.preprocess)
        return aman


def get_parser(parser=None):
    if parser is None:
        parser = argparse.ArgumentParser()
    parser.add_argument('configs', help="Preprocessing Configuration File")
    parser.add_argument(
        '--query', 
        help="Query to pass to the observation list. Use \\'string\\' to "
             "pass in strings within the query.",  
        type=str
    )
    parser.add_argument(
        '--obs-id',
        help="obs-id of particular observation if we want to run on just one"
    )
    parser.add_argument(
        '--overwrite',
        help="If true, overwrites existing entries in the database",
        action='store_true',
    )
    parser.add_argument(
        '--min-ctime',
        help="Minimum timestamp for the beginning of an observation list",
    )
    parser.add_argument(
        '--max-ctime',
        help="Maximum timestamp for the beginning of an observation list",
    )
    parser.add_argument(
        '--update-delay',
        help="Number of days (unit is days) in the past to start observation list.",
        type=int
    )
    parser.add_argument(
        '--tags',
        help="Observation tags. Ex: --tags 'jupiter' 'setting'",
        nargs='*',
        type=str
    )
    parser.add_argument(
        '--planet-obs',
        help="If true, takes all planet tags as logical OR and adjusts related configs",
        action='store_true',
    )
    parser.add_argument(
<<<<<<< HEAD
        '--nproc',
        help="Number of parallel processes to run on.",
        type=int,
        default=4
=======
        '--verbosity',
        help="increase output verbosity. 0:Error, 1:Warning, 2:Info(default), 3:Debug",
        default=2,
        type=int
>>>>>>> 9d90c4f3
    )
    return parser

def main(
        configs: str,
        query: Optional[str] = None, 
        obs_id: Optional[str] = None, 
        overwrite: bool = False,
        min_ctime: Optional[int] = None,
        max_ctime: Optional[int] = None,
        update_delay: Optional[int] = None,
        tags: Optional[str] = None,
        planet_obs: bool = False,
<<<<<<< HEAD
        nproc: Optional[int] = 4
 ):
    configs, context = _get_preprocess_context(configs)
    logger = sp_util.init_logger("preprocess")
    errlog = os.path.join(os.path.dirname(configs['archive']['index']),
                          'errlog.txt')
=======
        verbosity: Optional[int] = None,
 ):
    configs, context = _get_preprocess_context(configs)
    logger = sp_util.init_logger("preprocess", verbosity=verbosity)
>>>>>>> 9d90c4f3

    if (min_ctime is None) and (update_delay is not None):
        # If min_ctime is provided it will use that..
        # Otherwise it will use update_delay to set min_ctime.
        min_ctime = int(time.time()) - update_delay*86400

    if obs_id is not None:
        tot_query = f"obs_id=='{obs_id}'"
    else:
        tot_query = "and "
        if min_ctime is not None:
            tot_query += f"timestamp>={min_ctime} and "
        if max_ctime is not None:
            tot_query += f"timestamp<={max_ctime} and "
        if query is not None:
            tot_query += query + " and "
        tot_query = tot_query[4:-4]
        if tot_query=="":
            tot_query="1"

    if not(tags is None):
        for i, tag in enumerate(tags):
            tags[i] = tag.lower()
            if '=' not in tag:
                tags[i] += '=1'

    if planet_obs:
        obs_list = []
        for tag in tags:
            obs_list.extend(context.obsdb.query(tot_query, tags=[tag]))
    else:
        obs_list = context.obsdb.query(tot_query, tags=tags)
    if len(obs_list)==0:
        logger.warning(f"No observations returned from query: {query}")
    run_list = []

    if overwrite or not os.path.exists(configs['archive']['index']):
        #run on all if database doesn't exist
        run_list = [ (o,None) for o in obs_list]
        group_by = np.atleast_1d(configs['subobs'].get('use', 'detset'))
    else:
        db = core.metadata.ManifestDb(configs['archive']['index'])
        for obs in obs_list:
            x = db.inspect({'obs:obs_id': obs["obs_id"]})
            group_by, groups = _get_groups(obs["obs_id"], configs, context)
            if x is None or len(x) == 0:
                run_list.append( (obs, None) )
            elif len(x) != len(groups):
                [groups.remove([a[f'dets:{gb}'] for gb in group_by]) for a in x]
                run_list.append( (obs, groups) )

    # Expects archive policy filename to be <path>/<filename>.h5 and then this adds
    # <path>/<filename>_<xxx>.h5 where xxx is a number that increments up from 0 
    # whenever the file size exceeds 10 GB.
    nfile = 0
    folder = os.path.dirname(configs['archive']['policy']['filename'])
    basename = os.path.splitext(configs['archive']['policy']['filename'])[0]
    dest_file = basename + '_' + str(nfile).zfill(3) + '.h5'
    if not(os.path.exists(folder)):
            os.makedirs(folder)
    while os.path.exists(dest_file) and os.path.getsize(dest_file) > 10e9:
        nfile += 1
        dest_file = basename + '_' + str(nfile).zfill(3) + '.h5'

    # Run write_block obs-ids in parallel at once then write all to the sqlite db.
    with ProcessPoolExecutor(nproc) as exe:
        futures = [exe.submit(preprocess_tod, obs_id=r[0]['obs_id'],
                     group_list=r[1], logger=logger,
                     configs=swap_archive(configs, f'temp/{r[0]["obs_id"]}.h5'),
                     overwrite=overwrite, run_parallel=True) for r in run_list]
        for future in as_completed(futures):
            err, src_file, db_datasets = future.result()
            db = _get_preprocess_db(configs, group_by)
            if os.path.exists(dest_file) and os.path.getsize(dest_file) >= 10e9:
                nfile += 1
                dest_file = basename + '_'+str(nfile).zfill(3)+'.h5'

            h5_path = os.path.relpath(dest_file,
                            start=os.path.dirname(configs['archive']['index']))

            if err is None:
                with h5py.File(dest_file,'a') as f_dest:
                    with h5py.File(src_file,'r') as f_src:
                        for dts in f_src.keys():
                            f_src.copy(f_src[f'{dts}'], f_dest, f'{dts}')
                            for member in f_src[dts]:
                                if isinstance(f_src[f'{dts}/{member}'], h5py.Dataset):
                                    f_src.copy(f_src[f'{dts}/{member}'], f_dest[f'{dts}'], f'{dts}/{member}')
                for db_data in db_datasets:
                    logger.info(f"Saving to database under {db_data}")
                    if len(db.inspect(db_data)) == 0:
                        db.add_entry(db_data, h5_path)
                os.remove(src_file)
            else:
                f = open(errlog, 'a')
                f.write(f'{time.time()}, {err}, {db_datasets[0]}\n{db_datasets[1]}')
                f.close()

if __name__ == '__main__':
    multiprocessing.set_start_method('spawn')
    sp_util.main_launcher(main, get_parser)<|MERGE_RESOLUTION|>--- conflicted
+++ resolved
@@ -324,17 +324,16 @@
         action='store_true',
     )
     parser.add_argument(
-<<<<<<< HEAD
+        '--verbosity',
+        help="increase output verbosity. 0:Error, 1:Warning, 2:Info(default), 3:Debug",
+        default=2,
+        type=int
+    )
+    parser.add_argument(
         '--nproc',
         help="Number of parallel processes to run on.",
         type=int,
         default=4
-=======
-        '--verbosity',
-        help="increase output verbosity. 0:Error, 1:Warning, 2:Info(default), 3:Debug",
-        default=2,
-        type=int
->>>>>>> 9d90c4f3
     )
     return parser
 
@@ -348,19 +347,14 @@
         update_delay: Optional[int] = None,
         tags: Optional[str] = None,
         planet_obs: bool = False,
-<<<<<<< HEAD
+        verbosity: Optional[int] = None,
         nproc: Optional[int] = 4
  ):
     configs, context = _get_preprocess_context(configs)
-    logger = sp_util.init_logger("preprocess")
+    logger = sp_util.init_logger("preprocess", verbosity=verbosity)
+
     errlog = os.path.join(os.path.dirname(configs['archive']['index']),
                           'errlog.txt')
-=======
-        verbosity: Optional[int] = None,
- ):
-    configs, context = _get_preprocess_context(configs)
-    logger = sp_util.init_logger("preprocess", verbosity=verbosity)
->>>>>>> 9d90c4f3
 
     if (min_ctime is None) and (update_delay is not None):
         # If min_ctime is provided it will use that..
