from __future__ import annotations
from argparse import ArgumentParser
from typing import Optional, Union, Callable
from dataclasses import dataclass
import time
import datetime as dt
import warnings
import os
import logging
import yaml
import traceback
import ephem

from sqlalchemy import create_engine, select
from sqlalchemy.orm import sessionmaker

import numpy as np
import sotodlib.site_pipeline.util as util
from sotodlib import coords, mapmaking
from sotodlib.core import Context
from sotodlib.io import hk_utils
from sotodlib.preprocess import preprocess_util
<<<<<<< HEAD
from so3g.proj import coords as so3g_coords
from pixell import enmap, utils as putils
from pixell import wcsutils, colors, memory, mpi
from concurrent.futures import ProcessPoolExecutor, as_completed
=======
from sotodlib.utils.procs_pool import get_exec_env
from so3g.proj import coords as so3g_coords
from pixell import enmap, wcsutils, colors, memory
from pixell import utils as putils
from pixell.mpiutils import FakeCommunicator

>>>>>>> 1aff196d

@dataclass
class Cfg:
    """
    Class to configure make-atomic-filterbin-map
    
    Args
    --------
    context: str
        Path to context file
    preprocess_config: str
        Path to config file(s) to run the preprocessing pipeline.
        If 2 files, representing 2 layers of preprocessing, they
        should be separated by a comma.
    area: str
        WCS kernel for rectangular pixels. Filename to map/geometry
        or valid string for coords.get_wcs_kernel.
    nside: int
        Nside for HEALPIX pixels
    query: str
        Query, can be a file (list of obs_id) or selection string (will select only CMB scans by default)
    odir: str
        Output directory
    update_delay: float
        Number of days in the past to start obs list
    site: str
    hk_data_path: str
        Path to housekeeping data
    nproc: int
        Number of procs for the multiprocessing pool
    atomic_db: str
        Path to the atomic map database
    comps: str
        Components to map, only TQU implemented
    singlestream: bool
        Map without demodulation (e.g. with a static HWP)
    only_hits: bool
        Only create a hits map
    all_splits: bool
        If True, map all implemented splits
    det_in_out: bool
        Make focal plane split: inner vs outer detector
    det_left_right: bool
        Make focal plane split: left vs right detector
    det_upper_lower: bool
        Make focal plane split: upper vs lower detector
    scan_left_right: bool
        Make samples split: left-going vs right going scans
    ntod: int
        Run the first ntod observations in your query
    tods: str
        Run a specific obs
    nset: int
        Run the first nset wafers
    wafer: str
        Run a specific wafer
    freq: str
        Run a specific frequency band
    center_at: str
    max_dets: int
    fixed_time: int
    min_dur: int
    verbose: int
    quiet: int
    window: float
    dtype_tod: str
        Data type for timestreams
    dtype_map: str
        Data type for maps
    """
    def __init__(
        self,
        context: str,
        preprocess_config: str,
        area: Optional[str] = None,
        nside: Optional[int] = None,
        query: str = "type == 'obs' and subtype == 'cmb'",
        odir: str = "./output",
        update_delay: Optional[float] = None,
        site: str = 'so_sat3',
        hk_data_path: Optional[str] = None,
        nproc: int = 1,
        atomic_db: Optional[str] = None,
        comps: str = 'TQU',
        singlestream: bool = False,
        only_hits: bool = False,
        all_splits: bool = False,
        det_in_out: bool = False,
        det_left_right: bool = False,
        det_upper_lower: bool = False,
        scan_left_right: bool = False,
        ntod: Optional[int] = None,
        tods: Optional[str] = None,
        nset: Optional[int] = None,
        wafer: Optional[str] = None,
        freq: Optional[str] = None,
        center_at: Optional[str] = None,
        max_dets: Optional[int] = None,
        fixed_time: Optional[int] = None,
        min_dur: Optional[int] = None,
        verbose: int = 0,
        quiet: int = 0,
        window: Optional[float] = None,
        dtype_tod: str = 'float32',
        dtype_map: str = 'float64'
    ) -> None:
        self.context = context
        self.preprocess_config = preprocess_config
        self.area = area
        self.nside = nside
        self.query = query
        self.odir = odir
        self.update_delay = update_delay
        self.site = site
        self.hk_data_path = hk_data_path
        self.nproc = nproc
        self.atomic_db = atomic_db
        self.comps = comps
        self.singlestream = singlestream
        self.only_hits = only_hits
        self.all_splits = all_splits
        self.det_in_out = det_in_out
        self.det_left_right = det_left_right
        self.det_upper_lower = det_upper_lower
        self.scan_left_right = scan_left_right
        self.ntod = ntod
        self.tods = tods
        self.nset = nset
        self.wafer = wafer
        self.freq = freq
        self.center_at = center_at
        self.max_dets = max_dets
        self.fixed_time = fixed_time
        self.min_dur = min_dur
        self.verbose = verbose
        self.quiet = quiet
        self.window = window
        self.dtype_tod = dtype_tod
        self.dtype_map = dtype_map
    @classmethod
    def from_yaml(cls, path) -> "Cfg":
        with open(path, "r") as f:
            d = yaml.safe_load(f)
            return cls(**d)

class DataMissing(Exception):
    pass

def get_pwv(start_time, stop_time, data_dir):
    try:
        pwv_info = hk_utils.get_hkaman(
            float(start_time), float(stop_time), alias=['pwv'],
            fields=['site.env-radiometer-class.feeds.pwvs.pwv'],
            data_dir=data_dir)
        pwv_all = pwv_info['env-radiometer-class']['env-radiometer-class'][0]
        pwv = np.nanmedian(pwv_all)
    except (KeyError, ValueError):
        pwv = 0.0
    return pwv

def get_sun_distance(site, ctime, az, el):
    site_ = so3g_coords.SITES[site].ephem_observer()
    dtime = dt.datetime.fromtimestamp(ctime, dt.timezone.utc)
    site_.date = ephem.Date(dtime)
    sun = ephem.Sun(site_)
    return np.degrees(ephem.separation((sun.az, sun.alt), (np.radians(az), np.radians(el))))

class ColoredFormatter(logging.Formatter):
    def __init__(self, msg, colors={'DEBUG':colors.reset,
                                    'INFO':colors.lgreen,
                                    'WARNING':colors.lbrown,
                                    'ERROR':colors.lred,
                                    'CRITICAL':colors.lpurple}):
        logging.Formatter.__init__(self, msg)
        self.colors = colors

    def format(self, record):
        try:
            col = self.colors[record.levelname]
        except KeyError:
            col = colors.reset
        return col + logging.Formatter.format(self, record) + colors.reset

class LogInfoFilter(logging.Filter):
    def __init__(self, rank=0):
        self.rank = rank
        try:
            # Try to get actual time since task start if possible
            import psutil
            p = psutil.Process(os.getpid())
            self.t0 = p.create_time()
        except ImportError:
            # Otherwise measure from creation of this filter
            self.t0 = time.time()

    def filter(self, record):
        record.rank = self.rank
        record.wtime = time.time() - self.t0
        record.wmins = record.wtime/60.
        record.whours = record.wmins/60.
        record.mem = memory.current()/1024.**3
        record.resmem = memory.resident()/1024.**3
        record.memmax = memory.max()/1024.**3
        return record


def future_write_to_log(e, errlog):
    errmsg = f'{type(e)}: {e}'
    tb = ''.join(traceback.format_tb(e.__traceback__))
    f = open(errlog, 'a')
    f.write(f'\n{time.time()}, future.result() error\n{errmsg}\n{tb}\n')
    f.close()

def main(
    config_file: str,
    executor: Union["MPIPoolExecutor", "ProcessPoolExecutor"],
    as_completed_callable: Callable) -> None:
    args = Cfg.from_yaml(config_file)

    # Set up logging.
    L = logging.getLogger(__name__)
    L.setLevel(logging.INFO)
    ch = logging.StreamHandler()
    ch.setLevel(logging.INFO)
    ch.setFormatter(ColoredFormatter(
        "%(wmins)7.2f %(mem)5.2f %(memmax)5.2f %(message)s"))
    ch.addFilter(LogInfoFilter())
    L.addHandler(ch)

    verbose = args.verbose - args.quiet

    recenter = None
    if args.center_at:
        recenter = mapmaking.parse_recentering(args.center_at)

    if args.area is not None: # Set shape, wcs for rectpix
        try:
            # Load shape, wcs from a map or geometry
            shape, wcs = enmap.read_map_geometry(args.area)
            wcs = wcsutils.WCS(wcs.to_header())
        except FileNotFoundError:
            # See if area is a wcs_kernel string
            try:
                shape = None
                wcs = coords.get_wcs_kernel(args.area)
            except ValueError:
                L.error("'area' not a valid filename or wcs_kernel string")
                exit(1)
        if recenter is not None:
            # wcs_kernel string not allowed for recenter=True
            if shape is None:
                L.error("'area' must be a map geometry file, not wcs_kernel string, to use recenter")
                exit(1)
        else:
            # If not recenter, we set shape=None so get_footprint will be called
            shape = None

    elif args.nside is not None:
        pass  # here I will map in healpix
    else:
        L.error('Neither rectangular area or nside specified, exiting.')
        exit(1)

    noise_model = mapmaking.NmatWhite()
    putils.mkdir(args.odir)

    preprocess_config_str = [s.strip() for s in args.preprocess_config.split(",")]
    preprocess_config = [] ; errlog = []
    for preproc_cf in preprocess_config_str:
        preproc_local = yaml.safe_load(open(preproc_cf, 'r'))
        preprocess_config.append( preproc_local )
        errlog.append( os.path.join(os.path.dirname(
            preproc_local['archive']['index']), 'errlog.txt') )


    if (args.update_delay is not None):
        min_ctime = int(time.time()) - args.update_delay*86400
        args.query += f" and timestamp>={min_ctime}"

    # Check for map data type
    if args.dtype_map == 'float32' or args.dtype_map == 'single':
        warnings.warn("You are using single precision for maps, we advice to use double precision")

    context_obj = Context(args.context)
    # obslists is a dict, obskeys is a list, periods is an array
    try:
        obslists, obskeys, periods, obs_infos = mapmaking.build_obslists(
            context_obj, args.query, nset=args.nset, wafer=args.wafer,
            freq=args.freq, ntod=args.ntod, tods=args.tods,
            fixed_time=args.fixed_time, mindur=args.min_dur)
    except mapmaking.NoTODFound as err:
        L.exception(err)
        exit(1)
    L.info(f'Running {len(obslists)} maps after build_obslists')

    split_labels = []
    if args.all_splits:
        raise ValueError('all_splits not implemented yet')
    if args.det_in_out:
        split_labels.append('det_in')
        split_labels.append('det_out')
    if args.det_left_right:
        split_labels.append('det_left')
        split_labels.append('det_right')
    if args.det_upper_lower:
        split_labels.append('det_upper')
        split_labels.append('det_lower')
    if args.scan_left_right:
        split_labels.append('scan_left')
        split_labels.append('scan_right')
    if not split_labels:
        split_labels.append('full')

    # We open the data base for checking if we have maps already,
    # if we do we will not run them again.
    if isinstance(args.atomic_db, str):
        if os.path.isfile(args.atomic_db) and not args.only_hits:
            engine = create_engine("sqlite:///%s" % args.atomic_db, echo=False)
            Session = sessionmaker(bind=engine)
            session = Session()

            keys_to_remove = []
            # Now we have obslists and splits ready, we look through the database
            # to remove the maps we already have from it
            for key, value in obslists.items():
                missing_split = False
                for split_label in split_labels:
                    query_ = select(mapmaking.AtomicInfo).filter_by(
                        obs_id=value[0][0],
                        telescope=obs_infos[value[0][3]].telescope,
                        freq_channel=key[2],
                        wafer=key[1],
                        split_label=split_label)
                    matches = session.execute(query_).scalars().all()
                    if len(matches) == 0:
                        # this means one of the requested splits is missing
                        # in the data base
                        missing_split = True
                        break
                if missing_split is False:
                    # this means we have all the splits we requested for the
                    # particular obs_id/telescope/freq/wafer
                    keys_to_remove.append(key)
            for key in keys_to_remove:
                obskeys.remove(key)
                del obslists[key]
            engine.dispose()

    obslists_arr = [item for key, item in obslists.items()]

    L.info(f'Running {len(obslists_arr)} maps after removing duplicate maps')

    # clean up lingering files from previous incomplete runs
    if len(preprocess_config)==1:
        policy_dir_init = os.path.join(os.path.dirname(preprocess_config[0]['archive']['policy']['filename']), 'temp')
    else:
        policy_dir_init = os.path.join(os.path.dirname(preprocess_config[0]['archive']['policy']['filename']), 'temp')
        policy_dir_proc = os.path.join(os.path.dirname(preprocess_config[1]['archive']['policy']['filename']), 'temp_proc')
    for obs in obslists_arr:
        obs_id = obs[0][0]
        if len(preprocess_config)==1:
            preprocess_util.cleanup_obs(obs_id, policy_dir_init, errlog[0], preprocess_config[0], subdir='temp', remove=False)
        else:
            preprocess_util.cleanup_obs(obs_id, policy_dir_init, errlog[0], preprocess_config[0], subdir='temp', remove=False)
            preprocess_util.cleanup_obs(obs_id, policy_dir_proc, errlog[1], preprocess_config[1], subdir='temp_proc', remove=False)
    run_list = []
    for oi, ol in enumerate(obslists_arr):
        pid = ol[0][3]
        detset = ol[0][1]
        band = ol[0][2]
        obslist = ol
        t = putils.floor(periods[pid, 0])
        t5 = ("%05d" % t)[:5]
        prefix = "%s/%s/atomic_%010d_%s_%s" % (
            args.odir, t5, t, detset, band)

        tag = "%5d/%d" % (oi+1, len(obskeys))
        putils.mkdir(os.path.dirname(prefix))
        pwv_atomic = get_pwv(periods[pid, 0], periods[pid, 1], args.hk_data_path)

        # Save file for data base of atomic maps.
        # We will write an individual file,
        # another script will loop over those files
        # and write into sqlite data base
        if not args.only_hits:
            info_list = []
            for split_label in split_labels:
                info = mapmaking.AtomicInfo(
                    obs_id=obslist[0][0],
                    telescope=obs_infos[obslist[0][3]].telescope,
                    freq_channel=band,
                    wafer=detset,
                    ctime=int(t),
                    split_label=split_label
                )
                info.split_detail = ''
                info.prefix_path = str(prefix + '_%s' % split_label)
                info.elevation = obs_infos[obslist[0][3]].el_center
                info.azimuth = obs_infos[obslist[0][3]].az_center
                info.pwv = float(pwv_atomic)
                info.roll_angle = obs_infos[obslist[0][3]].roll_center
                info.sun_distance = get_sun_distance(args.site, int(t), obs_infos[obslist[0][3]].az_center, obs_infos[obslist[0][3]].el_center)
                info_list.append(info)
        # inputs that are unique per atomic map go into run_list
        if args.area is not None:
            run_list.append([obslist, shape, wcs, info_list, prefix, t])
        elif args.nside is not None:
            run_list.append([obslist, None, None, info_list, prefix, t])

    
    futures = [executor.submit(
            mapmaking.make_demod_map, args.context, r[0],
            noise_model, r[3], preprocess_config, r[4],
            shape=r[1], wcs=r[2], nside=args.nside,
            comm=FakeCommunicator(), t0=r[5], tag=tag,
            recenter=recenter,
            dtype_map=args.dtype_map,
            dtype_tod=args.dtype_tod,
            comps=args.comps,
            verbose=verbose,
            split_labels=split_labels,
            singlestream=args.singlestream,
            site=args.site,
            atomic_db=args.atomic_db) for r in run_list]
<<<<<<< HEAD
        for future in as_completed(futures):
            L.info('New future as_completed result')
            try:
                errors, outputs = future.result()
            except Exception as e:
                future_write_to_log(e, errlog)
                continue
            futures.remove(future)
            for ii in range(len(errors)):
                for idx_prepoc in range(len(preprocess_config)):
                    if isinstance(outputs[ii][idx_prepoc], dict):
                        preprocess_util.cleanup_mandb(errors[ii], outputs[ii][idx_prepoc], preprocess_config[idx_prepoc], L)
=======
    for future in as_completed_callable(futures):
        L.info('New future as_completed result')
        try:
            errors, outputs = future.result()
        except Exception as e:
            future_write_to_log(e, errlog)
            continue
        futures.remove(future)
        for ii in range(len(errors)):
            for idx_prepoc in range(len(preprocess_config)):
                if isinstance(outputs[ii][idx_prepoc], dict):
                    preprocess_util.cleanup_mandb(errors[ii], outputs[ii][idx_prepoc], preprocess_config[idx_prepoc], L)
>>>>>>> 1aff196d
    L.info("Done")
    return True


def get_parser(parser: Optional[ArgumentParser] = None) -> ArgumentParser:
    if parser is None:
        p = ArgumentParser()
    else:
        p = parser
    p.add_argument(
        "--config_file", type=str, help="yaml file with configuration."
    )
    p.add_argument(
        "--nprocs", type=int, help="Number of processors to use."
        )
    return p

if __name__ == '__main__':
    args = get_parser().parse_args()
    rank, executor, as_completed_callable = get_exec_env(args.nprocs)
    if rank == 0:
        main(args.config_file, executor, as_completed_callable)<|MERGE_RESOLUTION|>--- conflicted
+++ resolved
@@ -20,19 +20,12 @@
 from sotodlib.core import Context
 from sotodlib.io import hk_utils
 from sotodlib.preprocess import preprocess_util
-<<<<<<< HEAD
-from so3g.proj import coords as so3g_coords
-from pixell import enmap, utils as putils
-from pixell import wcsutils, colors, memory, mpi
-from concurrent.futures import ProcessPoolExecutor, as_completed
-=======
 from sotodlib.utils.procs_pool import get_exec_env
 from so3g.proj import coords as so3g_coords
 from pixell import enmap, wcsutils, colors, memory
 from pixell import utils as putils
 from pixell.mpiutils import FakeCommunicator
 
->>>>>>> 1aff196d
 
 @dataclass
 class Cfg:
@@ -457,20 +450,7 @@
             singlestream=args.singlestream,
             site=args.site,
             atomic_db=args.atomic_db) for r in run_list]
-<<<<<<< HEAD
-        for future in as_completed(futures):
-            L.info('New future as_completed result')
-            try:
-                errors, outputs = future.result()
-            except Exception as e:
-                future_write_to_log(e, errlog)
-                continue
-            futures.remove(future)
-            for ii in range(len(errors)):
-                for idx_prepoc in range(len(preprocess_config)):
-                    if isinstance(outputs[ii][idx_prepoc], dict):
-                        preprocess_util.cleanup_mandb(errors[ii], outputs[ii][idx_prepoc], preprocess_config[idx_prepoc], L)
-=======
+
     for future in as_completed_callable(futures):
         L.info('New future as_completed result')
         try:
@@ -483,7 +463,6 @@
             for idx_prepoc in range(len(preprocess_config)):
                 if isinstance(outputs[ii][idx_prepoc], dict):
                     preprocess_util.cleanup_mandb(errors[ii], outputs[ii][idx_prepoc], preprocess_config[idx_prepoc], L)
->>>>>>> 1aff196d
     L.info("Done")
     return True
 
