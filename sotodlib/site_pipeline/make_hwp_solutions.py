--- conflicted
+++ resolved
@@ -64,11 +64,7 @@
     )
     parser.add_argument(
         '--obs-id', type=str, nargs='+',
-<<<<<<< HEAD
-        help="List of obs-id of particular observation that you want to run",
-=======
         help="List of obs-ids of particular observations that you want to run",
->>>>>>> cb51d0c5
     )
     return parser
 
