from sotodlib.site_pipeline import util
<<<<<<< HEAD
def get_parser():
    parser = util.ArgumentParser()
    # Remember: util.ArgumentParser adds an implicit --config-file argument
    # If this argument is given, it points to a yaml-file that will be used
    # to override the defaults given below. The actual arguments passed
    # override those in turn. Even required arguments like "query" become
    # optional if specified in the yaml file
=======
def get_parser(parser=None):
    # a config file to pass all parameters is pending
    if parser is None:
        parser = argparse.ArgumentParser()
>>>>>>> dbca630b
    parser.add_argument("query")
    parser.add_argument("area")
    parser.add_argument("odir")
    parser.add_argument("prefix", nargs="?")
    parser.add_argument(      "--comps",   type=str, default="T",  help="List of components to solve for. T, QU or TQU, but only TQU is consistent with the actual data")
    parser.add_argument("-W", "--wafers",  type=str, default=None, help="Detector wafer subsets to map with. ,-sep")
    parser.add_argument("-B", "--bands",   type=str, default=None, help="Bandpasses to map. ,-sep")
    parser.add_argument("-C", "--context", type=str, default="/mnt/so1/shared/todsims/pipe-s0001/v4/context.yaml")
    parser.add_argument(      "--tods",    type=str, default=None, help="Arbitrary slice to apply to the list of tods to analyse")
    parser.add_argument("-n", "--ntod",    type=int, default=None, help="Keep at most this many tods")
    parser.add_argument("-N", "--nmat",    type=str, default="corr", help="Noise model to use. corr or uncorr")
    parser.add_argument(      "--max-dets",type=int, default=None,   help="Keep at most this many detectors")
    parser.add_argument("-S", "--site",    type=str, default="so_lat")
    parser.add_argument("-v", "--verbose", action="count", default=0)
    parser.add_argument("-q", "--quiet",   action="count", default=0)
    parser.add_argument("-@", "--center-at", type=str, default=None)
    parser.add_argument("-w", "--window",  type=float, default=0.0)
    parser.add_argument("-i", "--inject",  type=str,   default=None, help="Path to map to inject. Equatorial coordinates")
    parser.add_argument(      "--nocal",   action="store_true", help="Disable calibration. Useful for sims")
    parser.add_argument(      "--nmat-dir",  type=str, default="{odir}/nmats")
    parser.add_argument(      "--nmat-mode", type=str, default="build", help="How to build the noise matrix. 'build': Always build from tod. 'cache': Use if available in nmat-dir, otherwise build and save. 'load': Load from nmat-dir, error if missing. 'save': Build from tod and save.")
    parser.add_argument("-d", "--downsample", type=str, default="1",  help="Downsample TOD by this factor. ,-sep")
    parser.add_argument(      "--maxiter",    type=str, default="500",help="Max number of CG steps per pass. ,-sep")
    parser.add_argument(      "--interpol",   type=str, default="nearest", help="Pmat interpol per pass. ,-sep")
    parser.add_argument("-T", "--tiled"  ,   type=int, default=1, help="0: untiled maps. Nonzero: tiled maps")
    parser.add_argument(      "--srcsamp",   type=str, default=None, help="path to mask file where True regions indicate where bright object mitigation should be applied. Mask is in equatorial coordinates. Not tiled, so should be low-res to not waste memory.")
    return parser

<<<<<<< HEAD
if __name__ == "__main__":
    # We do this all the way up here so we can report argument
    # errors right away, instead of having to potentially wait for
    # many seconds for heavy modules to import. This relies on
    # sotodlib.site_pipeline_util being light-weight. If it stops
    # being so, then ArgumentParser should be split out into a
    # separate module
    parser = get_parser()
    args   = parser.parse_args()

import numpy as np, sys, time, warnings, os, so3g
from sotodlib.core import Context, AxisManager, IndexAxis
from sotodlib.io import metadata   # PerDetectorHdf5 work-around
from sotodlib import tod_ops, mapmaking, core
from sotodlib.tod_ops import filters
from pixell import enmap, utils, fft, bunch, wcsutils, mpi, bench
from enlib import log

=======
import numpy as np, sys, time, warnings, os, so3g
from sotodlib.core import Context, AxisManager, IndexAxis
from sotodlib.io import metadata   # PerDetectorHdf5 work-around
from sotodlib import tod_ops, mapmaking, core
from sotodlib.tod_ops import filters
from pixell import enmap, utils, fft, bunch, wcsutils, mpi, bench
import yaml
from enlib import log

>>>>>>> dbca630b
try: import moby2.analysis.socompat
except ImportError: warnings.warn("Can't import moby2.analysis.socompat. ACT data input probably won't work")
class DataMissing(Exception): pass

def main(**args):
    warnings.simplefilter('ignore')
    args    = bunch.Bunch(**args)

    SITE    = args.site
    verbose = args.verbose - args.quiet
    comm    = mpi.COMM_WORLD
    shape, wcs = enmap.read_map_geometry(args.area)

    # Reconstruct that wcs in case default fields have changed; otherwise
    # we risk adding information in MPI due to reconstruction, and that
    # can cause is_compatible failures.
    wcs = wcsutils.WCS(wcs.to_header())
    # Set shape to None to allow map to fit these TODs exactly.
    #shape = None

    comps = args.comps
    ncomp = len(comps)
    dtype_tod = np.float32
    dtype_map = np.float64
    nmat_dir  = args.nmat_dir.format(odir=args.odir)
    prefix= args.odir + "/"
    if args.prefix: prefix += args.prefix + "_"
    utils.mkdir(args.odir)
    L = log.init(level=log.DEBUG, rank=comm.rank)

    recenter = None
    if args.center_at:
<<<<<<< HEAD
        recenter = mapmaking.parse_recentering(args.center_at)

    with bench.mark('context'):
        context = Context(args.context)
=======
            recenter = mapmaking.parse_recentering(args.center_at)

    with bench.mark('context'):
            context = Context(args.context)
>>>>>>> dbca630b

    wafers  = args.wafers.split(",") if args.wafers else None
    bands   = args.bands .split(",") if args.bands  else None
    sub_ids = mapmaking.get_subids(args.query, context=context)
    sub_ids = mapmaking.filter_subids(sub_ids, wafers=wafers, bands=bands)

    # restrict tod selection further. E.g. --tods [0], --tods[:1], --tods[::100], --tods[[0,1,5,10]], etc.
    if args.tods:
<<<<<<< HEAD
        sub_ids = eval("sub_ids" + args.tods)
    if args.ntod is not None:
        sub_ids = sub_ids[:args.ntod]

    if len(sub_ids) == 0:
        if comm.rank == 0:
            print("No tods found!")
        sys.exit(1)
    L.info("Found %d tods" % (len(sub_ids)))

    if args.inject:
        map_to_inject = enmap.read_map(args.inject).astype(dtype_map)

    if args.srcsamp:
        srcsamp_mask  = enmap.read_map(args.srcsamp)

    passes = mapmaking.setup_passes(downsample=args.downsample, maxiter=args.maxiter, interpol=args.interpol)
    for ipass, passinfo in enumerate(passes):
        L.info("Starting pass %d/%d maxit %d down %d interp %s" % (ipass+1, len(passes), passinfo.maxiter, passinfo.downsample, passinfo.interpol))
        pass_prefix = prefix + "pass%d_" % (ipass+1)
        # Multipass mapmaking
        # Will do multiple passes over the data, using the previous pass both as
        # the initial condition and to temporarily subtract when estimating the noise
        # model. Typically the different passes will differ by sample rate. This means
        # that e.g. SignalCut will be different for each pass, and the degrees of freedom
        # will need to be translated between them. Rough sketch:
        # 1. each pass defines new signals and new mapmaker
        # 2. loop through tods and preprare them as normal
        # 3. just before mapmaker.add_obs, translate the old solution and evaluate it to a tod for
        #    this observation. Pass this as an optional parameter to add_obs, since that's where the
        #    noise model is built. In add_obs, this is subtracted from the tod before the noise model is
        #    built, and then added back again.
        # 4. Separately, build up the transated degrees of freedom. How can we do this without
        #    hardcoding stuff for specific signals? Some signals have per-tod degrees of freedom,
        #    others don't. Each signal should probably have an x = signal.translate(signal_old, x_old) method.
        #    SignalCut already knows about the tod size and cut ranges. Then the mapmaker can also have
        #    an x = mapmaker.translate(mapmaker_old, x_old) method, which assumes a compatible mapmaker,
        #    and basically does
        #      xvals = []
        #      for signal, signal_old, xvals_old in zip(mapmaker.signals, mapmaker_old.signals, mapmaker_old.dof.unzip(x_old)):
        #         xvals.append(signal.translate(signal_old, xvals))
        #      return mapmaker.dof.zip(*xvals)
        #    Except we can't do this before we've added all the tods, because thew new mapmaker's dofs won't have
        #    been set up yet! Well, just do it afterwards, then. That's fine for #4, but it means we can't
        #    use this to implement #3.
        #
        # I need a way to translate and evaluate a signal for a single tod, before the whole signal has
        # been constructed, or this tod has even been added to it (since the adding happens after
        # the noise model is built). Probably best to just make a separate function for this, which doesn't
        # need to know about the new degrees of freedom, which haven't been finalized at this point. This
        # would end up doing some redundant operations, e.g. defining the map pointing matrix twice, but
        # I don't see a cleaner design than this.
        # This could have an interface like tod = signal.transeval(signal_old, id, obs, xval), or it could be
        # split into two parts signal.translate_single and signal.forward_single). But I don't think those
        # building blocks would be very reusable, and the full thing is more general.
        if   args.nmat == "uncorr": noise_model = mapmaking.NmatUncorr()
        elif args.nmat == "corr":   noise_model = mapmaking.NmatDetvecs(verbose=verbose>1, downweight=[1e-4, 0.25, 0.50], window=args.window)
        else: raise ValueError("Unrecognized noise model '%s'" % args.nmat)

        signal_cut = mapmaking.SignalCut(comm, dtype=dtype_tod)
        signal_map = mapmaking.SignalMap(shape, wcs, comm, comps=comps, dtype=dtype_map, recenter=recenter, tiled=args.tiled>0, interpol=args.interpol)
        signals    = [signal_cut, signal_map]
        if args.srcsamp:
            signal_srcsamp = mapmaking.SignalSrcsamp(comm, srcsamp_mask, dtype=dtype_tod)
            signals.append(signal_srcsamp)
        mapmaker   = mapmaking.MLMapmaker(signals, noise_model=noise_model, dtype=dtype_tod, verbose=verbose>0)

        nkept = 0
        # TODO: Fix the task distribution. The current one doesn't care which mpi
        # task gets which tods, which sabotages the pixel-saving effects of tiled maps!
        # To be able to distribute the tods sensibly, we need a rough estimate of where
        # on the sky each tod is. We should be able to get this using the central
        # ctime, az and el for each tod.
        for ind in range(comm.rank, len(sub_ids), comm.size):
            # Detsets correspond to separate files, so treat them as separate TODs.
            sub_id = sub_ids[ind]
            obs_id, wafer, band = sub_id.split(":")
            name = sub_id.replace(":", "_")
            L.debug("Processing %s" % sub_id)
            try:
                meta = context.get_meta(sub_id)
                # Optionally restrict to maximum number of detectors. This is mainly
                # useful for doing fast debug runs. Before doing this we make sure to
                # sort the detctor list so we chop off a deterministic subset of detectors.
                meta.restrict("dets", np.sort(meta.dets.vals))
                my_dets = meta['dets'].vals
                if args.max_dets is not None:
                    meta.restrict('dets', meta['dets'].vals[:args.max_dets])
                if len(my_dets) == 0: raise DataMissing("no dets left")
                # Actually read the data
                with bench.mark("read_obs %s" % sub_id):
                    obs = context.get_obs(sub_id, meta=meta)

                # Fix boresight
                mapmaking.fix_boresight_glitches(obs)
                # Get our sample rate. Would have been nice to have this available in the axisman
                srate = (obs.samps.count-1)/(obs.timestamps[-1]-obs.timestamps[0])

                # Add site and weather, since they're not in obs yet
                obs.wrap("weather", np.full(1, "typical"))
                obs.wrap("site",    np.full(1, "so"))

                # Prepare our data. FFT-truncate for faster fft ops
                obs.restrict("samps", [0, fft.fft_len(obs.samps.count)])

                # Desolope to make it periodic. This should be done *before*
                # dropping to single precision, to avoid unnecessary loss of precision due
                # to potential high offses in the raw tod.
                utils.deslope(obs.signal, w=5, inplace=True)
                obs.signal = obs.signal.astype(dtype_tod)

                if "flags" not in obs:
                    obs.wrap("flags", core.AxisManager(obs.dets, obs.samps))

                if "glitch_flags" not in obs.flags:
                    if "glitch_flags" in obs:
                        obs.flags.wrap("glitch_flags", obs.glitch_flags, axis_map=((0,obs.dets),(1,obs.samps)))
                    else:
                        obs.flags.wrap_new('glitch_flags', shape=('dets', 'samps'), cls=so3g.proj.RangesMatrix.zeros)

                # Optionally skip all the calibration. Useful for sims.
                if not args.nocal:
                    # Disqualify overly cut detectors
                    good_dets = mapmaking.find_usable_detectors(obs)
                    obs.restrict("dets", good_dets)
                    if obs.dets.count == 0:
                        L.debug("Skipped %s (all dets cut)" % (sub_id))
                        continue
                    # Gapfill glitches. This function name isn't the clearest
                    tod_ops.get_gap_fill(obs, flags=obs.flags.glitch_flags, swap=True)
                    # Gain calibration
                    gain  = 1
                    for gtype in ["relcal","abscal"]:
                        gain *= obs[gtype][:,None]
                    obs.signal *= gain
                    # Fourier-space calibration
                    fsig  = fft.rfft(obs.signal)
                    freq  = fft.rfftfreq(obs.samps.count, 1/srate)
                    # iir filter
                    iir_filter  = filters.iir_filter()(freq, obs)
                    fsig       /= iir_filter
                    gain       /= iir_filter[0].real # keep track of total gain for our record
                    fsig       /= filters.timeconst_filter(None)(freq, obs)
                    fft.irfft(fsig, obs.signal, normalize=True)
                    del fsig

                    # Apply pointing correction.
                    #obs.focal_plane.xi    += obs.boresight_offset.xi
                    #obs.focal_plane.eta   += obs.boresight_offset.eta
                    #obs.focal_plane.gamma += obs.boresight_offset.gamma
                    obs.focal_plane.xi    += obs.boresight_offset.dx
                    obs.focal_plane.eta   += obs.boresight_offset.dy
                    obs.focal_plane.gamma += obs.boresight_offset.gamma

                # Injecting at this point makes us insensitive to any bias introduced
                # in the earlier steps (mainly from gapfilling). The alternative is
                # to inject it earlier, and then anti-calibrate it.
                # Might want to make the interpol used here separate from the one in
                # the main mapmaking.
                if args.inject:
                    mapmaking.inject_map(obs, map_to_inject, recenter=recenter, interpol=args.interpol)
                utils.deslope(obs.signal, w=5, inplace=True)

                if args.downsample != 1:
                    obs = mapmaking.downsample_obs(obs, passinfo.downsample)

                # Maybe load precomputed noise model.
                # FIXME: How to handle multipass here?
                nmat_file = nmat_dir + "/nmat_%s.hdf" % name
                if args.nmat_mode == "load" or args.nmat_mode == "cache" and os.path.isfile(nmat_file):
                    print("Reading noise model %s" % nmat_file)
                    nmat = mapmaking.read_nmat(nmat_file)
                else: nmat = None

                # And add it to the mapmaker
                with bench.mark("add_obs %s" % sub_id):
                    if ipass > 0:
                        # Evaluate the final model of the previous pass' mapmaker
                        # for this observation.
                        signal_estimate = eval_prev.evaluate(mapmaker_prev.data[len(mapmaker.data)])
                        # Resample this to the current downsampling level
                        signal_estimate = mapmaking.resample.resample_fft_simple(signal_estimate, obs.samps.count)
                    else: signal_estimate = None
                    mapmaker.add_obs(sub_id, obs, noise_model=nmat, signal_estimate=signal_estimate)
                    del signal_estimate
                del obs
                nkept += 1

                # Maybe save the noise model we built (only if we actually built one rather than
                # reading one in)
                if args.nmat_mode in ["save", "cache"] and nmat is None:
                    print("Writing noise model %s" % nmat_file)
                    utils.mkdir(nmat_dir)
                    mapmaking.write_nmat(nmat_file, mapmaker.data[-1].nmat)
            except (DataMissing,IndexError,ValueError) as e:
                L.debug("Skipped %s (%s)" % (sub_id, str(e)))
                continue

        nkept = comm.allreduce(nkept)
        if nkept == 0:
            if comm.rank == 0:
                L.info("All tods failed. Giving up")
            sys.exit(1)

        L.info("Done building")

        with bench.mark("prepare"):
            mapmaker.prepare()
        L.info("Done preparing")

        signal_map.write(prefix, "rhs", signal_map.rhs, unit=args['unit']+'^-1')
        signal_map.write(prefix, "div", signal_map.div, unit=args['unit']+'^-2')
        signal_map.write(prefix, "bin", enmap.map_mul(signal_map.idiv, signal_map.rhs), unit=args['unit'])
        L.info("Wrote rhs, div, bin")

        # Set up initial condition
        x0 = None if ipass == 0 else mapmaker.translate(mapmaker_prev, eval_prev.x_zip)

        t1 = time.time()
        for step in mapmaker.solve(maxiter=passinfo.maxiter, x0=x0):
            t2 = time.time()
            dump = step.i % 10 == 0
            L.info("CG step %4d %15.7e %8.3f %s" % (step.i, step.err, t2-t1, "" if not dump else "(write)"))
            if dump:
                for signal, val in zip(signals, step.x):
                    if signal.output:
                        signal.write(pass_prefix, "map%04d" % step.i, val)
            t1 = time.time()

        L.info("Done")
        for signal, val in zip(signals, step.x):
            if signal.output:
                signal.write(pass_prefix, "map", val, unit=args['unit'])
        comm.Barrier()

        mapmaker_prev = mapmaker
        eval_prev     = mapmaker.evaluator(step.x_zip)

if __name__ == "__main__":
    main(**vars(args))
=======
            sub_ids = eval("sub_ids" + args.tods)
    if args.ntod is not None:
            sub_ids = sub_ids[:args.ntod]

    if len(sub_ids) == 0:
            if comm.rank == 0:
                    print("No tods found!")
            sys.exit(1)
    L.info("Found %d tods" % (len(sub_ids)))

    if args.inject:
            map_to_inject = enmap.read_map(args.inject).astype(dtype_map)

    if args.srcsamp:
            srcsamp_mask  = enmap.read_map(args.srcsamp)

    passes = mapmaking.setup_passes(downsample=args.downsample, maxiter=args.maxiter, interpol=args.interpol)
    for ipass, passinfo in enumerate(passes):
            L.info("Starting pass %d/%d maxit %d down %d interp %s" % (ipass+1, len(passes), passinfo.maxiter, passinfo.downsample, passinfo.interpol))
            pass_prefix = prefix + "pass%d_" % (ipass+1)
            # Multipass mapmaking
            # Will do multiple passes over the data, using the previous pass both as
            # the initial condition and to temporarily subtract when estimating the noise
            # model. Typically the different passes will differ by sample rate. This means
            # that e.g. SignalCut will be different for each pass, and the degrees of freedom
            # will need to be translated between them. Rough sketch:
            # 1. each pass defines new signals and new mapmaker
            # 2. loop through tods and preprare them as normal
            # 3. just before mapmaker.add_obs, translate the old solution and evaluate it to a tod for
            #    this observation. Pass this as an optional parameter to add_obs, since that's where the
            #    noise model is built. In add_obs, this is subtracted from the tod before the noise model is
            #    built, and then added back again.
            # 4. Separately, build up the transated degrees of freedom. How can we do this without
            #    hardcoding stuff for specific signals? Some signals have per-tod degrees of freedom,
            #    others don't. Each signal should probably have an x = signal.translate(signal_old, x_old) method.
            #    SignalCut already knows about the tod size and cut ranges. Then the mapmaker can also have
            #    an x = mapmaker.translate(mapmaker_old, x_old) method, which assumes a compatible mapmaker,
            #    and basically does
            #      xvals = []
            #      for signal, signal_old, xvals_old in zip(mapmaker.signals, mapmaker_old.signals, mapmaker_old.dof.unzip(x_old)):
            #         xvals.append(signal.translate(signal_old, xvals))
            #      return mapmaker.dof.zip(*xvals)
            #    Except we can't do this before we've added all the tods, because thew new mapmaker's dofs won't have
            #    been set up yet! Well, just do it afterwards, then. That's fine for #4, but it means we can't
            #    use this to implement #3.
            #
            # I need a way to translate and evaluate a signal for a single tod, before the whole signal has
            # been constructed, or this tod has even been added to it (since the adding happens after
            # the noise model is built). Probably best to just make a separate function for this, which doesn't
            # need to know about the new degrees of freedom, which haven't been finalized at this point. This
            # would end up doing some redundant operations, e.g. defining the map pointing matrix twice, but
            # I don't see a cleaner design than this.
            # This could have an interface like tod = signal.transeval(signal_old, id, obs, xval), or it could be
            # split into two parts signal.translate_single and signal.forward_single). But I don't think those
            # building blocks would be very reusable, and the full thing is more general.
            if   args.nmat == "uncorr": noise_model = mapmaking.NmatUncorr()
            elif args.nmat == "corr":   noise_model = mapmaking.NmatDetvecs(verbose=verbose>1, downweight=[1e-4, 0.25, 0.50], window=args.window)
            else: raise ValueError("Unrecognized noise model '%s'" % args.nmat)

            signal_cut = mapmaking.SignalCut(comm, dtype=dtype_tod)
            signal_map = mapmaking.SignalMap(shape, wcs, comm, comps=comps, dtype=dtype_map, recenter=recenter, tiled=args.tiled>0, interpol=args.interpol)
            signals    = [signal_cut, signal_map]
            if args.srcsamp:
                    signal_srcsamp = mapmaking.SignalSrcsamp(comm, srcsamp_mask, dtype=dtype_tod)
                    signals.append(signal_srcsamp)
            mapmaker   = mapmaking.MLMapmaker(signals, noise_model=noise_model, dtype=dtype_tod, verbose=verbose>0)

            nkept = 0
            # TODO: Fix the task distribution. The current one doesn't care which mpi
            # task gets which tods, which sabotages the pixel-saving effects of tiled maps!
            # To be able to distribute the tods sensibly, we need a rough estimate of where
            # on the sky each tod is. We should be able to get this using the central
            # ctime, az and el for each tod.
            for ind in range(comm.rank, len(sub_ids), comm.size):
                    # Detsets correspond to separate files, so treat them as separate TODs.
                    sub_id = sub_ids[ind]
                    obs_id, wafer, band = sub_id.split(":")
                    name = sub_id.replace(":", "_")
                    L.debug("Processing %s" % sub_id)
                    try:
                            meta = context.get_meta(sub_id)
                            # Optionally restrict to maximum number of detectors. This is mainly
                            # useful for doing fast debug runs. Before doing this we make sure to
                            # sort the detctor list so we chop off a deterministic subset of detectors.
                            meta.restrict("dets", np.sort(meta.dets.vals))
                            my_dets = meta['dets'].vals
                            if args.max_dets is not None:
                                    meta.restrict('dets', meta['dets'].vals[:args.max_dets])
                            if len(my_dets) == 0: raise DataMissing("no dets left")
                            # Actually read the data
                            with bench.mark("read_obs %s" % sub_id):
                                    obs = context.get_obs(sub_id, meta=meta)

                            # Fix boresight
                            mapmaking.fix_boresight_glitches(obs)
                            # Get our sample rate. Would have been nice to have this available in the axisman
                            srate = (obs.samps.count-1)/(obs.timestamps[-1]-obs.timestamps[0])

                            # Add site and weather, since they're not in obs yet
                            obs.wrap("weather", np.full(1, "typical"))
                            obs.wrap("site",    np.full(1, "so"))

                            # Prepare our data. FFT-truncate for faster fft ops
                            obs.restrict("samps", [0, fft.fft_len(obs.samps.count)])

                            # Desolope to make it periodic. This should be done *before*
                            # dropping to single precision, to avoid unnecessary loss of precision due
                            # to potential high offses in the raw tod.
                            utils.deslope(obs.signal, w=5, inplace=True)
                            obs.signal = obs.signal.astype(dtype_tod)

                            if "flags" not in obs:
                                    obs.wrap("flags", core.AxisManager(obs.dets, obs.samps))

                            if "glitch_flags" not in obs.flags:
                                    if "glitch_flags" in obs:
                                            obs.flags.wrap("glitch_flags", obs.glitch_flags, axis_map=((0,obs.dets),(1,obs.samps)))
                                    else:
                                            obs.flags.wrap_new('glitch_flags', shape=('dets', 'samps'),
                                                            cls=so3g.proj.RangesMatrix.zeros)

                            # Optionally skip all the calibration. Useful for sims.
                            if not args.nocal:
                                    # Disqualify overly cut detectors
                                    good_dets = mapmaking.find_usable_detectors(obs)
                                    obs.restrict("dets", good_dets)
                                    if obs.dets.count == 0:
                                            L.debug("Skipped %s (all dets cut)" % (sub_id))
                                            continue
                                    # Gapfill glitches. This function name isn't the clearest
                                    tod_ops.get_gap_fill(obs, flags=obs.flags.glitch_flags, swap=True)
                                    # Gain calibration
                                    gain  = 1
                                    for gtype in ["relcal","abscal"]:
                                            gain *= obs[gtype][:,None]
                                    obs.signal *= gain
                                    # Fourier-space calibration
                                    fsig  = fft.rfft(obs.signal)
                                    freq  = fft.rfftfreq(obs.samps.count, 1/srate)
                                    # iir filter
                                    iir_filter  = filters.iir_filter()(freq, obs)
                                    fsig       /= iir_filter
                                    gain       /= iir_filter[0].real # keep track of total gain for our record
                                    fsig       /= filters.timeconst_filter(None)(freq, obs)
                                    fft.irfft(fsig, obs.signal, normalize=True)
                                    del fsig

                                    # Apply pointing correction.
                                    #obs.focal_plane.xi    += obs.boresight_offset.xi
                                    #obs.focal_plane.eta   += obs.boresight_offset.eta
                                    #obs.focal_plane.gamma += obs.boresight_offset.gamma
                                    obs.focal_plane.xi    += obs.boresight_offset.dx
                                    obs.focal_plane.eta   += obs.boresight_offset.dy
                                    obs.focal_plane.gamma += obs.boresight_offset.gamma

                            # Injecting at this point makes us insensitive to any bias introduced
                            # in the earlier steps (mainly from gapfilling). The alternative is
                            # to inject it earlier, and then anti-calibrate it.
                            # Might want to make the interpol used here separate from the one in
                            # the main mapmaking.
                            if args.inject:
                                    mapmaking.inject_map(obs, map_to_inject, recenter=recenter, interpol=args.interpol)
                            utils.deslope(obs.signal, w=5, inplace=True)

                            if args.downsample != 1:
                                    obs = mapmaking.downsample_obs(obs, passinfo.downsample)

                            # Maybe load precomputed noise model.
                            # FIXME: How to handle multipass here?
                            nmat_file = nmat_dir + "/nmat_%s.hdf" % name
                            if args.nmat_mode == "load" or args.nmat_mode == "cache" and os.path.isfile(nmat_file):
                                    print("Reading noise model %s" % nmat_file)
                                    nmat = mapmaking.read_nmat(nmat_file)
                            else: nmat = None

                            # And add it to the mapmaker
                            with bench.mark("add_obs %s" % sub_id):
                                    if ipass > 0:
                                            # Evaluate the final model of the previous pass' mapmaker
                                            # for this observation.
                                            signal_estimate = eval_prev.evaluate(mapmaker_prev.data[len(mapmaker.data)])
                                            # Resample this to the current downsampling level
                                            signal_estimate = mapmaking.resample.resample_fft_simple(
                                                    signal_estimate, obs.samps.count)
                                    else: signal_estimate = None
                                    mapmaker.add_obs(sub_id, obs, noise_model=nmat, signal_estimate=signal_estimate)
                                    del signal_estimate
                            del obs
                            nkept += 1

                            # Maybe save the noise model we built (only if we actually built one rather than
                            # reading one in)
                            if args.nmat_mode in ["save", "cache"] and nmat is None:
                                    print("Writing noise model %s" % nmat_file)
                                    utils.mkdir(nmat_dir)
                                    mapmaking.write_nmat(nmat_file, mapmaker.data[-1].nmat)
                    except (DataMissing,IndexError,ValueError) as e:
                            L.debug("Skipped %s (%s)" % (sub_id, str(e)))
                            continue

            nkept = comm.allreduce(nkept)
            if nkept == 0:
                    if comm.rank == 0:
                            L.info("All tods failed. Giving up")
                    sys.exit(1)

            L.info("Done building")

            with bench.mark("prepare"):
                    mapmaker.prepare()

            L.info("Done preparing")

            signal_map.write(prefix, "rhs", signal_map.rhs, unit=args['unit']+'^-1')
            signal_map.write(prefix, "div", signal_map.div, unit=args['unit']+'^-2')
            signal_map.write(prefix, "bin", enmap.map_mul(signal_map.idiv, signal_map.rhs), unit=args['unit'])

            L.info("Wrote rhs, div, bin")

            # Set up initial condition
            x0 = None if ipass == 0 else mapmaker.translate(mapmaker_prev, eval_prev.x_zip)

            t1 = time.time()
            for step in mapmaker.solve(maxiter=passinfo.maxiter, x0=x0):
                    t2 = time.time()
                    dump = step.i % 10 == 0
                    L.info("CG step %4d %15.7e %8.3f %s" % (step.i, step.err, t2-t1, "" if not dump else "(write)"))
                    if dump:
                            for signal, val in zip(signals, step.x):
                                    if signal.output:
                                            signal.write(prefix, "map%04d" % step.i, val, unit=args['unit'])
                    t1 = time.time()

            L.info("Done")
            for signal, val in zip(signals, step.x):
                    if signal.output:
                            signal.write(prefix, "map", val, unit=args['unit'])
            comm.Barrier()

            mapmaker_prev = mapmaker
            eval_prev     = mapmaker.evaluator(step.x_zip)

if __name__ == '__main__':
    util.main_launcher(main, get_parser)
>>>>>>> dbca630b
<|MERGE_RESOLUTION|>--- conflicted
+++ resolved
@@ -1,18 +1,8 @@
 from sotodlib.site_pipeline import util
-<<<<<<< HEAD
-def get_parser():
-    parser = util.ArgumentParser()
-    # Remember: util.ArgumentParser adds an implicit --config-file argument
-    # If this argument is given, it points to a yaml-file that will be used
-    # to override the defaults given below. The actual arguments passed
-    # override those in turn. Even required arguments like "query" become
-    # optional if specified in the yaml file
-=======
 def get_parser(parser=None):
     # a config file to pass all parameters is pending
     if parser is None:
         parser = argparse.ArgumentParser()
->>>>>>> dbca630b
     parser.add_argument("query")
     parser.add_argument("area")
     parser.add_argument("odir")
@@ -41,26 +31,6 @@
     parser.add_argument(      "--srcsamp",   type=str, default=None, help="path to mask file where True regions indicate where bright object mitigation should be applied. Mask is in equatorial coordinates. Not tiled, so should be low-res to not waste memory.")
     return parser
 
-<<<<<<< HEAD
-if __name__ == "__main__":
-    # We do this all the way up here so we can report argument
-    # errors right away, instead of having to potentially wait for
-    # many seconds for heavy modules to import. This relies on
-    # sotodlib.site_pipeline_util being light-weight. If it stops
-    # being so, then ArgumentParser should be split out into a
-    # separate module
-    parser = get_parser()
-    args   = parser.parse_args()
-
-import numpy as np, sys, time, warnings, os, so3g
-from sotodlib.core import Context, AxisManager, IndexAxis
-from sotodlib.io import metadata   # PerDetectorHdf5 work-around
-from sotodlib import tod_ops, mapmaking, core
-from sotodlib.tod_ops import filters
-from pixell import enmap, utils, fft, bunch, wcsutils, mpi, bench
-from enlib import log
-
-=======
 import numpy as np, sys, time, warnings, os, so3g
 from sotodlib.core import Context, AxisManager, IndexAxis
 from sotodlib.io import metadata   # PerDetectorHdf5 work-around
@@ -70,7 +40,6 @@
 import yaml
 from enlib import log
 
->>>>>>> dbca630b
 try: import moby2.analysis.socompat
 except ImportError: warnings.warn("Can't import moby2.analysis.socompat. ACT data input probably won't work")
 class DataMissing(Exception): pass
@@ -103,17 +72,10 @@
 
     recenter = None
     if args.center_at:
-<<<<<<< HEAD
         recenter = mapmaking.parse_recentering(args.center_at)
 
     with bench.mark('context'):
         context = Context(args.context)
-=======
-            recenter = mapmaking.parse_recentering(args.center_at)
-
-    with bench.mark('context'):
-            context = Context(args.context)
->>>>>>> dbca630b
 
     wafers  = args.wafers.split(",") if args.wafers else None
     bands   = args.bands .split(",") if args.bands  else None
@@ -122,7 +84,6 @@
 
     # restrict tod selection further. E.g. --tods [0], --tods[:1], --tods[::100], --tods[[0,1,5,10]], etc.
     if args.tods:
-<<<<<<< HEAD
         sub_ids = eval("sub_ids" + args.tods)
     if args.ntod is not None:
         sub_ids = sub_ids[:args.ntod]
@@ -361,251 +322,5 @@
         mapmaker_prev = mapmaker
         eval_prev     = mapmaker.evaluator(step.x_zip)
 
-if __name__ == "__main__":
-    main(**vars(args))
-=======
-            sub_ids = eval("sub_ids" + args.tods)
-    if args.ntod is not None:
-            sub_ids = sub_ids[:args.ntod]
-
-    if len(sub_ids) == 0:
-            if comm.rank == 0:
-                    print("No tods found!")
-            sys.exit(1)
-    L.info("Found %d tods" % (len(sub_ids)))
-
-    if args.inject:
-            map_to_inject = enmap.read_map(args.inject).astype(dtype_map)
-
-    if args.srcsamp:
-            srcsamp_mask  = enmap.read_map(args.srcsamp)
-
-    passes = mapmaking.setup_passes(downsample=args.downsample, maxiter=args.maxiter, interpol=args.interpol)
-    for ipass, passinfo in enumerate(passes):
-            L.info("Starting pass %d/%d maxit %d down %d interp %s" % (ipass+1, len(passes), passinfo.maxiter, passinfo.downsample, passinfo.interpol))
-            pass_prefix = prefix + "pass%d_" % (ipass+1)
-            # Multipass mapmaking
-            # Will do multiple passes over the data, using the previous pass both as
-            # the initial condition and to temporarily subtract when estimating the noise
-            # model. Typically the different passes will differ by sample rate. This means
-            # that e.g. SignalCut will be different for each pass, and the degrees of freedom
-            # will need to be translated between them. Rough sketch:
-            # 1. each pass defines new signals and new mapmaker
-            # 2. loop through tods and preprare them as normal
-            # 3. just before mapmaker.add_obs, translate the old solution and evaluate it to a tod for
-            #    this observation. Pass this as an optional parameter to add_obs, since that's where the
-            #    noise model is built. In add_obs, this is subtracted from the tod before the noise model is
-            #    built, and then added back again.
-            # 4. Separately, build up the transated degrees of freedom. How can we do this without
-            #    hardcoding stuff for specific signals? Some signals have per-tod degrees of freedom,
-            #    others don't. Each signal should probably have an x = signal.translate(signal_old, x_old) method.
-            #    SignalCut already knows about the tod size and cut ranges. Then the mapmaker can also have
-            #    an x = mapmaker.translate(mapmaker_old, x_old) method, which assumes a compatible mapmaker,
-            #    and basically does
-            #      xvals = []
-            #      for signal, signal_old, xvals_old in zip(mapmaker.signals, mapmaker_old.signals, mapmaker_old.dof.unzip(x_old)):
-            #         xvals.append(signal.translate(signal_old, xvals))
-            #      return mapmaker.dof.zip(*xvals)
-            #    Except we can't do this before we've added all the tods, because thew new mapmaker's dofs won't have
-            #    been set up yet! Well, just do it afterwards, then. That's fine for #4, but it means we can't
-            #    use this to implement #3.
-            #
-            # I need a way to translate and evaluate a signal for a single tod, before the whole signal has
-            # been constructed, or this tod has even been added to it (since the adding happens after
-            # the noise model is built). Probably best to just make a separate function for this, which doesn't
-            # need to know about the new degrees of freedom, which haven't been finalized at this point. This
-            # would end up doing some redundant operations, e.g. defining the map pointing matrix twice, but
-            # I don't see a cleaner design than this.
-            # This could have an interface like tod = signal.transeval(signal_old, id, obs, xval), or it could be
-            # split into two parts signal.translate_single and signal.forward_single). But I don't think those
-            # building blocks would be very reusable, and the full thing is more general.
-            if   args.nmat == "uncorr": noise_model = mapmaking.NmatUncorr()
-            elif args.nmat == "corr":   noise_model = mapmaking.NmatDetvecs(verbose=verbose>1, downweight=[1e-4, 0.25, 0.50], window=args.window)
-            else: raise ValueError("Unrecognized noise model '%s'" % args.nmat)
-
-            signal_cut = mapmaking.SignalCut(comm, dtype=dtype_tod)
-            signal_map = mapmaking.SignalMap(shape, wcs, comm, comps=comps, dtype=dtype_map, recenter=recenter, tiled=args.tiled>0, interpol=args.interpol)
-            signals    = [signal_cut, signal_map]
-            if args.srcsamp:
-                    signal_srcsamp = mapmaking.SignalSrcsamp(comm, srcsamp_mask, dtype=dtype_tod)
-                    signals.append(signal_srcsamp)
-            mapmaker   = mapmaking.MLMapmaker(signals, noise_model=noise_model, dtype=dtype_tod, verbose=verbose>0)
-
-            nkept = 0
-            # TODO: Fix the task distribution. The current one doesn't care which mpi
-            # task gets which tods, which sabotages the pixel-saving effects of tiled maps!
-            # To be able to distribute the tods sensibly, we need a rough estimate of where
-            # on the sky each tod is. We should be able to get this using the central
-            # ctime, az and el for each tod.
-            for ind in range(comm.rank, len(sub_ids), comm.size):
-                    # Detsets correspond to separate files, so treat them as separate TODs.
-                    sub_id = sub_ids[ind]
-                    obs_id, wafer, band = sub_id.split(":")
-                    name = sub_id.replace(":", "_")
-                    L.debug("Processing %s" % sub_id)
-                    try:
-                            meta = context.get_meta(sub_id)
-                            # Optionally restrict to maximum number of detectors. This is mainly
-                            # useful for doing fast debug runs. Before doing this we make sure to
-                            # sort the detctor list so we chop off a deterministic subset of detectors.
-                            meta.restrict("dets", np.sort(meta.dets.vals))
-                            my_dets = meta['dets'].vals
-                            if args.max_dets is not None:
-                                    meta.restrict('dets', meta['dets'].vals[:args.max_dets])
-                            if len(my_dets) == 0: raise DataMissing("no dets left")
-                            # Actually read the data
-                            with bench.mark("read_obs %s" % sub_id):
-                                    obs = context.get_obs(sub_id, meta=meta)
-
-                            # Fix boresight
-                            mapmaking.fix_boresight_glitches(obs)
-                            # Get our sample rate. Would have been nice to have this available in the axisman
-                            srate = (obs.samps.count-1)/(obs.timestamps[-1]-obs.timestamps[0])
-
-                            # Add site and weather, since they're not in obs yet
-                            obs.wrap("weather", np.full(1, "typical"))
-                            obs.wrap("site",    np.full(1, "so"))
-
-                            # Prepare our data. FFT-truncate for faster fft ops
-                            obs.restrict("samps", [0, fft.fft_len(obs.samps.count)])
-
-                            # Desolope to make it periodic. This should be done *before*
-                            # dropping to single precision, to avoid unnecessary loss of precision due
-                            # to potential high offses in the raw tod.
-                            utils.deslope(obs.signal, w=5, inplace=True)
-                            obs.signal = obs.signal.astype(dtype_tod)
-
-                            if "flags" not in obs:
-                                    obs.wrap("flags", core.AxisManager(obs.dets, obs.samps))
-
-                            if "glitch_flags" not in obs.flags:
-                                    if "glitch_flags" in obs:
-                                            obs.flags.wrap("glitch_flags", obs.glitch_flags, axis_map=((0,obs.dets),(1,obs.samps)))
-                                    else:
-                                            obs.flags.wrap_new('glitch_flags', shape=('dets', 'samps'),
-                                                            cls=so3g.proj.RangesMatrix.zeros)
-
-                            # Optionally skip all the calibration. Useful for sims.
-                            if not args.nocal:
-                                    # Disqualify overly cut detectors
-                                    good_dets = mapmaking.find_usable_detectors(obs)
-                                    obs.restrict("dets", good_dets)
-                                    if obs.dets.count == 0:
-                                            L.debug("Skipped %s (all dets cut)" % (sub_id))
-                                            continue
-                                    # Gapfill glitches. This function name isn't the clearest
-                                    tod_ops.get_gap_fill(obs, flags=obs.flags.glitch_flags, swap=True)
-                                    # Gain calibration
-                                    gain  = 1
-                                    for gtype in ["relcal","abscal"]:
-                                            gain *= obs[gtype][:,None]
-                                    obs.signal *= gain
-                                    # Fourier-space calibration
-                                    fsig  = fft.rfft(obs.signal)
-                                    freq  = fft.rfftfreq(obs.samps.count, 1/srate)
-                                    # iir filter
-                                    iir_filter  = filters.iir_filter()(freq, obs)
-                                    fsig       /= iir_filter
-                                    gain       /= iir_filter[0].real # keep track of total gain for our record
-                                    fsig       /= filters.timeconst_filter(None)(freq, obs)
-                                    fft.irfft(fsig, obs.signal, normalize=True)
-                                    del fsig
-
-                                    # Apply pointing correction.
-                                    #obs.focal_plane.xi    += obs.boresight_offset.xi
-                                    #obs.focal_plane.eta   += obs.boresight_offset.eta
-                                    #obs.focal_plane.gamma += obs.boresight_offset.gamma
-                                    obs.focal_plane.xi    += obs.boresight_offset.dx
-                                    obs.focal_plane.eta   += obs.boresight_offset.dy
-                                    obs.focal_plane.gamma += obs.boresight_offset.gamma
-
-                            # Injecting at this point makes us insensitive to any bias introduced
-                            # in the earlier steps (mainly from gapfilling). The alternative is
-                            # to inject it earlier, and then anti-calibrate it.
-                            # Might want to make the interpol used here separate from the one in
-                            # the main mapmaking.
-                            if args.inject:
-                                    mapmaking.inject_map(obs, map_to_inject, recenter=recenter, interpol=args.interpol)
-                            utils.deslope(obs.signal, w=5, inplace=True)
-
-                            if args.downsample != 1:
-                                    obs = mapmaking.downsample_obs(obs, passinfo.downsample)
-
-                            # Maybe load precomputed noise model.
-                            # FIXME: How to handle multipass here?
-                            nmat_file = nmat_dir + "/nmat_%s.hdf" % name
-                            if args.nmat_mode == "load" or args.nmat_mode == "cache" and os.path.isfile(nmat_file):
-                                    print("Reading noise model %s" % nmat_file)
-                                    nmat = mapmaking.read_nmat(nmat_file)
-                            else: nmat = None
-
-                            # And add it to the mapmaker
-                            with bench.mark("add_obs %s" % sub_id):
-                                    if ipass > 0:
-                                            # Evaluate the final model of the previous pass' mapmaker
-                                            # for this observation.
-                                            signal_estimate = eval_prev.evaluate(mapmaker_prev.data[len(mapmaker.data)])
-                                            # Resample this to the current downsampling level
-                                            signal_estimate = mapmaking.resample.resample_fft_simple(
-                                                    signal_estimate, obs.samps.count)
-                                    else: signal_estimate = None
-                                    mapmaker.add_obs(sub_id, obs, noise_model=nmat, signal_estimate=signal_estimate)
-                                    del signal_estimate
-                            del obs
-                            nkept += 1
-
-                            # Maybe save the noise model we built (only if we actually built one rather than
-                            # reading one in)
-                            if args.nmat_mode in ["save", "cache"] and nmat is None:
-                                    print("Writing noise model %s" % nmat_file)
-                                    utils.mkdir(nmat_dir)
-                                    mapmaking.write_nmat(nmat_file, mapmaker.data[-1].nmat)
-                    except (DataMissing,IndexError,ValueError) as e:
-                            L.debug("Skipped %s (%s)" % (sub_id, str(e)))
-                            continue
-
-            nkept = comm.allreduce(nkept)
-            if nkept == 0:
-                    if comm.rank == 0:
-                            L.info("All tods failed. Giving up")
-                    sys.exit(1)
-
-            L.info("Done building")
-
-            with bench.mark("prepare"):
-                    mapmaker.prepare()
-
-            L.info("Done preparing")
-
-            signal_map.write(prefix, "rhs", signal_map.rhs, unit=args['unit']+'^-1')
-            signal_map.write(prefix, "div", signal_map.div, unit=args['unit']+'^-2')
-            signal_map.write(prefix, "bin", enmap.map_mul(signal_map.idiv, signal_map.rhs), unit=args['unit'])
-
-            L.info("Wrote rhs, div, bin")
-
-            # Set up initial condition
-            x0 = None if ipass == 0 else mapmaker.translate(mapmaker_prev, eval_prev.x_zip)
-
-            t1 = time.time()
-            for step in mapmaker.solve(maxiter=passinfo.maxiter, x0=x0):
-                    t2 = time.time()
-                    dump = step.i % 10 == 0
-                    L.info("CG step %4d %15.7e %8.3f %s" % (step.i, step.err, t2-t1, "" if not dump else "(write)"))
-                    if dump:
-                            for signal, val in zip(signals, step.x):
-                                    if signal.output:
-                                            signal.write(prefix, "map%04d" % step.i, val, unit=args['unit'])
-                    t1 = time.time()
-
-            L.info("Done")
-            for signal, val in zip(signals, step.x):
-                    if signal.output:
-                            signal.write(prefix, "map", val, unit=args['unit'])
-            comm.Barrier()
-
-            mapmaker_prev = mapmaker
-            eval_prev     = mapmaker.evaluator(step.x_zip)
-
 if __name__ == '__main__':
-    util.main_launcher(main, get_parser)
->>>>>>> dbca630b
+    util.main_launcher(main, get_parser)