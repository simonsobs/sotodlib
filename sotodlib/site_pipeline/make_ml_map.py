<<<<<<< HEAD
from argparse import ArgumentParser
from sotodlib.site_pipeline import util


=======
>>>>>>> 711f07eb
def get_parser(parser=None):
    # a config file to pass all parameters is pending
    import argparse
    if parser is None:
        parser = ArgumentParser()
    parser.add_argument("query")
    parser.add_argument("area")
    parser.add_argument("odir")
    parser.add_argument("prefix", nargs="?")
    parser.add_argument(      "--comps",   type=str, default="TQU",help="List of components to solve for. T, QU or TQU, but only TQU is consistent with the actual data")
    parser.add_argument("-W", "--wafers",  type=str, default=None, help="Detector wafer subsets to map with. ,-sep")
    parser.add_argument("-B", "--bands",   type=str, default=None, help="Bandpasses to map. ,-sep")
    parser.add_argument("-C", "--context", type=str, default="/mnt/so1/shared/todsims/pipe-s0001/v4/context.yaml")
    parser.add_argument(      "--tods",    type=str, default=None, help="Arbitrary slice to apply to the list of tods to analyse")
    parser.add_argument("-n", "--ntod",    type=int, default=None, help="Keep at most this many tods")
    parser.add_argument("-N", "--nmat",    type=str, default="corr", help="Noise model to use. corr or uncorr")
    parser.add_argument(      "--max-dets",type=int, default=None,   help="Keep at most this many detectors")
    parser.add_argument("-S", "--site",    type=str, default="so_lat")
    parser.add_argument("-v", "--verbose", action="count", default=0)
    parser.add_argument("-q", "--quiet",   action="count", default=0)
    parser.add_argument("-@", "--center-at", type=str, default=None)
    parser.add_argument("-w", "--window",  type=float, default=0.0)
    parser.add_argument("-i", "--inject",  type=str,   default=None, help="Path to map to inject. Equatorial coordinates")
    parser.add_argument(      "--nocal",   action="store_true", help="Disable calibration. Useful for sims")
    parser.add_argument(      "--nmat-dir",  type=str, default="{odir}/nmats")
    parser.add_argument(      "--nmat-mode", type=str, default="build", help="How to build the noise matrix. 'build': Always build from tod. 'cache': Use if available in nmat-dir, otherwise build and save. 'load': Load from nmat-dir, error if missing. 'save': Build from tod and save.")
    parser.add_argument("-d", "--downsample", type=str, default="1",  help="Downsample TOD by this factor. ,-sep")
    parser.add_argument(      "--maxiter",    type=str, default="500",help="Max number of CG steps per pass. ,-sep")
    parser.add_argument(      "--interpol",   type=str, default="nearest", help="Pmat interpol per pass. ,-sep")
    parser.add_argument("-T", "--tiled"  ,   type=int, default=1, help="0: untiled maps. Nonzero: tiled maps")
    parser.add_argument(      "--srcsamp",   type=str, default=None, help="path to mask file where True regions indicate where bright object mitigation should be applied. Mask is in equatorial coordinates. Not tiled, so should be low-res to not waste memory.")
<<<<<<< HEAD
    parser.add_argument(      "--unit",      type=str, default="K", help="Unit of the maps")
    return parser

import numpy as np, sys, time, warnings, os, so3g
from sotodlib.core import Context, AxisManager, IndexAxis
from sotodlib.io import metadata   # PerDetectorHdf5 work-around
from sotodlib import tod_ops, mapmaking, core
from sotodlib.tod_ops import filters
from pixell import enmap, utils, fft, bunch, wcsutils, mpi, bench
import yaml

try: import moby2.analysis.socompat
except ImportError: warnings.warn("Can't import moby2.analysis.socompat. ACT data input probably won't work")
class DataMissing(Exception): pass

=======
    parser.add_argument(     "--unit",       type=str, default="uK")
    return parser

>>>>>>> 711f07eb
def main(**args):
    import numpy as np, sys, time, warnings, os, so3g
    from sotodlib.core import Context, AxisManager, IndexAxis
    from sotodlib.io import metadata   # PerDetectorHdf5 work-around
    from sotodlib import tod_ops, mapmaking, core
    from sotodlib.tod_ops import filters
    from sotodlib.mapmaking import log
    from pixell import enmap, utils, fft, bunch, wcsutils, mpi, bench
    import yaml

    #try: import moby2.analysis.socompat
    #except ImportError: warnings.warn("Can't import moby2.analysis.socompat. ACT data input probably won't work")
    class DataMissing(Exception): pass

    warnings.simplefilter('ignore')
    args    = bunch.Bunch(**args)
    SITE    = args.site.lower()
    verbose = args.verbose - args.quiet
    comm    = mpi.COMM_WORLD
    shape, wcs = enmap.read_map_geometry(args.area)

    # Reconstruct that wcs in case default fields have changed; otherwise
    # we risk adding information in MPI due to reconstruction, and that
    # can cause is_compatible failures.
    wcs = wcsutils.WCS(wcs.to_header())
    # Set shape to None to allow map to fit these TODs exactly.
    #shape = None

    comps = args.comps
    ncomp = len(comps)
    dtype_tod = np.float32
    dtype_map = np.float64
    nmat_dir  = args.nmat_dir.format(odir=args.odir)
    prefix= args.odir + "/"
    if args.prefix: prefix += args.prefix + "_"
    utils.mkdir(args.odir)
    L = mapmaking.init(level=mapmaking.DEBUG, rank=comm.rank)

    recenter = None
    if args.center_at:
        recenter = mapmaking.parse_recentering(args.center_at)

    with bench.mark('context'):
        context = Context(args.context)

    wafers  = args.wafers.split(",") if args.wafers else None
    bands   = args.bands .split(",") if args.bands  else None
    sub_ids = mapmaking.get_subids(args.query, context=context, site=SITE)
    sub_ids = mapmaking.filter_subids(sub_ids, wafers=wafers, bands=bands)

    # restrict tod selection further. E.g. --tods [0], --tods[:1], --tods[::100], --tods[[0,1,5,10]], etc.
    if args.tods:
        sub_ids = eval("sub_ids" + args.tods)
    if args.ntod is not None:
        sub_ids = sub_ids[:args.ntod]

    if len(sub_ids) == 0:
        if comm.rank == 0:
            print("No tods found!")
        sys.exit(1)
    L.info("Found %d tods" % (len(sub_ids)))

    if args.inject:
        map_to_inject = enmap.read_map(args.inject).astype(dtype_map)

    if args.srcsamp:
        srcsamp_mask  = enmap.read_map(args.srcsamp)

    passes = mapmaking.setup_passes(downsample=args.downsample, maxiter=args.maxiter, interpol=args.interpol)
    for ipass, passinfo in enumerate(passes):
        L.info("Starting pass %d/%d maxit %d down %d interp %s" % (ipass+1, len(passes), passinfo.maxiter, passinfo.downsample, passinfo.interpol))
        pass_prefix = prefix + "pass%d_" % (ipass+1)
        # Multipass mapmaking
        # Will do multiple passes over the data, using the previous pass both as
        # the initial condition and to temporarily subtract when estimating the noise
        # model. Typically the different passes will differ by sample rate. This means
        # that e.g. SignalCut will be different for each pass, and the degrees of freedom
        # will need to be translated between them. Rough sketch:
        # 1. each pass defines new signals and new mapmaker
        # 2. loop through tods and preprare them as normal
        # 3. just before mapmaker.add_obs, translate the old solution and evaluate it to a tod for
        #    this observation. Pass this as an optional parameter to add_obs, since that's where the
        #    noise model is built. In add_obs, this is subtracted from the tod before the noise model is
        #    built, and then added back again.
        # 4. Separately, build up the transated degrees of freedom. How can we do this without
        #    hardcoding stuff for specific signals? Some signals have per-tod degrees of freedom,
        #    others don't. Each signal should probably have an x = signal.translate(signal_old, x_old) method.
        #    SignalCut already knows about the tod size and cut ranges. Then the mapmaker can also have
        #    an x = mapmaker.translate(mapmaker_old, x_old) method, which assumes a compatible mapmaker,
        #    and basically does
        #      xvals = []
        #      for signal, signal_old, xvals_old in zip(mapmaker.signals, mapmaker_old.signals, mapmaker_old.dof.unzip(x_old)):
        #         xvals.append(signal.translate(signal_old, xvals))
        #      return mapmaker.dof.zip(*xvals)
        #    Except we can't do this before we've added all the tods, because thew new mapmaker's dofs won't have
        #    been set up yet! Well, just do it afterwards, then. That's fine for #4, but it means we can't
        #    use this to implement #3.
        #
        # I need a way to translate and evaluate a signal for a single tod, before the whole signal has
        # been constructed, or this tod has even been added to it (since the adding happens after
        # the noise model is built). Probably best to just make a separate function for this, which doesn't
        # need to know about the new degrees of freedom, which haven't been finalized at this point. This
        # would end up doing some redundant operations, e.g. defining the map pointing matrix twice, but
        # I don't see a cleaner design than this.
        # This could have an interface like tod = signal.transeval(signal_old, id, obs, xval), or it could be
        # split into two parts signal.translate_single and signal.forward_single). But I don't think those
        # building blocks would be very reusable, and the full thing is more general.
        if   args.nmat == "uncorr": noise_model = mapmaking.NmatUncorr()
        elif args.nmat == "corr":   noise_model = mapmaking.NmatDetvecs(verbose=verbose>1, downweight=[1e-4, 0.25, 0.50], window=args.window)
        else: raise ValueError("Unrecognized noise model '%s'" % args.nmat)

        signal_cut = mapmaking.SignalCut(comm, dtype=dtype_tod)
        signal_map = mapmaking.SignalMap(shape, wcs, comm, comps=comps, dtype=dtype_map, recenter=recenter, tiled=args.tiled>0, interpol=args.interpol)
        signals    = [signal_cut, signal_map]
        if args.srcsamp:
            signal_srcsamp = mapmaking.SignalSrcsamp(comm, srcsamp_mask, dtype=dtype_tod)
            signals.append(signal_srcsamp)
        mapmaker   = mapmaking.MLMapmaker(signals, noise_model=noise_model, dtype=dtype_tod, verbose=verbose>0)

        nkept = 0
        # TODO: Fix the task distribution. The current one doesn't care which mpi
        # task gets which tods, which sabotages the pixel-saving effects of tiled maps!
        # To be able to distribute the tods sensibly, we need a rough estimate of where
        # on the sky each tod is. We should be able to get this using the central
        # ctime, az and el for each tod.
        for ind in range(comm.rank, len(sub_ids), comm.size):
            # Detsets correspond to separate files, so treat them as separate TODs.
            sub_id = sub_ids[ind]
            obs_id, wafer, band = sub_id.split(":")
            name = sub_id.replace(":", "_")
            L.debug("Processing %s" % sub_id)
            try:
                meta = context.get_meta(sub_id)
                # Optionally restrict to maximum number of detectors. This is mainly
                # useful for doing fast debug runs. Before doing this we make sure to
                # sort the detctor list so we chop off a deterministic subset of detectors.
                meta.restrict("dets", np.sort(meta.dets.vals))
                my_dets = meta['dets'].vals
                if args.max_dets is not None:
                    meta.restrict('dets', meta['dets'].vals[:args.max_dets])
                if len(my_dets) == 0: raise DataMissing("no dets left")
                # Actually read the data
                with bench.mark("read_obs %s" % sub_id):
                    obs = context.get_obs(sub_id, meta=meta)

                # Fix boresight
                mapmaking.fix_boresight_glitches(obs)
                # Get our sample rate. Would have been nice to have this available in the axisman
                srate = (obs.samps.count-1)/(obs.timestamps[-1]-obs.timestamps[0])

                # Add site and weather, since they're not in obs yet
                obs.wrap("weather", np.full(1, "typical"))
                obs.wrap("site",    np.full(1, SITE))

                # Prepare our data. FFT-truncate for faster fft ops
                obs.restrict("samps", [0, fft.fft_len(obs.samps.count)])

                # Desolope to make it periodic. This should be done *before*
                # dropping to single precision, to avoid unnecessary loss of precision due
                # to potential high offses in the raw tod.
                utils.deslope(obs.signal, w=5, inplace=True)
                obs.signal = obs.signal.astype(dtype_tod)

                if "flags" not in obs:
                    obs.wrap("flags", core.AxisManager(obs.dets, obs.samps))

                if "glitch_flags" not in obs.flags:
                    if "glitch_flags" in obs:
                        obs.flags.wrap("glitch_flags", obs.glitch_flags, axis_map=((0,obs.dets),(1,obs.samps)))
                    else:
                        obs.flags.wrap_new('glitch_flags', shape=('dets', 'samps'), cls=so3g.proj.RangesMatrix.zeros)

                # Optionally skip all the calibration. Useful for sims.
                if not args.nocal:
                    # Disqualify overly cut detectors
                    good_dets = mapmaking.find_usable_detectors(obs)
                    obs.restrict("dets", good_dets)
                    if obs.dets.count == 0:
                        L.debug("Skipped %s (all dets cut)" % (sub_id))
                        continue
                    # Gapfill glitches. This function name isn't the clearest
                    tod_ops.get_gap_fill(obs, flags=obs.flags.glitch_flags, swap=True)
                    # Gain calibration
                    gain  = 1
                    for gtype in ["relcal","abscal"]:
                        gain *= obs[gtype][:,None]
                    obs.signal *= gain
                    # Fourier-space calibration
                    fsig  = fft.rfft(obs.signal)
                    freq  = fft.rfftfreq(obs.samps.count, 1/srate)
                    # iir filter
                    iir_filter  = filters.iir_filter()(freq, obs)
                    fsig       /= iir_filter
                    gain       /= iir_filter[0].real # keep track of total gain for our record
                    fsig       /= filters.timeconst_filter(None)(freq, obs)
                    fft.irfft(fsig, obs.signal, normalize=True)
                    del fsig

                    # Apply pointing correction.
                    #obs.focal_plane.xi    += obs.boresight_offset.xi
                    #obs.focal_plane.eta   += obs.boresight_offset.eta
                    #obs.focal_plane.gamma += obs.boresight_offset.gamma
                    obs.focal_plane.xi    += obs.boresight_offset.dx
                    obs.focal_plane.eta   += obs.boresight_offset.dy
                    obs.focal_plane.gamma += obs.boresight_offset.gamma

                # Injecting at this point makes us insensitive to any bias introduced
                # in the earlier steps (mainly from gapfilling). The alternative is
                # to inject it earlier, and then anti-calibrate it.
                # Might want to make the interpol used here separate from the one in
                # the main mapmaking.
                if args.inject:
                    mapmaking.inject_map(obs, map_to_inject, recenter=recenter, interpol=args.interpol)
                utils.deslope(obs.signal, w=5, inplace=True)

                if args.downsample != 1:
                    obs = mapmaking.downsample_obs(obs, passinfo.downsample)

                # Maybe load precomputed noise model.
                # FIXME: How to handle multipass here?
                nmat_file = nmat_dir + "/nmat_%s.hdf" % name
                if args.nmat_mode == "load" or args.nmat_mode == "cache" and os.path.isfile(nmat_file):
                    L.info("Reading noise model %s" % nmat_file)
                    nmat = mapmaking.read_nmat(nmat_file)
                else: nmat = None

                # And add it to the mapmaker
                with bench.mark("add_obs %s" % sub_id):
                    if ipass > 0:
                        # Evaluate the final model of the previous pass' mapmaker
                        # for this observation.
                        signal_estimate = eval_prev.evaluate(mapmaker_prev.data[len(mapmaker.data)])
                        # Resample this to the current downsampling level
                        signal_estimate = mapmaking.resample.resample_fft_simple(signal_estimate, obs.samps.count)
                    else: signal_estimate = None
                    mapmaker.add_obs(sub_id, obs, noise_model=nmat, signal_estimate=signal_estimate)
                    del signal_estimate
                del obs
                nkept += 1

                # Maybe save the noise model we built (only if we actually built one rather than
                # reading one in)
                if args.nmat_mode in ["save", "cache"] and nmat is None:
                    print("Writing noise model %s" % nmat_file)
                    utils.mkdir(nmat_dir)
                    mapmaking.write_nmat(nmat_file, mapmaker.data[-1].nmat)
            except (DataMissing,IndexError,ValueError) as e:
                L.debug("Skipped %s (%s)" % (sub_id, str(e)))
                
                continue

        nkept = comm.allreduce(nkept)
        if nkept == 0:
            if comm.rank == 0:
                L.info("All tods failed. Giving up")
            sys.exit(1)

        L.info("Done building")

        with bench.mark("prepare"):
            mapmaker.prepare()
        L.info("Done preparing")

        signal_map.write(prefix, "rhs", signal_map.rhs, unit=args.unit+'^-1')
        signal_map.write(prefix, "div", signal_map.div, unit=args.unit+'^-2')
        signal_map.write(prefix, "bin", enmap.map_mul(signal_map.idiv, signal_map.rhs), unit=args.unit)
        L.info("Wrote rhs, div, bin")

        # Set up initial condition
        x0 = None if ipass == 0 else mapmaker.translate(mapmaker_prev, eval_prev.x_zip)

        t1 = time.time()
        for step in mapmaker.solve(maxiter=passinfo.maxiter, x0=x0):
            t2 = time.time()
            dump = step.i % 10 == 0
            L.info("CG step %4d %15.7e %8.3f %s" % (step.i, step.err, t2-t1, "" if not dump else "(write)"))
            if dump:
                for signal, val in zip(signals, step.x):
                    if signal.output:
                        signal.write(pass_prefix, "map%04d" % step.i, val)
            t1 = time.time()

        L.info("Done")
        for signal, val in zip(signals, step.x):
            if signal.output:
                signal.write(pass_prefix, "map", val, unit=args['unit'])
        comm.Barrier()

        mapmaker_prev = mapmaker
        eval_prev     = mapmaker.evaluator(step.x_zip)

if __name__ == '__main__':
    from sotodlib.site_pipeline import util
    util.main_launcher(main, get_parser)<|MERGE_RESOLUTION|>--- conflicted
+++ resolved
@@ -1,10 +1,7 @@
-<<<<<<< HEAD
 from argparse import ArgumentParser
 from sotodlib.site_pipeline import util
 
 
-=======
->>>>>>> 711f07eb
 def get_parser(parser=None):
     # a config file to pass all parameters is pending
     import argparse
@@ -36,8 +33,7 @@
     parser.add_argument(      "--interpol",   type=str, default="nearest", help="Pmat interpol per pass. ,-sep")
     parser.add_argument("-T", "--tiled"  ,   type=int, default=1, help="0: untiled maps. Nonzero: tiled maps")
     parser.add_argument(      "--srcsamp",   type=str, default=None, help="path to mask file where True regions indicate where bright object mitigation should be applied. Mask is in equatorial coordinates. Not tiled, so should be low-res to not waste memory.")
-<<<<<<< HEAD
-    parser.add_argument(      "--unit",      type=str, default="K", help="Unit of the maps")
+    parser.add_argument(      "--unit",      type=str, default="uK", help="Unit of the maps")
     return parser
 
 import numpy as np, sys, time, warnings, os, so3g
@@ -52,11 +48,6 @@
 except ImportError: warnings.warn("Can't import moby2.analysis.socompat. ACT data input probably won't work")
 class DataMissing(Exception): pass
 
-=======
-    parser.add_argument(     "--unit",       type=str, default="uK")
-    return parser
-
->>>>>>> 711f07eb
 def main(**args):
     import numpy as np, sys, time, warnings, os, so3g
     from sotodlib.core import Context, AxisManager, IndexAxis
