--- conflicted
+++ resolved
@@ -49,12 +49,8 @@
     make_uncal_beam_map,
     preprocess_tod,
     update_g3tsmurf_db,
-<<<<<<< HEAD
-    update_obsdb
-=======
     update_obsdb,
     make_cosamp_hk
->>>>>>> 782d7789
 )
 
 # Dictionary matching element name to a submodule (which must have
@@ -72,12 +68,8 @@
     'make-uncal-beam-map': make_uncal_beam_map,
     'preprocess-tod': preprocess_tod,
     'update-g3tsmurf-db': update_g3tsmurf_db,
-<<<<<<< HEAD
-    'update-obsdb': update_obsdb
-=======
     'update-obsdb': update_obsdb,
     'make-cosamp-hk': make_cosamp_hk,
->>>>>>> 782d7789
 }
 
 CLI_NAME = 'so-site-pipeline'
