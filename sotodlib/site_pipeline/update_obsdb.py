"""update_obsdb.py

Create and/or update an obsdb and obsfiledb based on some books.
Alternatively, update an obsdb based on an obsfiledb.
The config file could be of the form:

.. code-block:: yaml

    base_dir: path_to_base_directories. Can be a list or a single string.
    obsdb_cols:
      start_time: float
      stop_time: float
      n_samples: int
      telescope: str
      tube_slot: str
      type: str
      subtype: str

    obsdb: dummyobsdb.sqlite
    obsfiledb: dummyobsfiledb.sqlite Needed if running with the --update_cols option
    lat_tube_list_file: path to yaml dict matching tubes and bands
    tolerate_stray_files: True
    skip_bad_books: True
    extra_extra_files:
    - Z_bookbinder_log.txt
    extra_files:
    - M_index.yaml
    - M_book.yaml

"""

from sotodlib.core.metadata import ObsDb, ObsFileDb
from sotodlib.core import Context 
from sotodlib.site_pipeline.check_book import main as checkbook
from sotodlib.io import load_book
import os
import glob
import yaml
import numpy as np
import time
import argparse
import logging
from sotodlib.site_pipeline import util
from typing import Optional

logger = util.init_logger('update_obsdb', 'update-obsdb: ')

def check_meta_type(bookpath: str):
    metapath = os.path.join(bookpath, "M_index.yaml")
    meta = yaml.safe_load(open(metapath, "rb"))
    if meta is None:
        return "empty"
    elif "type" not in meta:
        return "notype"
    else:
        return meta["type"]


def telescope_lookup(telescope: str):
    """
    Set a number of common queries given a telescope name

    Arguments
    ----------
    telescope : str
        Name of telescope in M_index

    """
    if telescope == "sat" or telescope == "satp1":
        return {"telescope": "satp1", "telescope_flavor": "sat",
                "tube_flavor": "mf", "detector_flavor": "tes"}
    elif telescope == "satp2":
        return {"telescope": "satp2","telescope_flavor": "sat",
                "tube_flavor": "uhf", "detector_flavor": "tes"}
    elif telescope == "satp3":
        return {"telescope": "satp3", "telescope_flavor": "sat",
                "tube_flavor": "mf", "detector_flavor": "tes"}
    elif telescope == "lat":
        return {"telescope": "lat", "telescope_flavor": "lat"}
    else:
        logger.error("unknown telescope type given by bookbinder")
        return {}


def main(config: str, 
        recency: float = None, 
        booktype: Optional[str] = "both",
        verbosity: Optional[int] = 2,
<<<<<<< HEAD
        overwrite: Optional[bool] = False,
        update_cols: Optional[bool] = False,
        logger=None):
=======
        overwrite: Optional[bool] = False):
>>>>>>> 0ddec1ac

    """
    Create or update an obsdb for observation or operations data.

    Arguments
    ----------
    config : str
        Path to config file
    recency : float
        How far back in time to look for databases, in days. If None, 
        goes back to the UNIX start date (default: None)
    booktype : str
        Look for observations or operations data or both (default: both)
    verbosity : int
        Output verbosity. 0:Error, 1:Warning, 2:Info(default), 3:Debug
    overwrite : bool
        if False, do not re-check existing entries
<<<<<<< HEAD
    update_cols : bool
        If True, update obsdb entries for obs_ids in obsfiledb with new columns
        instead of searching from books from base directories in the config file.
    logger : logging
        When to output the print statements


=======
>>>>>>> 0ddec1ac
    """
    if verbosity == 0:
        logger.setLevel(logging.ERROR)
    elif verbosity == 1:
        logger.setLevel(logging.WARNING)
    elif verbosity == 2:
        logger.setLevel(logging.INFO)
    elif verbosity == 3:
        logger.setLevel(logging.DEBUG)

    logger.info("Updating obsdb")
    bookcart = []

    if booktype not in ["obs", "oper", "both"]:
        logger.warning("Specified booktype inadapted to update_obsdb")
    
    if booktype == "both":
        accept_type = ["obs", "oper"]
    else:
        accept_type = [booktype]

    config_dict = yaml.safe_load(open(config, "r"))
    obsfiledb_based_update = ("obsfiledb" in config_dict) and update_cols

    try:
        base_dir = config_dict["base_dir"]
    except KeyError:
        if not obsfiledb_based_update:
            logger.error("No base directory base_dir specified in config file!")

    if "obsdb" in config_dict:
        bookcartobsdb = ObsDb(map_file=config_dict["obsdb"])
    else:
        logger.warning("No obsdb named in the configuration file")
        bookcartobsdb = ObsDb("obsdb.sqlite")

    if update_cols:
        try:
            obsfiledb_path = config_dict["obsfiledb"]
            obsfiledb = ObsFileDb(map_file=obsfiledb_path)
            logger.info(f"Will update obsdb columns for obs_ids in {obsfiledb_path}")
        except KeyError:
            logger.error("Trying to update based on obsfiledb, but none specified in the configuration file")
    
        
    if "obsdb_cols" in config_dict:
        col_list = []
        for col, typ in config_dict["obsdb_cols"].items():
            col_list.append(col+" "+typ)
        bookcartobsdb.add_obs_columns(col_list)
    if "skip_bad_books" not in config_dict:
        config_dict["skip_bad_books"] = False
        
    #How far back we should look
    tnow = time.time()
    if recency is not None:
        tback = tnow - recency*86400
    else:
        tback = 0 #Back to the UNIX Big Bang 
    
    existing = bookcartobsdb.query()["obs_id"]
    
    #Look through obsfiledb obs_ids 
    if obsfiledb_based_update:
        obs_ids = obsfiledb.get_obs()
        for obs_id in obs_ids:
            obs = bookcartobsdb.get(obs_id)
            if (obs is not None) and (obs["start_time"]<tback):
                logger.info(f"{obs_id} starts too far in the past, skipping")
                continue

            obs_files = obsfiledb.get_files(obs_id)
            first_file_key = next(iter(obs_files))
            dirpath = os.path.dirname(obs_files[first_file_key][0][0])
            if os.path.exists(os.path.join(dirpath, "M_index.yaml")):
                bookcart.append(dirpath)

    #Do a tree search if the obsfiledb wasn't provided
    else:
        #Check if there are one or multiple base_dir specified
        if isinstance(base_dir,str):
            base_dir = [base_dir]
        for bd in base_dir:
            #Find folders that are book-like and recent
            for dirpath, _, _ in os.walk(bd):
                last_mod = max(os.path.getmtime(root) for root, _, _ in os.walk(dirpath))
                if last_mod < tback:#Ignore older directories
                    continue
                if os.path.exists(os.path.join(dirpath, "M_index.yaml")):
                    _, book_id = os.path.split(dirpath)
                    if book_id in existing and not overwrite:
                        continue
                    #Looks like a book folder
                    bookcart.append(dirpath)
    #Check the books for the observations we want
    for bookpath in sorted(bookcart):
        if check_meta_type(bookpath) in accept_type:
<<<<<<< HEAD
            if not obsfiledb_based_update:
                try:
                    #obsfiledb creation
                    checkbook(
                        bookpath, config, add=True, 
                        overwrite=True, logger=logger
                    )
                except Exception as e:
                    if config_dict["skip_bad_books"]:
                        logger.warning(f"failed to add {bookpath}")
                        continue
                    else:
                        raise e
=======

            try:
                #obsfiledb creation
                checkbook(
                    bookpath, config, add=True, 
                    overwrite=True
                )
            except Exception as e:
                if config_dict["skip_bad_books"]:
                    logger.warning(f"failed to add {bookpath}")
                    continue
                else:
                    raise e
>>>>>>> 0ddec1ac

            index = yaml.safe_load(open(os.path.join(bookpath, "M_index.yaml"), "rb"))
            obs_id = index.pop("book_id")
            tags = index.pop("tags")
            detsets = index.pop("detsets")

            if "obsdb_cols" in config_dict:
                very_clean = {col:index[col] for col in iter(config_dict["obsdb_cols"]) if col in index}
            else:
                col_list = []
                clean = {key:val for key, val in index.items() if val is not None}
                very_clean = {key:val for key, val in clean.items() if type(val) is not list}
                for key, val in very_clean.items():
                    col_list.append(key+" "+type(val).__name__)
                bookcartobsdb.add_obs_columns(col_list)
            if "skip_bad_books" not in config_dict:
                config_dict["skip_bad_books"] = False
            #Adding info that should be there for all observations
            #Descriptive string columns
            try:
                telescope = index["telescope"]
                flavors = telescope_lookup(telescope)
                for flav in flavors:
                    bookcartobsdb.add_obs_columns([flav+" str"])
                    very_clean[flav] = flavors[flav]
                if telescope == "lat":
                   lat_tube_list = yaml.safe_load(
                       open(config_dict["lat_tube_list_file"], "rb")
                   )
                   tube_flavor = lat_tube_list[index["tube_slot"]]
                   bookcartobsdb.add_obs_columns("tube_flavor str")
                   very_clean["tube_flavor"] = tube_flavor

            except KeyError:
                logger.error("No telescope key in index file or error with lat_tube_list")
                very_clean["telescope_flavor"] = "unknown"
            stream_ids = index.pop("stream_ids")
            if stream_ids is not None:
                bookcartobsdb.add_obs_columns(["wafer_count int"])
                very_clean["wafer_count"] = len(stream_ids)
                bookcartobsdb.add_obs_columns(["ufms str"])
                very_clean["ufms"] = (",".join(stream_ids)).replace("ufm_","")
            wafer_slots = index.pop("wafer_slots")
            if wafer_slots is not None:
                bookcartobsdb.add_obs_columns(["wafer_slots str"])
                very_clean["wafer_slots"] = (",".join([sl["wafer_slot"] for sl in wafer_slots]))
            #Time
            try:
                start = index["start_time"]
                end = index["stop_time"] 
                bookcartobsdb.add_obs_columns(["timestamp float", "duration float"])
                very_clean["timestamp"] = start
                very_clean["duration"] = end - start
            except KeyError:
                logger.error("Incomplete timing information for obs_id {obs_id}")
            
            #SAT HWP
            if very_clean["telescope_flavor"] == "sat":
                try:
                    very_clean["hwp_freq_mean"] = index["hwp_freq_mean"]
                    very_clean["hwp_freq_stdev"] = index["hwp_freq_stdev"]
                    bookcartobsdb.add_obs_columns(["hwp_freq_mean float", 
                                                   "hwp_freq_stdev float"])
                except KeyError:
                    logger.error(f"No HWP frequency info for obs_id {obs_id}")

            #Scanning motion
            stream_file = os.path.join(bookpath,"*{}*.g3".format(stream_ids[0]))
            stream = load_book.load_book_file(stream_file, no_signal=True)

            for coor in ["az", "el"]:
                try:
                    coor_enc = stream.ancil[coor+"_enc"]
                    bookcartobsdb.add_obs_columns([f"{coor}_center float", 
                                                   f"{coor}_throw float"])
                    very_clean[f"{coor}_center"] = .5 * (coor_enc.max() + coor_enc.min())
                    very_clean[f"{coor}_throw"] = .5 * (coor_enc.max() - coor_enc.min())
                except KeyError:
                    logger.error(f"No {coor} pointing in some streams for obs_id {obs_id}")

            try:
                if very_clean["telescope_flavor"] == "sat":
                    bore_enc = stream.ancil["boresight_enc"]
                    very_clean["roll_center"] = -.5 * (bore_enc.max() + bore_enc.min())
                    very_clean["roll_throw"] = .5 * (bore_enc.max() - bore_enc.min())
                if very_clean["telescope_flavor"] == "lat":
                    el_enc = stream.ancil["el_enc"]
                    corot_enc = stream.ancil["corotator_enc"]
                    roll = el_enc - 60. - corot_enc
                    very_clean["roll_center"] = .5 * (roll.max() + roll.min())
                    very_clean["roll_throw"] = .5 * (roll.max() - roll.min())

                bookcartobsdb.add_obs_columns(["roll_center float", "roll_throw float"])
            except KeyError:
                logger.error(f"Unable to compute roll for obs_id {obs_id}")
                

            # Make sure no invalid tags before update.
            tags = [t.strip() for t in tags if t.strip() != '']

            bookcartobsdb.update_obs(obs_id, very_clean, tags=tags)
           
        else:
            bookcart.remove(bookpath)


def get_parser(parser=None):
    if parser is None:
        parser = argparse.ArgumentParser()
    parser.add_argument("--config", help="ObsDb, ObsfileDb configuration file", 
        type=str, required=True)
    parser.add_argument('--recency', default=None, type=float,
        help="Days to subtract from now to set as minimum ctime. If None, no minimum")
    parser.add_argument("--verbosity", default=2, type=int,
        help="Increase output verbosity. 0:Error, 1:Warning, 2:Info(default), 3:Debug")
    parser.add_argument("--booktype", default="both", type=str,
        help="Select book type to look for: obs, oper, both(default)")
    parser.add_argument("--overwrite", action="store_true",
        help="If True, overwrite existing entries")
    parser.add_argument("--update_cols", action="store_true",
        help="If True, update obsdb entries for obs_ids in obsfiledb with new columns")
    return parser



if __name__ == '__main__':
    parser = get_parser(parser=None)
    args = parser.parse_args()
    main(**vars(args))<|MERGE_RESOLUTION|>--- conflicted
+++ resolved
@@ -86,13 +86,9 @@
         recency: float = None, 
         booktype: Optional[str] = "both",
         verbosity: Optional[int] = 2,
-<<<<<<< HEAD
         overwrite: Optional[bool] = False,
-        update_cols: Optional[bool] = False,
-        logger=None):
-=======
-        overwrite: Optional[bool] = False):
->>>>>>> 0ddec1ac
+        update_cols: Optional[bool] = False):
+
 
     """
     Create or update an obsdb for observation or operations data.
@@ -110,16 +106,9 @@
         Output verbosity. 0:Error, 1:Warning, 2:Info(default), 3:Debug
     overwrite : bool
         if False, do not re-check existing entries
-<<<<<<< HEAD
     update_cols : bool
         If True, update obsdb entries for obs_ids in obsfiledb with new columns
         instead of searching from books from base directories in the config file.
-    logger : logging
-        When to output the print statements
-
-
-=======
->>>>>>> 0ddec1ac
     """
     if verbosity == 0:
         logger.setLevel(logging.ERROR)
@@ -217,7 +206,6 @@
     #Check the books for the observations we want
     for bookpath in sorted(bookcart):
         if check_meta_type(bookpath) in accept_type:
-<<<<<<< HEAD
             if not obsfiledb_based_update:
                 try:
                     #obsfiledb creation
@@ -231,21 +219,7 @@
                         continue
                     else:
                         raise e
-=======
-
-            try:
-                #obsfiledb creation
-                checkbook(
-                    bookpath, config, add=True, 
-                    overwrite=True
-                )
-            except Exception as e:
-                if config_dict["skip_bad_books"]:
-                    logger.warning(f"failed to add {bookpath}")
-                    continue
-                else:
-                    raise e
->>>>>>> 0ddec1ac
+
 
             index = yaml.safe_load(open(os.path.join(bookpath, "M_index.yaml"), "rb"))
             obs_id = index.pop("book_id")
