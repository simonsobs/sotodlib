from argparse import ArgumentParser
import numpy as np, sys, time, warnings, os, so3g, logging
from sotodlib import tod_ops, coords, mapmaking
from sotodlib.core import Context, AxisManager, IndexAxis, FlagManager, metadata
from sotodlib.tod_ops import filters, detrend_tod
from sotodlib.preprocess import preprocess_util as pp_util
from sotodlib.coords import pointing_model
from pixell import enmap, utils, fft, bunch, wcsutils, mpi, colors, memory, tilemap
import yaml

defaults = {"query": "1",
            "odir": "./outputs",
            "comps": "T",
            "ntod": None,
            "tods": None,
            "nset": None,
            "site": 'so_lat',
            "nmat": "corr",
            "max_dets": None,
            "verbose": 0,
            "quiet": 0,
            "center_at": None,
            "window": 0.0,
            "nmat_dir": "/nmats",
            "nmat_mode": "build",
            "downsample": 1,
            "maxiter": 100,
            "tiled": 1,
            "wafer": None,
            "freq": None,
            "tasks_per_group":1,
            "cont":False,
            "rhs": False,
            "bin": False,
            "srcsamp": None,
            "unit": 'K',
            "min_dets": 50,
           }
LoaderError = metadata.loader.LoaderError
sens_limits = {"f030":120, "f040":80, "f090":100, "f150":140, "f220":300, "f280":750}

def sensitivity_cut(rms_uKrts, sens_lim, med_tol=0.2, max_lim=100):
    # First reject detectors with unreasonably low noise
    good     = rms_uKrts >= sens_lim
    # Also reject far too noisy detectors
    good    &= rms_uKrts <  sens_lim*max_lim
    # Then reject outliers
    if np.sum(good) == 0: return good
    ref      = np.median(rms_uKrts[good])
    good    &= rms_uKrts > ref*med_tol
    good    &= rms_uKrts < ref/med_tol
    return good

def measure_rms(tod, dt=1, bsize=32, nblock=10):
    tod = tod[:,:tod.shape[1]//bsize*bsize]
    tod = tod.reshape(tod.shape[0],-1,bsize)
    bstep = max(1,tod.shape[1]//nblock)
    tod = tod[:,::bstep,:][:,:nblock,:]
    rms = np.median(np.std(tod,-1),-1)
    # to µK√s units
    rms *= dt**0.5
    return rms

def get_parser(parser=None):
    if parser is None:
        parser = ArgumentParser()
    parser.add_argument("--config-file", type=str, default=None, 
                     help="Path to mapmaker config.yaml file")

    parser.add_argument("--query", type=str)
    parser.add_argument("--area", type=str, help="Path to FITS file describing the mapping geometry")
    parser.add_argument("--odir", type=str, help="Directory for saving output maps")
    parser.add_argument("--preprocess_config", type=str, help="Preprocess configuration file")
    parser.add_argument('-C', "--comps",   type=str, help="T,Q, and/or U")
    parser.add_argument("-c", "--context", type=str, help="Context containing TODs")
    parser.add_argument("-n", "--ntod",    type=int, help="Special case of `tods` above. Implemented as follows: [:ntod]")
    parser.add_argument(      "--tods",    type=str, help="Restrict TOD selections by index")
    parser.add_argument(      "--nset",    type=int, help="Number of detsets kept")
    parser.add_argument("-N", "--nmat",    type=str, help="'corr' or 'uncorr'")
    parser.add_argument(      "--max-dets",type=int, help="Maximum number of dets kept")
    parser.add_argument("-S", "--site",    type=str, help="Observatory site")
    parser.add_argument("-v", "--verbose", action="count")
    parser.add_argument("-q", "--quiet",   action="count")
    parser.add_argument(      "--cont",  action="store_true", default=False, help="continue a run")
    parser.add_argument("-@", "--center-at", type=str)
    parser.add_argument("-w", "--window",  type=float)
    parser.add_argument(      "--nmat-dir", type=str, help="Directory to where nmats are loaded from/saved to")
    parser.add_argument(      "--nmat-mode", type=str, help="How to build the noise matrix. 'build': Always build from tod. 'cache': Use if available in nmat-dir, otherwise build and save. 'load': Load from nmat-dir, error if missing. 'save': Build from tod and save.")
    parser.add_argument("-d", "--downsample", type=int, help="Downsample TOD by this factor")
    parser.add_argument(      "--maxiter",    type=int, help="Maximum number of iterative steps")
    parser.add_argument("-T", "--tiled"  ,    type=int)
    parser.add_argument("-W", "--wafer"  ,   type=str, nargs='+', help="Detector wafer subset to map with")
    parser.add_argument(      "--freq" ,  type=str, nargs='+', help="Frequency band to map with")
    parser.add_argument("-g", "--tasks-per-group", type=int, help="number of tasks per group. By default it is 1, but can be higher if you want more than one MPI job working on a depth-1 map, e.g. if you don't have enough memory for so many MPI jobs")
    parser.add_argument("--rhs", action="store_true", default=False, help="Save the rhs maps")
    parser.add_argument("--bin", action="store_true", default=False, help="Save the bin maps")
    parser.add_argument("--srcsamp", type=str, help="Path to mask file where True regions indicate where bright object mitigation should be applied. Mask is in equatorial coordinates. Not tiled, so should be low-res to not waste memory.")
    parser.add_argument("--unit", type=str, help="Unit of the maps")
    parser.add_argument("--min-dets", type=int, help="Minimum number of detectors for an obs (per wafer per freq)")
    return parser

def _get_config(config_file):
    return yaml.safe_load(open(config_file,'r'))

def handle_empty(prefix, tag, comm, e, L):
    # This happens if we ended up with no valid tods for some reason
    if comm.rank == 0:
        L.info("%s Skipped: %s" % (tag, str(e)))
        utils.mkdir(os.path.dirname(prefix))
        with open(prefix + ".empty", "w") as ofile: ofile.write("\n")

def tele2equ(coords, ctime, detoffs=[0,0], site="so_sat1"):
    # Broadcast and flatten input arrays
    coords, ctime = utils.broadcast_arrays(coords, ctime, npre=(1,0))
    cflat = utils.to_Nd(coords, 2, axis=-1)
    tflat = utils.to_Nd(ctime,  1, axis=-1)
    dflat, dshape = utils.to_Nd(detoffs, 2, axis=-1, return_inverse=True)
    nsamp, ndet = cflat.shape[1], dflat.shape[1]
    assert cflat.shape[1:] == tflat.shape, "tele2equ coords and ctime have incompatible shapes %s vs %s" % (str(coords.shape), str(ctime.shape))
    # Set up the transform itself
    sight  = so3g.proj.CelestialSightLine.az_el(tflat, cflat[0], cflat[1],
            roll=cflat[2] if len(cflat) > 2 else 0, site=site, weather="toco")
    # To support other coordiante systems I would add
    # if rot is not None: sight.Q = rot * sight.Q
    dummy  = np.arange(ndet)
    fp     = so3g.proj.FocalPlane.from_xieta(dummy, dflat[0], dflat[1],
            dflat[2] if len(dflat) > 2 else 0)
    asm    = so3g.proj.Assembly.attach(sight, fp)
    proj   = so3g.proj.Projectionist()
    res    = np.zeros((ndet,nsamp,4))
    # And actually perform it
    proj.get_coords(asm, output=res)
    # Finally unflatten
    res    = res.reshape(dshape[1:]+coords.shape[1:]+(4,))
    return res

def find_scan_profile(context, my_tods, my_infos, comm=mpi.COMM_WORLD, npoint=100):
    # Pre-allocate empty profile since other tasks need a receive buffer
    profile = np.zeros([2,npoint])
    # Who has the first valid tod?
    first   = np.where(comm.allgather([len(my_tods)]))[0][0]
    if comm.rank == first:
        tod, info = my_tods[0], my_infos[0]
        # Find our array's central pointing offset. 
        fp   = tod.focal_plane
        xi0  = np.mean(utils.minmax(fp.xi))
        eta0 = np.mean(utils.minmax(fp.eta))
        # Build a boresight corresponding to a single az sweep at constant time
        azs  = info.az_center + np.linspace(-info.az_throw/2, info.az_throw/2, npoint)
        els  = np.full(npoint, info.el_center)
        profile[:] = tele2equ(np.array([azs, els])*utils.degree, info.timestamp, detoffs=[xi0, eta0]).T[1::-1] # dec,ra
    comm.Bcast(profile, root=first)
    return profile

def find_footprint(context, tods, ref_wcs, comm=mpi.COMM_WORLD, return_pixboxes=False, pad=1):
    # Measure the pixel bounds of each observation relative to our
    # reference wcs
    pixboxes = []
    for tod in tods:
        my_shape, my_wcs = coords.get_footprint(tod, ref_wcs, unwrap=True)
        print("my_shape", my_shape)
        print("my_wcs", my_wcs)
        print("box")
        print(enmap.box(my_shape, my_wcs)/utils.degree)
        my_pixbox = enmap.pixbox_of(ref_wcs, my_shape, my_wcs)
        pixboxes.append(my_pixbox)
    pixboxes = utils.allgatherv(pixboxes, comm)
    if len(pixboxes) == 0: raise DataMissing("No usable obs to estimate footprint from")
    # Handle sky wrapping. This assumes cylindrical coordinates with sky-wrapping
    # in the x-direction, and that there's an integer number of pixels around the sky.
    # Could be done more generally, but would be much more involved, and this should be
    # good enough
    nphi     = utils.nint(np.abs(360/ref_wcs.wcs.cdelt[0]))
    widths   = pixboxes[:,1,1]-pixboxes[:,0,1]
    pixboxes[:,0,1] = utils.rewind(pixboxes[:,0,1], ref=pixboxes[0,0,1], period=nphi)
    pixboxes[:,1,1] = pixboxes[:,0,1] + widths


    print("pixboxes")
    print(pixboxes)

    # It's now safe to find the total pixel bounding box
    union_pixbox = np.array([np.min(pixboxes[:,0],0)-pad,np.max(pixboxes[:,1],0)+pad])
    # Use this to construct the output geometry
    shape = union_pixbox[1]-union_pixbox[0]

    print("union")
    print(union_pixbox)
    print("shape")
    print(shape)

    wcs   = ref_wcs.deepcopy()
    wcs.wcs.crpix -= union_pixbox[0,::-1]
    # The pointing matrix assumes that all valid pixels are within 180° of
    # crval. Make that the case by moving crval to the center value
    print("A")
    print(enmap.box(shape, wcs)/utils.degree)
    ra_mid = enmap.pix2sky(shape, wcs, [0,shape[-1]/2])[1]
    Δra    = ra_mid/utils.degree - wcs.wcs.crval[0]
    wcs.wcs.crval[0] += Δra
    wcs.wcs.crpix[0] += Δra/wcs.wcs.cdelt[0]
    print("B")
    print(enmap.box(shape, wcs)/utils.degree)

    print("oshape")
    print(shape)
    print("owcs")
    print(wcs)

    print("padding geometry")
    shape = (shape[-2]+2000,shape[-1]+6000)
    wcs.wcs.crpix += [3000,1000]


    if return_pixboxes: return shape, wcs, pixboxes
    else: return shape, wcs

class DataMissing(Exception): pass

def read_tods(context, obslist, inds=None, comm=mpi.COMM_WORLD, no_signal=False, site='so', L=None, min_dets=50):
    my_tods = []
    my_inds = []
    if inds is None: inds = list(range(comm.rank, len(obslist), comm.size))
    for ind in inds:
        obs_id, detset, band, obs_ind = obslist[ind]
        try:
            tod = context.get_obs(obs_id, dets={"wafer_slot":detset, "wafer.bandpass":band}, no_signal=no_signal)
            tod = calibrate_obs(tod, band, site=site, L=L, min_dets=min_dets)
            my_tods.append(tod)
            my_inds.append(ind)
        except RuntimeError: continue
    return my_tods, my_inds

def calibrate_obs(obs, band, site='so', dtype_tod=np.float32, nocal=True, unit='K', L=None, min_dets=50):
    if obs.signal is not None and obs.dets.count < min_dets:
        return None
    if (not nocal) and (obs.signal is not None):
        # Check nans
        mask = np.logical_not(np.isfinite(obs.signal))
        if mask.sum() > 0:
            return None
        # Check all 0s
        zero_dets = np.sum(obs.signal, axis=1)
        mask = zero_dets == 0.0
        if mask.any():
            obs.restrict('dets', obs.dets.vals[np.logical_not(mask)])
    # Cut non-optical dets
    obs.restrict('dets', obs.dets.vals[obs.det_info.wafer.type == 'OPTC'])
    mapmaking.fix_boresight_glitches(obs, )
    srate = (obs.samps.count-1)/(obs.timestamps[-1]-obs.timestamps[0])
    # Add site and weather, since they're not in obs yet
    obs.wrap("weather", np.full(1, "toco"))
    if "site" not in obs:
        obs.wrap("site",    np.full(1, site))

    # add dummy glitch flags if not present
    if 'flags' not in obs._fields:
        obs.wrap('flags', FlagManager.for_tod(obs))
    if "glitch_flags" not in obs.flags:
        obs.flags.wrap('glitch_flags', so3g.proj.RangesMatrix.zeros(obs.shape[:2]),[(0,'dets'),(1,'samps')])
    
    if obs.signal is not None:
        detrend_tod(obs, method='linear')
        utils.deslope(obs.signal, w=5, inplace=True)
        obs.signal = obs.signal.astype(dtype_tod)
    
    if (not nocal) and (obs.signal is not None):
        rms = measure_rms(obs.signal, dt=1/srate)
        if unit=='K':
            good    = sensitivity_cut(rms*1e6, sens_limits[band])
        elif unit == 'uK':
            good    = sensitivity_cut(rms, sens_limits[band])
        utils.deslope(obs.signal, w=5, inplace=True)
    return obs

def make_depth1_map(context, obslist, shape, wcs, noise_model, L, preproc, comps="TQU", t0=0, dtype_tod=np.float32, dtype_map=np.float64, comm=mpi.COMM_WORLD, tag="", niter=100, site='so', tiled=0, verbose=0, downsample=1, interpol='nearest', srcsamp_mask=None, unit='K', min_dets=50):
    pre = "" if tag is None else tag + " "
    if comm.rank == 0: L.info(pre + "Initializing equation system")

    shape, wcs = enmap.band_geometry2([-4,22], deg=True, res=0.5/60)
    # offset to 180
    wcs.wcs.crval[0] = 180
    print("moo")
    print(shape)
    print(wcs)


    # Set up our mapmaking equation
    signal_cut = mapmaking.SignalCut(comm, dtype=dtype_tod)
    signal_map = mapmaking.SignalMap(shape, wcs, comm, comps=comps, dtype=dtype_map, tiled=tiled>0, interpol=interpol, ofmt="")
    signals    = [signal_cut, signal_map]
    if srcsamp_mask is not None:
        signal_srcsamp = mapmaking.SignalSrcsamp(comm, srcsamp_mask, dtype=dtype_tod)
        signals.append(signal_srcsamp)
    mapmaker   = mapmaking.MLMapmaker(signals, noise_model=noise_model, dtype=dtype_tod, verbose=verbose>0)
    if comm.rank == 0: L.info(pre + "Building RHS")
    time_rhs   = signal_map.rhs*0
    # And feed it with our observations
    nobs_kept  = 0
    for oi in range(len(obslist)):
        obs_id, detset, band = obslist[oi][:3]
        name = "%s:%s:%s" % (obs_id, detset, band)
        # Read in the signal too. This seems to read in all the metadata from scratch,
        # which is pointless, but shouldn't cost that much time
        #obs = context.get_obs(obs_id, dets={"wafer_slot":detset, "band":band})
        try:
            obs = pp_util.load_and_preprocess(obs_id, preproc, dets={'wafer_slot':detset,'wafer.bandpass':band}, context=context,)
        except LoaderError:
            # this means the obs is not on the preprocessing db, so we skip it
            continue
        obs = calibrate_obs(obs, band, site=site, nocal=False, unit=unit, min_dets=min_dets)
        if obs is None:
            # this means we skip the full obs on calibrate_obs
            continue
        if downsample != 1:
            obs = mapmaking.downsample_obs(obs, downsample)
        if obs.dets.count == 0:
            print('Skipping ', (obs_id, detset, band))
            continue
        # And add it to the mapmaker
        try:
            mapmaker.add_obs(name, obs)
        except KeyError:
            print('rank = %i' % comm.rank, (obs_id, detset, band) )
        # Also build the RHS for the per-pixel timestamp. First
        # make a white noise weighted timestamp per sample timestream
        Nt  = np.zeros_like(obs.signal, dtype=dtype_tod)
        Nt += obs.timestamps - t0
        Nt *= mapmaker.data[-1].nmat.ivar[:,None]
        signal_cut.data[name].pcut.clear(Nt)
        # Bin into pixels
        pmap = signal_map.data[name].pmap
        obs_time_rhs = pmap.zeros()
        pmap.to_map(dest=obs_time_rhs, signal=Nt)
        # Accumulate into output array
        time_rhs = time_rhs.insert(obs_time_rhs, op=np.ndarray.__iadd__)
        del obs, pmap, Nt, obs_time_rhs
        nobs_kept += 1

    nobs_kept = comm.allreduce(nobs_kept)
    if nobs_kept == 0: raise DataMissing("All data cut")
    mapmaker.prepare()
    # mapmaker doesn't know about time_rhs, so handle it manually
    if signal_map.tiled: time_rhs = tilemap.redistribute(time_rhs, comm)
    else:                time_rhs = utils.allreduce     (time_rhs, comm)    
    if signal_map.tiled: bin_ = tilemap.map_mul(signal_map.idiv,signal_map.rhs)
    else: bin_ = enmap.map_mul(signal_map.idiv,signal_map.rhs)
    if comm.rank == 0: L.info(pre + "Solving")
    t1 = time.time()
    for step in mapmaker.solve(maxiter=niter):
        t2 = time.time()
        if comm.rank == 0:
            L.info("%s CG step %5d %15.7e %6.1f %6.3f" % (tag, step.i, step.err, (t2-t1), (t2-t1)/nobs_kept))
        t1 = time.time()
    map_  = step.x[1]
    ivar = signal_map.div[0,0]
    with utils.nowarn(): tmap = utils.remove_nan(time_rhs / ivar)
    return bunch.Bunch(map=map_, ivar=ivar, tmap=tmap, signal=signal_map, t0=t0, bin=bin_)

def write_depth1_map(prefix, data, dtype = np.float32, binned=False, rhs=False, unit='K'):
    data.signal.write(prefix, "map",  data.map.astype(dtype), unit=unit)
    data.signal.write(prefix, "ivar", data.ivar.astype(dtype), unit=unit+'^-2')
    data.signal.write(prefix, "time", data.tmap.astype(dtype))
    if binned:
        data.signal.write(prefix, "bin", data.bin.astype(dtype), unit=unit)
    if rhs:
        data.signal.write(prefix, "rhs", data.signal.rhs.astype(dtype), unit=unit+'^-1')

def write_depth1_info(oname, info):
    utils.mkdir(os.path.dirname(oname))
    bunch.write(oname, info)

def main(config_file=None, defaults=defaults, **args):
    
    cfg = dict(defaults)
    
    # Update the default dict with values provided from a config.yaml file
    if config_file is not None:
        cfg_from_file = _get_config(config_file)
        cfg.update({k: v for k, v in cfg_from_file.items() if v is not None})
    else:
        print("No config file provided, assuming default values") 

    # Merge flags from config file and defaults with any passed through CLI
    cfg.update({k: v for k, v in args.items() if v is not None})
    
    # Certain fields are required. Check if they are all supplied here
    required_fields = ['area','context']
    for req in required_fields:
        if req not in cfg.keys():
            raise KeyError("{} is a required argument. Please supply it in a config file or via the command line".format(req))
    args = cfg

    warnings.simplefilter('ignore')
    # Set up our communicators
    comm       = mpi.COMM_WORLD
    comm_intra = comm.Split(comm.rank // args['tasks_per_group'])
    comm_inter = comm.Split(comm.rank  % args['tasks_per_group'])

    SITE    = args['site']
    verbose = args['verbose'] - args['quiet']
    shape, wcs = enmap.read_map_geometry(args['area'])
    # Reconstruct that wcs in case default fields have changed; otherwise
    # we risk adding information in MPI due to reconstruction, and that
    # can cause is_compatible failures.
    wcs = wcsutils.WCS(wcs.to_header())
    # Set shape to None to allow map to fit these TODs exactly.
    #shape = None
    
    comps = args['comps']
    ncomp = len(comps)
    dtype_tod = np.float32
    dtype_map = np.float64
    meta_only  = False
    nmat_dir = os.path.join(args['odir'],args['nmat_dir'])
    utils.mkdir(args['odir'])

    # Set up logging.
    L = mapmaking.init(level=mapmaking.DEBUG, rank=comm.rank)

    # set up the preprocessing
    try:
        preproc = yaml.safe_load(open(args['preprocess_config'], 'r'))
    except:
        if comm.rank==0:
            L.info(f"{args['preprocess_config']} is not a valid config")
        sys.exit(1)

    recenter = None
    if args['center_at']:
        recenter = mapmaking.parse_recentering(args['center_at'])

    with mapmaking.mark('context'):
        context = Context(args['context'])

    if   args['nmat'] == "uncorr": noise_model = mapmaking.NmatUncorr()
    elif args['nmat'] == "corr":   noise_model = mapmaking.NmatDetvecs(verbose=verbose>1, downweight=[1e-4, 0.25, 0.50], window=args['window'])
    else: raise ValueError("Unrecognized noise model '%s'" % args['nmat'])

    obslists, obskeys, periods, obs_infos = mapmaking.build_obslists(context, args['query'], mode='depth_1', nset=args['nset'], ntod=args['ntod'], tods=args['tods'], freq=args['freq'],per_tube=True)
    
    for oi in range(comm_inter.rank, len(obskeys), comm_inter.size):
        pid, detset, band = obskeys[oi]
        obslist = obslists[obskeys[oi]]
        t       = utils.floor(periods[pid,0])
        t5      = ("%05d" % t)[:5]
        prefix  = "%s/%s/depth1_%010d_%s_%s" % (args['odir'], t5, t, detset, band)
        tag     = "%5d/%d" % (oi+1, len(obskeys))
        utils.mkdir(os.path.dirname(prefix))
        meta_done = os.path.isfile(prefix + "_info.hdf")
        maps_done = os.path.isfile(prefix + ".empty") or (
            os.path.isfile(prefix + "_time.fits") and
            os.path.isfile(prefix + "_map.fits") and
            os.path.isfile(prefix + "_ivar.fits"))
        if args['cont'] and meta_done and (maps_done or meta_only): continue
        if comm_intra.rank == 0:
            L.info("%s Proc period %4d dset %s:%s @%.0f dur %5.2f h with %2d obs" % (tag, pid, detset, band, t, (periods[pid,1]-periods[pid,0])/3600, len(obslist)))
        try:
            # 1. read in the metadata and use it to determine which tods are
            #    good and estimate how costly each is
<<<<<<< HEAD
            print("obslist", obslist)
            my_tods, my_inds = read_tods(context, obslist, comm=comm_intra, no_signal=True, site=SITE)
=======
            my_tods, my_inds = read_tods(context, obslist, comm=comm_intra, no_signal=True, site=SITE, L=L, min_dets=args['min_dets'])
>>>>>>> 9cde11c0
            my_costs  = np.array([tod.samps.count*len(mapmaking.find_usable_detectors(tod, maxcut=0.3)) for tod in my_tods])
            # 2. prune tods that have no valid detectors
            valid     = np.where(my_costs>0)[0]
            my_tods, my_inds, my_costs = [[a[vi] for vi in valid] for a in [my_tods, my_inds, my_costs]]
            all_inds  = utils.allgatherv(my_inds,     comm_intra)
            all_costs = utils.allgatherv(my_costs,    comm_intra)
            if len(all_inds)  == 0: raise DataMissing("No valid tods")
            if sum(all_costs) == 0: raise DataMissing("No valid detectors in any tods")
            # 2. estimate the scan profile and footprint. The scan profile can be done
            #    with a single task, but that task might not be the first one, so just
            #    make it mpi-aware like the footprint stuff
            my_infos = [obs_infos[obslist[ind][3]] for ind in my_inds]
            profile  = find_scan_profile(context, my_tods, my_infos, comm=comm_intra)
            print("my_tods")
            print(my_tods)
            print(my_tods[0].obs_info.obs_id)
            subshape, subwcs = find_footprint(context, my_tods, wcs, comm=comm_intra)
            # 3. Write out the depth1 metadata
            d1info = bunch.Bunch(profile=profile, pid=pid, detset=detset.encode(), band=band.encode(),
                    period=periods[pid], ids=np.char.encode([obslist[ind][0] for ind in all_inds]),
                    box=enmap.corners(subshape, subwcs), t=t)
            if comm_intra.rank == 0:
                write_depth1_info(prefix + "_info.hdf", d1info)
        except DataMissing as e:
            # This happens if we ended up with no valid tods for some reason
            handle_empty(prefix, tag, comm_intra, e, L)
            continue
        # 4. redistribute the valid tasks. Tasks with nothing to do don't continue
        # past here.
        my_inds   = all_inds[utils.equal_split(all_costs, comm_intra.size)[comm_intra.rank]]
        comm_good = comm_intra.Split(len(my_inds) > 0)
        if len(my_inds) == 0: continue
        try:
            # 5. make the maps
            mapdata = make_depth1_map(context, [obslist[ind] for ind in my_inds],
                    subshape, subwcs, noise_model, L, preproc, comps=comps, t0=t, comm=comm_good, tag=tag,
                    niter=args['maxiter'], dtype_map=dtype_map, dtype_tod=dtype_tod, site=SITE, tiled=args['tiled']>0,
                    verbose=verbose>0, downsample=args['downsample'], srcsamp_mask=args['srcsamp'], unit=args['unit'],
                    min_dets=args['min_dets'])
            # 6. write them
            write_depth1_map(prefix, mapdata, dtype=dtype_tod, binned=args['bin'], rhs=args['rhs'], unit=args['unit'])
        except DataMissing as e:
            handle_empty(prefix, tag, comm_good, e, L)
    return True

if __name__ == '__main__':
    from sotodlib.site_pipeline import util
    util.main_launcher(main, get_parser)<|MERGE_RESOLUTION|>--- conflicted
+++ resolved
@@ -157,11 +157,7 @@
     # reference wcs
     pixboxes = []
     for tod in tods:
-        my_shape, my_wcs = coords.get_footprint(tod, ref_wcs, unwrap=True)
-        print("my_shape", my_shape)
-        print("my_wcs", my_wcs)
-        print("box")
-        print(enmap.box(my_shape, my_wcs)/utils.degree)
+        my_shape, my_wcs = coords.get_footprint(tod, ref_wcs)
         my_pixbox = enmap.pixbox_of(ref_wcs, my_shape, my_wcs)
         pixboxes.append(my_pixbox)
     pixboxes = utils.allgatherv(pixboxes, comm)
@@ -174,44 +170,14 @@
     widths   = pixboxes[:,1,1]-pixboxes[:,0,1]
     pixboxes[:,0,1] = utils.rewind(pixboxes[:,0,1], ref=pixboxes[0,0,1], period=nphi)
     pixboxes[:,1,1] = pixboxes[:,0,1] + widths
-
-
-    print("pixboxes")
-    print(pixboxes)
-
     # It's now safe to find the total pixel bounding box
     union_pixbox = np.array([np.min(pixboxes[:,0],0)-pad,np.max(pixboxes[:,1],0)+pad])
     # Use this to construct the output geometry
     shape = union_pixbox[1]-union_pixbox[0]
-
-    print("union")
-    print(union_pixbox)
-    print("shape")
-    print(shape)
-
     wcs   = ref_wcs.deepcopy()
     wcs.wcs.crpix -= union_pixbox[0,::-1]
-    # The pointing matrix assumes that all valid pixels are within 180° of
-    # crval. Make that the case by moving crval to the center value
-    print("A")
-    print(enmap.box(shape, wcs)/utils.degree)
-    ra_mid = enmap.pix2sky(shape, wcs, [0,shape[-1]/2])[1]
-    Δra    = ra_mid/utils.degree - wcs.wcs.crval[0]
-    wcs.wcs.crval[0] += Δra
-    wcs.wcs.crpix[0] += Δra/wcs.wcs.cdelt[0]
-    print("B")
-    print(enmap.box(shape, wcs)/utils.degree)
-
-    print("oshape")
-    print(shape)
-    print("owcs")
-    print(wcs)
-
-    print("padding geometry")
-    shape = (shape[-2]+2000,shape[-1]+6000)
-    wcs.wcs.crpix += [3000,1000]
-
-
+    # Make sure wcs crval follows so3g pointing matrix assumptions
+    shape, wcs = coords.normalize_geometry(shape, wcs)
     if return_pixboxes: return shape, wcs, pixboxes
     else: return shape, wcs
 
@@ -276,14 +242,6 @@
 def make_depth1_map(context, obslist, shape, wcs, noise_model, L, preproc, comps="TQU", t0=0, dtype_tod=np.float32, dtype_map=np.float64, comm=mpi.COMM_WORLD, tag="", niter=100, site='so', tiled=0, verbose=0, downsample=1, interpol='nearest', srcsamp_mask=None, unit='K', min_dets=50):
     pre = "" if tag is None else tag + " "
     if comm.rank == 0: L.info(pre + "Initializing equation system")
-
-    shape, wcs = enmap.band_geometry2([-4,22], deg=True, res=0.5/60)
-    # offset to 180
-    wcs.wcs.crval[0] = 180
-    print("moo")
-    print(shape)
-    print(wcs)
-
 
     # Set up our mapmaking equation
     signal_cut = mapmaking.SignalCut(comm, dtype=dtype_tod)
@@ -406,7 +364,7 @@
     wcs = wcsutils.WCS(wcs.to_header())
     # Set shape to None to allow map to fit these TODs exactly.
     #shape = None
-    
+
     comps = args['comps']
     ncomp = len(comps)
     dtype_tod = np.float32
@@ -438,7 +396,7 @@
     else: raise ValueError("Unrecognized noise model '%s'" % args['nmat'])
 
     obslists, obskeys, periods, obs_infos = mapmaking.build_obslists(context, args['query'], mode='depth_1', nset=args['nset'], ntod=args['ntod'], tods=args['tods'], freq=args['freq'],per_tube=True)
-    
+
     for oi in range(comm_inter.rank, len(obskeys), comm_inter.size):
         pid, detset, band = obskeys[oi]
         obslist = obslists[obskeys[oi]]
@@ -458,12 +416,7 @@
         try:
             # 1. read in the metadata and use it to determine which tods are
             #    good and estimate how costly each is
-<<<<<<< HEAD
-            print("obslist", obslist)
-            my_tods, my_inds = read_tods(context, obslist, comm=comm_intra, no_signal=True, site=SITE)
-=======
             my_tods, my_inds = read_tods(context, obslist, comm=comm_intra, no_signal=True, site=SITE, L=L, min_dets=args['min_dets'])
->>>>>>> 9cde11c0
             my_costs  = np.array([tod.samps.count*len(mapmaking.find_usable_detectors(tod, maxcut=0.3)) for tod in my_tods])
             # 2. prune tods that have no valid detectors
             valid     = np.where(my_costs>0)[0]
@@ -477,9 +430,6 @@
             #    make it mpi-aware like the footprint stuff
             my_infos = [obs_infos[obslist[ind][3]] for ind in my_inds]
             profile  = find_scan_profile(context, my_tods, my_infos, comm=comm_intra)
-            print("my_tods")
-            print(my_tods)
-            print(my_tods[0].obs_info.obs_id)
             subshape, subwcs = find_footprint(context, my_tods, wcs, comm=comm_intra)
             # 3. Write out the depth1 metadata
             d1info = bunch.Bunch(profile=profile, pid=pid, detset=detset.encode(), band=band.encode(),
