from argparse import ArgumentParser
from typing import Tuple, List, Dict
import numpy as np, sys, time, warnings, os, so3g, logging
from sotodlib import tod_ops, coords, mapmaking
from sotodlib.core import Context, AxisManager, IndexAxis, FlagManager, metadata
from sotodlib.tod_ops import filters, detrend_tod
from sotodlib.preprocess import preprocess_util as pp_util
from sotodlib.coords import pointing_model
from pixell import enmap, utils, fft, bunch, wcsutils, mpi, colors, memory, tilemap
import yaml

from mapcat.helper import Settings
from mapcat.database import DepthOneMapTable, TODDepthOneTable

defaults = {"query": "1",
            "odir": "./outputs",
            "comps": "T",
            "ntod": None,
            "tods": None,
            "nset": None,
            "site": 'so_lat',
            "nmat": "corr",
            "max_dets": None,
            "verbose": 0,
            "quiet": 0,
            "center_at": None,
            "window": 0.0,
            "nmat_dir": "/nmats",
            "nmat_mode": "build",
            "downsample": 1,
            "maxiter": 100,
            "tiled": 1,
            "wafer": None,
            "freq": None,
            "tasks_per_group":1,
            "cont":False,
            "rhs": False,
            "bin": False,
            "srcsamp": None,
            "unit": 'K',
            "mapcat_database_type": "sqlite",
            "mapcat_database_name": "mapcat.db",
            "mapcat_depth_one_parent": "./",
            "min_dets": 50,
           }
LoaderError = metadata.loader.LoaderError
sens_limits = {"f030":120, "f040":80, "f090":100, "f150":140, "f220":300, "f280":750}

def sensitivity_cut(rms_uKrts, sens_lim, med_tol=0.2, max_lim=100):
    # First reject detectors with unreasonably low noise
    good     = rms_uKrts >= sens_lim
    # Also reject far too noisy detectors
    good    &= rms_uKrts <  sens_lim*max_lim
    # Then reject outliers
    if np.sum(good) == 0: return good
    ref      = np.median(rms_uKrts[good])
    good    &= rms_uKrts > ref*med_tol
    good    &= rms_uKrts < ref/med_tol
    return good

def measure_rms(tod, dt=1, bsize=32, nblock=10):
    tod = tod[:,:tod.shape[1]//bsize*bsize]
    tod = tod.reshape(tod.shape[0],-1,bsize)
    bstep = max(1,tod.shape[1]//nblock)
    tod = tod[:,::bstep,:][:,:nblock,:]
    rms = np.median(np.std(tod,-1),-1)
    # to µK√s units
    rms *= dt**0.5
    return rms


def get_parser(parser=None):
    if parser is None:
        parser = ArgumentParser()
    parser.add_argument("--config-file", type=str, default=None, 
                     help="Path to mapmaker config.yaml file")

    parser.add_argument("--query", type=str)
    parser.add_argument("--area", type=str, help="Path to FITS file describing the mapping geometry")
    parser.add_argument("--odir", type=str, help="Directory for saving output maps")
    parser.add_argument("--preprocess_config", type=str, help="Preprocess configuration file")
    parser.add_argument('-C', "--comps",   type=str, help="T,Q, and/or U")
    parser.add_argument("-c", "--context", type=str, help="Context containing TODs")
    parser.add_argument("-n", "--ntod",    type=int, help="Special case of `tods` above. Implemented as follows: [:ntod]")
    parser.add_argument(      "--tods",    type=str, help="Restrict TOD selections by index")
    parser.add_argument(      "--nset",    type=int, help="Number of detsets kept")
    parser.add_argument("-N", "--nmat",    type=str, help="'corr' or 'uncorr'")
    parser.add_argument(      "--max-dets",type=int, help="Maximum number of dets kept")
    parser.add_argument("-S", "--site",    type=str, help="Observatory site")
    parser.add_argument("-v", "--verbose", action="count")
    parser.add_argument("-q", "--quiet",   action="count")
    parser.add_argument(      "--cont",  action="store_true", default=False, help="continue a run")
    parser.add_argument("-@", "--center-at", type=str)
    parser.add_argument("-w", "--window",  type=float)
    parser.add_argument(      "--nmat-dir", type=str, help="Directory to where nmats are loaded from/saved to")
    parser.add_argument(      "--nmat-mode", type=str, help="How to build the noise matrix. 'build': Always build from tod. 'cache': Use if available in nmat-dir, otherwise build and save. 'load': Load from nmat-dir, error if missing. 'save': Build from tod and save.")
    parser.add_argument("-d", "--downsample", type=int, help="Downsample TOD by this factor")
    parser.add_argument(      "--maxiter",    type=int, help="Maximum number of iterative steps")
    parser.add_argument("-T", "--tiled"  ,    type=int)
    parser.add_argument("-W", "--wafer"  ,   type=str, nargs='+', help="Detector wafer subset to map with")
    parser.add_argument(      "--freq" ,  type=str, nargs='+', help="Frequency band to map with")
    parser.add_argument("-g", "--tasks-per-group", type=int, help="number of tasks per group. By default it is 1, but can be higher if you want more than one MPI job working on a depth-1 map, e.g. if you don't have enough memory for so many MPI jobs")
    parser.add_argument("--rhs", action="store_true", default=False, help="Save the rhs maps")
    parser.add_argument("--bin", action="store_true", default=False, help="Save the bin maps")
    parser.add_argument("--srcsamp", type=str, help="Path to mask file where True regions indicate where bright object mitigation should be applied. Mask is in equatorial coordinates. Not tiled, so should be low-res to not waste memory.")
    parser.add_argument("--unit", type=str, help="Unit of the maps")
    parser.add_argument("--min-dets", type=int, help="Minimum number of detectors for an obs (per wafer per freq)")
    return parser

def _get_config(config_file):
    return yaml.safe_load(open(config_file,'r'))

def handle_empty(prefix, tag, comm, e, L):
    # This happens if we ended up with no valid tods for some reason
    if comm.rank == 0:
        L.info("%s Skipped: %s" % (tag, str(e)))
        utils.mkdir(os.path.dirname(prefix))
        with open(prefix + ".empty", "w") as ofile: ofile.write("\n")

def tele2equ(coords, ctime, detoffs=[0,0], site="so_sat1"):
    # Broadcast and flatten input arrays
    coords, ctime = utils.broadcast_arrays(coords, ctime, npre=(1,0))
    cflat = utils.to_Nd(coords, 2, axis=-1)
    tflat = utils.to_Nd(ctime,  1, axis=-1)
    dflat, dshape = utils.to_Nd(detoffs, 2, axis=-1, return_inverse=True)
    nsamp, ndet = cflat.shape[1], dflat.shape[1]
    assert cflat.shape[1:] == tflat.shape, "tele2equ coords and ctime have incompatible shapes %s vs %s" % (str(coords.shape), str(ctime.shape))
    # Set up the transform itself
    sight  = so3g.proj.CelestialSightLine.az_el(tflat, cflat[0], cflat[1],
            roll=cflat[2] if len(cflat) > 2 else 0, site=site, weather="toco")
    # To support other coordiante systems I would add
    # if rot is not None: sight.Q = rot * sight.Q
    dummy  = np.arange(ndet)
    fp     = so3g.proj.FocalPlane.from_xieta(dummy, dflat[0], dflat[1],
            dflat[2] if len(dflat) > 2 else 0)
    asm    = so3g.proj.Assembly.attach(sight, fp)
    proj   = so3g.proj.Projectionist()
    res    = np.zeros((ndet,nsamp,4))
    # And actually perform it
    proj.get_coords(asm, output=res)
    # Finally unflatten
    res    = res.reshape(dshape[1:]+coords.shape[1:]+(4,))
    return res

def find_scan_profile(context, my_tods, my_infos, comm=mpi.COMM_WORLD, npoint=100):
    # Pre-allocate empty profile since other tasks need a receive buffer
    profile = np.zeros([2,npoint])
    # Who has the first valid tod?
    first   = np.where(comm.allgather([len(my_tods)]))[0][0]
    if comm.rank == first:
        tod, info = my_tods[0], my_infos[0]
        # Find our array's central pointing offset. 
        fp   = tod.focal_plane
        xi0  = np.mean(utils.minmax(fp.xi))
        eta0 = np.mean(utils.minmax(fp.eta))
        # Build a boresight corresponding to a single az sweep at constant time
        azs  = info.az_center + np.linspace(-info.az_throw/2, info.az_throw/2, npoint)
        els  = np.full(npoint, info.el_center)
        profile[:] = tele2equ(np.array([azs, els])*utils.degree, info.timestamp, detoffs=[xi0, eta0]).T[1::-1] # dec,ra
    comm.Bcast(profile, root=first)
    return profile

def find_footprint(context, tods, ref_wcs, comm=mpi.COMM_WORLD, return_pixboxes=False, pad=1):
    # Measure the pixel bounds of each observation relative to our
    # reference wcs
    pixboxes = []
    for tod in tods:
        my_shape, my_wcs = coords.get_footprint(tod, ref_wcs)
        my_pixbox = enmap.pixbox_of(ref_wcs, my_shape, my_wcs)
        pixboxes.append(my_pixbox)
    pixboxes = utils.allgatherv(pixboxes, comm)
    if len(pixboxes) == 0: raise DataMissing("No usable obs to estimate footprint from")
    # Handle sky wrapping. This assumes cylindrical coordinates with sky-wrapping
    # in the x-direction, and that there's an integer number of pixels around the sky.
    # Could be done more generally, but would be much more involved, and this should be
    # good enough
    nphi     = utils.nint(np.abs(360/ref_wcs.wcs.cdelt[0]))
    widths   = pixboxes[:,1,1]-pixboxes[:,0,1]
    pixboxes[:,0,1] = utils.rewind(pixboxes[:,0,1], ref=pixboxes[0,0,1], period=nphi)
    pixboxes[:,1,1] = pixboxes[:,0,1] + widths
    # It's now safe to find the total pixel bounding box
    union_pixbox = np.array([np.min(pixboxes[:,0],0)-pad,np.max(pixboxes[:,1],0)+pad])
    # Use this to construct the output geometry
    shape = union_pixbox[1]-union_pixbox[0]
    # Cap xshape to nphi. To see why, consider this example:
    # Sky width: 100
    # box 0:   0  30
    # box 1: -40  10
    # box 2:  20  70
    # box 3:  45 110
    # union: -40 110: Wider than the whole sky!
    # But since we use union_pixbox[0] as the zero-pixel in
    # our output geometry, this overflow just results in
    # unhittable pixels for x >= nphi, which we can just chop off here
    shape[-1] = min(shape[-1], nphi)
    wcs   = ref_wcs.deepcopy()
    wcs.wcs.crpix -= union_pixbox[0,::-1]
    # Make sure wcs crval follows so3g pointing matrix assumptions
    shape, wcs = coords.normalize_geometry(shape, wcs)
    if return_pixboxes: return shape, wcs, pixboxes
    else: return shape, wcs

class DataMissing(Exception): pass

def read_tods(context, obslist, inds=None, comm=mpi.COMM_WORLD, no_signal=False, site='so', L=None, min_dets=50):
    my_tods = []
    my_inds = []
    if inds is None: inds = list(range(comm.rank, len(obslist), comm.size))
    for ind in inds:
        obs_id, detset, band, obs_ind = obslist[ind]
        try:
            tod = context.get_obs(obs_id, dets={"wafer_slot":detset, "wafer.bandpass":band}, no_signal=no_signal)
            tod = calibrate_obs(tod, band, site=site, L=L, min_dets=min_dets)
            my_tods.append(tod)
            my_inds.append(ind)
        except RuntimeError: continue
    return my_tods, my_inds

def calibrate_obs(obs, band, site='so', dtype_tod=np.float32, nocal=True, unit='K', L=None, min_dets=50):
    if obs.signal is not None and obs.dets.count < min_dets:
        return None
    if (not nocal) and (obs.signal is not None):
        # Check nans
        mask = np.logical_not(np.isfinite(obs.signal))
        if mask.sum() > 0:
            return None
        # Check all 0s
        zero_dets = np.sum(obs.signal, axis=1)
        mask = zero_dets == 0.0
        if mask.any():
            obs.restrict('dets', obs.dets.vals[np.logical_not(mask)])
    # Cut non-optical dets
    obs.restrict('dets', obs.dets.vals[obs.det_info.wafer.type == 'OPTC'])
    mapmaking.fix_boresight_glitches(obs, )
    srate = (obs.samps.count-1)/(obs.timestamps[-1]-obs.timestamps[0])
    # Add site and weather, since they're not in obs yet
    obs.wrap("weather", np.full(1, "toco"))
    if "site" not in obs:
        obs.wrap("site",    np.full(1, site))

    # add dummy glitch flags if not present
    if 'flags' not in obs._fields:
        obs.wrap('flags', FlagManager.for_tod(obs))
    if "glitch_flags" not in obs.flags:
        obs.flags.wrap('glitch_flags', so3g.proj.RangesMatrix.zeros(obs.shape[:2]),[(0,'dets'),(1,'samps')])
    
    if obs.signal is not None:
        detrend_tod(obs, method='linear')
        utils.deslope(obs.signal, w=5, inplace=True)
        obs.signal = obs.signal.astype(dtype_tod)
    
    if (not nocal) and (obs.signal is not None):
        rms = measure_rms(obs.signal, dt=1/srate)
        if unit=='K':
            good    = sensitivity_cut(rms*1e6, sens_limits[band])
        elif unit == 'uK':
            good    = sensitivity_cut(rms, sens_limits[band])
        utils.deslope(obs.signal, w=5, inplace=True)
    return obs

def map_to_calculate(map_name: str, inds_to_use: List[int], mapcat_settings: Dict[str,str])->bool:

    with Settings(**mapcat_settings).session() as session:
        existing_map = session.query(DepthOneMapTable).filter_by(map_name=map_name).first()
        map_tods = existing_map.tods if existing_map else []
        
        total_tods = np.sum([map_tod.wafer_count for map_tod in map_tods])

        if total_tods < len(inds_to_use):
            return True
    return False

def commit_depth1_tods(map_name:str, obslist: Dict[Tuple[int, str, str], List[Tuple[str, str, str, int]]], obs_infos: List[Tuple[str, float, float, float, int, str, str, str, str, str, str, int, str, float, float, float, float, float,  float, float, str, str]],
                       band: str, inds: List[int], mapcat_settings: Dict[str, str]) -> List[TODDepthOneTable]:
    with Settings(**mapcat_settings).session() as session:
        depth1map_obsids = np.unique([obslist[ind][0] for ind in inds])
        tods = []
        for obs_id in depth1map_obsids:
            obs_info = obs_infos[obs_infos["obs_id"] == obs_id][0]
            tod_depth1_entry = {"obs_id": obs_id,
                                "ctime": obs_info["timestamp"],
                                "start_time": obs_info["start_time"],
                                "stop_time": obs_info["stop_time"],
                                "nsamples": int(obs_info["n_samples"]),
                                "telescope": obs_info["telescope"],
                                "telescope_flavor": obs_info["telescope_flavor"],
                                "tube_slot": obs_info["tube_slot"],
                                "tube_flavor": obs_info["tube_flavor"],
                                "frequency": band,
                                "scan_type": obs_info["type"],
                                "subtype": obs_info["subtype"],
                                "wafer_count": int(obs_info["wafer_count"]),
                                "duration": obs_info["duration"],
                                "az_center": obs_info["az_center"],
                                "az_throw": obs_info["az_throw"],
                                "el_center": obs_info["el_center"],
                                "el_throw": obs_info["el_throw"],
                                "roll_center": obs_info["roll_center"],
                                "roll_throw": obs_info["roll_throw"],
                                "wafer_slots_list": obs_info["wafer_slots_list"],
                                "stream_ids_list": obs_info["stream_ids_list"]}
            existing_tod = session.query(TODDepthOneTable).filter_by(**tod_depth1_entry).first()
            tod = TODDepthOneTable(map_name=map_name, **tod_depth1_entry)
            if existing_tod is None:
                session.add(tod)
                tods.append(tod)
            else:
                tods.append(existing_tod)
        session.commit()
    return tods

def commit_depth1_map(map_name:str, prefix:str, detset:str, band:str, ctime:float, start_time:float, stop_time:float,
                      tods: List[TODDepthOneTable], mapcat_settings:Dict[str, str])->None:
    with Settings(**mapcat_settings).session() as session:
        existing_map = session.query(DepthOneMapTable).filter_by(map_name=map_name).first()
        depth1map_meta = DepthOneMapTable(map_id=existing_map.map_id if existing_map else None,
                                            map_name=map_name,
                                            map_path=prefix + "_map.fits",
                                            ivar_path=prefix + "_ivar.fits",
                                            time_path=prefix + "_time.fits",
                                            tube_slot=detset,
                                            frequency=band,
                                            ctime=ctime,
                                            start_time=start_time,
                                            stop_time=stop_time,
                                            tods=tods
                                            )
        session.merge(depth1map_meta)
        session.commit()

def make_depth1_map(context, obslist, shape, wcs, noise_model, L, preproc, comps="TQU", t0=0, dtype_tod=np.float32, dtype_map=np.float64, comm=mpi.COMM_WORLD, tag="", niter=100, site='so', tiled=0, verbose=0, downsample=1, interpol='nearest', srcsamp_mask=None, unit='K', min_dets=50):
    pre = "" if tag is None else tag + " "
    if comm.rank == 0: L.info(pre + "Initializing equation system")

    # Set up our mapmaking equation
    signal_cut = mapmaking.SignalCut(comm, dtype=dtype_tod)
    signal_map = mapmaking.SignalMap(shape, wcs, comm, comps=comps, dtype=dtype_map, tiled=tiled>0, interpol=interpol, ofmt="")
    signals    = [signal_cut, signal_map]
    if srcsamp_mask is not None:
        signal_srcsamp = mapmaking.SignalSrcsamp(comm, srcsamp_mask, dtype=dtype_tod)
        signals.append(signal_srcsamp)
    mapmaker   = mapmaking.MLMapmaker(signals, noise_model=noise_model, dtype=dtype_tod, verbose=verbose>0)
    if comm.rank == 0: L.info(pre + "Building RHS")
    time_rhs   = signal_map.rhs*0
    # And feed it with our observations
    nobs_kept  = 0
    for oi in range(len(obslist)):
        obs_id, detset, band = obslist[oi][:3]
        name = "%s:%s:%s" % (obs_id, detset, band)
        # Read in the signal too. This seems to read in all the metadata from scratch,
        # which is pointless, but shouldn't cost that much time
        #obs = context.get_obs(obs_id, dets={"wafer_slot":detset, "band":band})
        try:
            obs = pp_util.load_and_preprocess(obs_id, preproc, dets={'wafer_slot':detset,'wafer.bandpass':band}, context=context,)
        except LoaderError:
            # this means the obs is not on the preprocessing db, so we skip it
            continue
        obs = calibrate_obs(obs, band, site=site, nocal=False, unit=unit, min_dets=min_dets)
        if obs is None:
            # this means we skip the full obs on calibrate_obs
            continue
        if downsample != 1:
            obs = mapmaking.downsample_obs(obs, downsample)
        if obs.dets.count == 0:
            print('Skipping ', (obs_id, detset, band))
            continue
        # And add it to the mapmaker
        try:
            mapmaker.add_obs(name, obs)
        except KeyError:
            print('rank = %i' % comm.rank, (obs_id, detset, band) )
        # Also build the RHS for the per-pixel timestamp. First
        # make a white noise weighted timestamp per sample timestream
        Nt  = np.zeros_like(obs.signal, dtype=dtype_tod)
        Nt += obs.timestamps - t0
        Nt *= mapmaker.data[-1].nmat.ivar[:,None]
        signal_cut.data[name].pcut.clear(Nt)
        # Bin into pixels
        pmap = signal_map.data[name].pmap
        obs_time_rhs = pmap.zeros()
        pmap.to_map(dest=obs_time_rhs, signal=Nt)
        # Accumulate into output array
        time_rhs = time_rhs.insert(obs_time_rhs, op=np.ndarray.__iadd__)
        del obs, pmap, Nt, obs_time_rhs
        nobs_kept += 1

    nobs_kept = comm.allreduce(nobs_kept)
    if nobs_kept == 0: raise DataMissing("All data cut")
    mapmaker.prepare()
    # mapmaker doesn't know about time_rhs, so handle it manually
    if signal_map.tiled: time_rhs = tilemap.redistribute(time_rhs, comm)
    else:                time_rhs = utils.allreduce     (time_rhs, comm)    
    if signal_map.tiled: bin_ = tilemap.map_mul(signal_map.idiv,signal_map.rhs)
    else: bin_ = enmap.map_mul(signal_map.idiv,signal_map.rhs)
    if comm.rank == 0: L.info(pre + "Solving")
    t1 = time.time()
    for step in mapmaker.solve(maxiter=niter):
        t2 = time.time()
        if comm.rank == 0:
            L.info("%s CG step %5d %15.7e %6.1f %6.3f" % (tag, step.i, step.err, (t2-t1), (t2-t1)/nobs_kept))
        t1 = time.time()
    map_  = step.x[1]
    ivar = signal_map.div[0,0]
    with utils.nowarn(): tmap = utils.remove_nan(time_rhs / ivar)
    return bunch.Bunch(map=map_, ivar=ivar, tmap=tmap, signal=signal_map, t0=t0, bin=bin_)

def write_depth1_map(prefix, data, dtype = np.float32, binned=False, rhs=False, unit='K'):
    data.signal.write(prefix, "map",  data.map.astype(dtype), unit=unit)
    data.signal.write(prefix, "ivar", data.ivar.astype(dtype), unit=unit+'^-2')
    data.signal.write(prefix, "time", data.tmap.astype(dtype))
    if binned:
        data.signal.write(prefix, "bin", data.bin.astype(dtype), unit=unit)
    if rhs:
        data.signal.write(prefix, "rhs", data.signal.rhs.astype(dtype), unit=unit+'^-1')

def write_depth1_info(oname, info):
    utils.mkdir(os.path.dirname(oname))
    bunch.write(oname, info)

def main(config_file=None, defaults=defaults, **args):

    cfg = dict(defaults)

    # Update the default dict with values provided from a config.yaml file
    if config_file is not None:
        cfg_from_file = _get_config(config_file)
        cfg.update({k: v for k, v in cfg_from_file.items() if v is not None})
    else:
        print("No config file provided, assuming default values") 

    # Merge flags from config file and defaults with any passed through CLI
    cfg.update({k: v for k, v in args.items() if v is not None})

    # Certain fields are required. Check if they are all supplied here
    required_fields = ['area','context']
    for req in required_fields:
        if req not in cfg.keys():
            raise KeyError("{} is a required argument. Please supply it in a config file or via the command line".format(req))
    args = cfg

    warnings.simplefilter('ignore')
    # Set up our communicators
    comm       = mpi.COMM_WORLD
    comm_intra = comm.Split(comm.rank // args['tasks_per_group'])
    comm_inter = comm.Split(comm.rank  % args['tasks_per_group'])

    SITE    = args['site']
    verbose = args['verbose'] - args['quiet']
    shape, wcs = enmap.read_map_geometry(args['area'])
    mapcat_settings = {"database_type": args["mapcat_database_type"],
                       "database_name": args["mapcat_database_name"],
                       "depth_one_parent": args["mapcat_depth_one_parent"],}

    # Reconstruct that wcs in case default fields have changed; otherwise
    # we risk adding information in MPI due to reconstruction, and that
    # can cause is_compatible failures.
    wcs = wcsutils.WCS(wcs.to_header())
    # Set shape to None to allow map to fit these TODs exactly.
    #shape = None

    comps = args['comps']
    ncomp = len(comps)
    dtype_tod = np.float32
    dtype_map = np.float64
    meta_only  = False
    nmat_dir = os.path.join(args['odir'],args['nmat_dir'])
    utils.mkdir(args['odir'])

    # Set up logging.
    L = mapmaking.init(level=mapmaking.DEBUG, rank=comm.rank)

    # set up the preprocessing
    try:
        preproc = yaml.safe_load(open(args['preprocess_config'], 'r'))
    except:
        if comm.rank==0:
            L.info(f"{args['preprocess_config']} is not a valid config")
        sys.exit(1)

    recenter = mapmaking.parse_recentering(args['center_at']) if args['center_at'] else None

    with mapmaking.mark('context'):
        context = Context(args['context'])

    if args['srcsamp']:
        srcsamp_mask  = enmap.read_map(args['srcsamp'])

    if   args['nmat'] == "uncorr": noise_model = mapmaking.NmatUncorr()
    elif args['nmat'] == "corr":   noise_model = mapmaking.NmatDetvecs(verbose=verbose>1, downweight=[1e-4, 0.25, 0.50], window=args['window'])
    else: raise ValueError("Unrecognized noise model '%s'" % args['nmat'])

    obslists, obskeys, periods, obs_infos = mapmaking.build_obslists(context, args['query'], mode='depth_1', nset=args['nset'], ntod=args['ntod'], tods=args['tods'], freq=args['freq'],per_tube=True)
<<<<<<< HEAD
   
=======

>>>>>>> c588de30
    for oi in range(comm_inter.rank, len(obskeys), comm_inter.size):
        pid, detset, band = obskeys[oi]
        obslist = obslists[obskeys[oi]]
        t       = utils.floor(periods[pid,0])
        t5      = ("%05d" % t)[:5]
        prefix  = "%s/%s/depth1_%010d_%s_%s" % (args['odir'], t5, t, detset, band)
        tag     = "%5d/%d" % (oi+1, len(obskeys))
        map_name = f"{t5}/depth1_{t:010d}_{detset}_{band}"

        utils.mkdir(os.path.dirname(prefix))
        maps_done = os.path.isfile(prefix + ".empty") or (
            os.path.isfile(prefix + "_time.fits") and
            os.path.isfile(prefix + "_map.fits") and
            os.path.isfile(prefix + "_ivar.fits"))
        if args['cont'] and (maps_done or meta_only): continue
        if comm_intra.rank == 0:
            L.info("%s Proc period %4d dset %s:%s @%.0f dur %5.2f h with %2d obs" % (tag, pid, detset, band, t, (periods[pid,1]-periods[pid,0])/3600, len(obslist)))
        try:
            # 1. read in the metadata and use it to determine which tods are
            #    good and estimate how costly each is
            my_tods, my_inds = read_tods(context, obslist, comm=comm_intra, no_signal=True, site=SITE, L=L, min_dets=args['min_dets'])
            my_costs  = np.array([tod.samps.count*len(mapmaking.find_usable_detectors(tod, maxcut=0.3)) for tod in my_tods])
            # 2. prune tods that have no valid detectors
            valid     = np.where(my_costs>0)[0]
            my_tods, my_inds, my_costs = [[a[vi] for vi in valid] for a in [my_tods, my_inds, my_costs]]
            all_inds  = utils.allgatherv(my_inds, comm_intra)
            all_costs = utils.allgatherv(my_costs, comm_intra)
            if len(all_inds)  == 0: raise DataMissing("No valid tods")
            if sum(all_costs) == 0: raise DataMissing("No valid detectors in any tods")
            # 2. estimate the scan profile and footprint. The scan profile can be done
            #    with a single task, but that task might not be the first one, so just
            #    make it mpi-aware like the footprint stuff
            subshape, subwcs = find_footprint(context, my_tods, wcs, comm=comm_intra)
        except DataMissing as e:
            # This happens if we ended up with no valid tods for some reason
            handle_empty(prefix, tag, comm_intra, e, L)
            continue
        # 4. redistribute the valid tasks. Tasks with nothing to do don't continue
        # past here.
        my_inds   = all_inds[utils.equal_split(all_costs, comm_intra.size)[comm_intra.rank]]
        comm_good = comm_intra.Split(len(my_inds) > 0)
        if len(my_inds) == 0: continue

        map_calculate = map_to_calculate(map_name=map_name, inds_to_use=my_inds, mapcat_settings=mapcat_settings)
        if not map_calculate:
            continue

        # 3. Write out the depth1 metadata
        if comm_intra.rank == 0:
            tods = commit_depth1_tods(map_name=map_name, obslist=obslist, obs_infos=obs_infos, band=band, inds=my_inds,
                                        mapcat_settings=mapcat_settings)
        try:
            # 5. make the maps
            mapdata = make_depth1_map(context, [obslist[ind] for ind in my_inds],
                    subshape, subwcs, noise_model, L, preproc, comps=comps, t0=t, comm=comm_good, tag=tag,
                    niter=args['maxiter'], dtype_map=dtype_map, dtype_tod=dtype_tod, site=SITE, tiled=args['tiled']>0,
                    verbose=verbose>0, downsample=args['downsample'], srcsamp_mask=srcsamp_mask, unit=args['unit'],
                    min_dets=args['min_dets'])
            # 6. write them
            write_depth1_map(prefix, mapdata, dtype=dtype_tod, binned=args['bin'], rhs=args['rhs'], unit=args['unit'])
            if comm_intra.rank == 0 :
                L.info(f"Finished map {map_name}")
                commit_depth1_map(map_name=map_name, prefix=prefix, detset=detset, band=band,
                                  ctime=periods[pid][0],
                                  start_time=periods[pid][0],
                                  stop_time=periods[pid][1],
                                  tods=tods,
                                  mapcat_settings=mapcat_settings)

        except DataMissing as e:
            handle_empty(prefix, tag, comm_good, e, L)
    return True

if __name__ == '__main__':
    from sotodlib.site_pipeline import util
    util.main_launcher(main, get_parser)<|MERGE_RESOLUTION|>--- conflicted
+++ resolved
@@ -243,12 +243,12 @@
         obs.wrap('flags', FlagManager.for_tod(obs))
     if "glitch_flags" not in obs.flags:
         obs.flags.wrap('glitch_flags', so3g.proj.RangesMatrix.zeros(obs.shape[:2]),[(0,'dets'),(1,'samps')])
-    
+
     if obs.signal is not None:
         detrend_tod(obs, method='linear')
         utils.deslope(obs.signal, w=5, inplace=True)
         obs.signal = obs.signal.astype(dtype_tod)
-    
+
     if (not nocal) and (obs.signal is not None):
         rms = measure_rms(obs.signal, dt=1/srate)
         if unit=='K':
@@ -263,7 +263,7 @@
     with Settings(**mapcat_settings).session() as session:
         existing_map = session.query(DepthOneMapTable).filter_by(map_name=map_name).first()
         map_tods = existing_map.tods if existing_map else []
-        
+
         total_tods = np.sum([map_tod.wafer_count for map_tod in map_tods])
 
         if total_tods < len(inds_to_use):
@@ -490,11 +490,7 @@
     else: raise ValueError("Unrecognized noise model '%s'" % args['nmat'])
 
     obslists, obskeys, periods, obs_infos = mapmaking.build_obslists(context, args['query'], mode='depth_1', nset=args['nset'], ntod=args['ntod'], tods=args['tods'], freq=args['freq'],per_tube=True)
-<<<<<<< HEAD
-   
-=======
-
->>>>>>> c588de30
+
     for oi in range(comm_inter.rank, len(obskeys), comm_inter.size):
         pid, detset, band = obskeys[oi]
         obslist = obslists[obskeys[oi]]
