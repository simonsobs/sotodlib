--- conflicted
+++ resolved
@@ -149,15 +149,13 @@
                                                                              dets=dets, logger=logger)
             if error is None:
                 outputs_init.append(outputs_grp_init)
-<<<<<<< HEAD
-            elif error not in ["load_success", "end"]:
-                raise RuntimeError(f"Initial layer failed with {error}")
-=======
                 if make_lmsi:
                     new_plots_init = os.path.join(configs_init["plot_dir"],
                             f'{str(aman.timestamps[0])[:5]}',
                             aman.obs_info.obs_id)
->>>>>>> 541c521f
+
+            elif error not in ["load_success", "end"]:
+                raise RuntimeError(f"Initial layer failed with {error}")
 
             init_fields = aman.preprocess._fields.copy()
             init_fields.pop('valid_data', None)
