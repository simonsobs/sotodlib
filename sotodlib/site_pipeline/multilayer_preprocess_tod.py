--- conflicted
+++ resolved
@@ -23,19 +23,12 @@
 
 logger = pp_util.init_logger("preprocess")
 
-<<<<<<< HEAD
-
-=======
->>>>>>> ddff9b21
+
 def multilayer_preprocess_tod(obs_id,
                               configs_init,
                               configs_proc,
                               group,
                               verbosity=0,
-<<<<<<< HEAD
-=======
-                              group_list=None,
->>>>>>> ddff9b21
                               overwrite=False,
                               run_parallel=False):
     """Meant to be run as part of a batched script, this function calls the
@@ -119,38 +112,12 @@
     os.makedirs(os.path.dirname(configs_proc['archive']['policy']['filename']),
                 exist_ok=True)
 
-<<<<<<< HEAD
     jobdb_path = configs_proc.get("jobdb", None)
     if jobdb_path is not None:
         jdb = JobManager(sqlite_file=jobdb_path)
 
     errlog = os.path.join(os.path.dirname(configs_proc['archive']['index']),
                           'errlog_proc.txt')
-=======
-    new_plots_init = None
-    new_plot_proc = None
-
-    # loop through and reduce each group
-    n_fail = 0
-    for group in groups_proc:
-        logger.info(f"Beginning run for {obs_id}:{group}")
-        dets = {gb:gg for gb, gg in zip(group_by_proc, group)}
-        try:
-            error, outputs_grp_init, _, aman = pp_util.preproc_or_load_group(obs_id, configs_init,
-                                                                             dets=dets, logger=logger)
-            if error is None:
-                outputs_init.append(outputs_grp_init)
-                if make_lmsi:
-                    new_plots_init = os.path.join(configs_init["plot_dir"],
-                            f'{str(aman.timestamps[0])[:5]}',
-                            aman.obs_info.obs_id)
-
-            elif error not in ["load_success", "end"]:
-                raise RuntimeError(f"Initial layer failed with {error}")
-
-            init_fields = aman.preprocess._fields.copy()
-            init_fields.pop('valid_data', None)
->>>>>>> ddff9b21
 
     obs_list = sp_util.get_obslist(context_proc, query=query, obs_id=obs_id,
                                    min_ctime=min_ctime, max_ctime=max_ctime,
@@ -224,19 +191,7 @@
 
                 jobs.append(job)
 
-<<<<<<< HEAD
         logger.info(f"skipping {len(run_list_skipped)} jobs from jobdb")
-=======
-            if make_lmsi:
-                new_plots_proc = os.path.join(configs_init["plot_dir"],
-                         f'{str(aman.timestamps[0])[:5]}',
-                         aman.obs_info.obs_id)
-
-            # remove fields found in aman.preprocess from proc_aman
-            for fld_init in init_fields:
-                if fld_init in proc_aman:
-                    proc_aman.move(fld_init, None)
->>>>>>> ddff9b21
 
         run_list = [r for r in run_list if r not in run_list_skipped]
     else:
@@ -273,7 +228,6 @@
             obs_errors[obs_id].append({'group': group, 'error': error})
             logger.info(f"{obs_id}: {group} extracted successfully")
         except Exception as e:
-<<<<<<< HEAD
             errmsg, tb = PreprocessErrors.get_errors(e)
             logger.error(f"Executor Future Result Error for {obs_id}: {group}:\n{errmsg}\n{tb}")
             obs_errors[obs_id].append({'group': group, 'error': PreprocessErrors.ExecutorFutureError})
@@ -287,21 +241,6 @@
                     j.jstate = "failed"
 
         futures.remove(future)
-=======
-            errmsg = f'{type(e)}: {e}'
-            tb = ''.join(traceback.format_tb(e.__traceback__))
-            logger.info(f"ERROR: {obs_id} {group}\n{errmsg}\n{tb}")
-            n_fail += 1
-            continue
-        if success != 'end':
-            # If a single group fails we don't log anywhere just mis an entry in the db.
-            logger.info(f"ERROR: {obs_id} {group}\nFailed at step {success}")
-            n_fail += 1
-            continue
-
-        logger.info(f"Saving data to {outputs_grp_proc['temp_file']}:{outputs_grp_proc['db_data']['dataset']}")
-        proc_aman.save(outputs_grp_proc['temp_file'], outputs_grp_proc['db_data']['dataset'], overwrite)
->>>>>>> ddff9b21
 
         if run_parallel:
             logger.info(f"Adding future result to init db for {obs_id}: {group}")
@@ -328,30 +267,11 @@
                 if entry['error'] is not None:
                     n_groups_fail += 1
 
-<<<<<<< HEAD
     if raise_error and (n_groups_fail > 0):
         raise RuntimeError(f"multilayer_preprocess_tod ended with {n_obs_fail}/{len(obs_errors)} "
                            f"failed obsids and {n_groups_fail}/{len(run_list)} failed groups")
     else:
         logger.info("multilayer_preprocess_tod is done")
-=======
-        for configs, new_plots in zip([configs_init, configs_proc], [new_plots_init, new_plots_proc]):
-            if new_plots is not None and os.path.exists(new_plots):
-                lmsi.core([Path(x.name) for x in Path(new_plots).glob("*.png")],
-                          Path(configs["lmsi_config"]),
-                          Path(os.path.join(new_plots, 'index.html')))
-
-    if run_parallel:
-        if n_fail == len(groups_proc):
-            # If no groups make it to the end of the processing return error.
-            logger.info(f'ERROR: all groups failed for {obs_id}')
-            error = 'all_fail'
-            return error, [obs_id, 'all groups'], [obs_id, 'all groups']
-        else:
-            logger.info('Returning data to futures')
-            error = None
-            return error, outputs_init, outputs_proc
->>>>>>> ddff9b21
 
 
 def get_parser(parser=None):
@@ -418,124 +338,6 @@
     )
     return parser
 
-<<<<<<< HEAD
-=======
-def _main(executor: Union["MPICommExecutor", "ProcessPoolExecutor"],
-          as_completed_callable: Callable,
-          configs_init: str,
-          configs_proc: str,
-          query: Optional[str] = None,
-          obs_id: Optional[str] = None,
-          overwrite: bool = False,
-          min_ctime: Optional[int] = None,
-          max_ctime: Optional[int] = None,
-          update_delay: Optional[int] = None,
-          tags: Optional[List[str]] = None,
-          planet_obs: bool = False,
-          verbosity: Optional[int] = None,
-          nproc: Optional[int] = 4,
-          raise_error: Optional[bool] = False):
-
-    logger = pp_util.init_logger("preprocess", verbosity=verbosity)
-
-    configs_init, context_init = pp_util.get_preprocess_context(configs_init)
-    configs_proc, context_proc = pp_util.get_preprocess_context(configs_proc)
-
-    errlog = os.path.join(os.path.dirname(configs_proc['archive']['index']),
-                          'errlog.txt')
-
-    obs_list = sp_util.get_obslist(context_proc, query=query, obs_id=obs_id, min_ctime=min_ctime,
-                                   max_ctime=max_ctime, update_delay=update_delay, tags=tags,
-                                   planet_obs=planet_obs)
-    if len(obs_list)==0:
-        logger.warning(f"No observations returned from query: {query}")
-
-    # clean up lingering files from previous incomplete runs
-    policy_dir_init = os.path.join(os.path.dirname(configs_init['archive']['policy']['filename']), 'temp')
-    policy_dir_proc = os.path.join(os.path.dirname(configs_proc['archive']['policy']['filename']), 'temp_proc')
-    for obs in obs_list:
-        obs_id = obs['obs_id']
-        pp_util.cleanup_obs(obs_id, policy_dir_init, errlog, configs_init, context_init,
-                            subdir='temp', remove=overwrite)
-        pp_util.cleanup_obs(obs_id, policy_dir_proc, errlog, configs_proc, context_proc,
-                            subdir='temp_proc', remove=overwrite)
-
-    # remove datasets from final archive file not found in init db
-    pp_util.cleanup_archive(configs_init, logger)
-    pp_util.cleanup_archive(configs_proc, logger)
-
-    run_list = []
-
-    if overwrite or not os.path.exists(configs_proc['archive']['index']):
-        # run on all if database doesn't exist
-        for obs in obs_list:
-            #run on all if database doesn't exist
-            run_list = [ (o,None) for o in obs_list]
-            group_by_proc = np.atleast_1d(configs_proc['subobs'].get('use', 'detset'))
-    else:
-        db = core.metadata.ManifestDb(configs_proc['archive']['index'])
-
-        for obs in obs_list:
-            x = db.inspect({'obs:obs_id': obs["obs_id"]})
-            if x is None or len(x) == 0:
-                run_list.append( (obs, None) )
-            else:
-                group_by_proc, groups_proc, _ = pp_util.get_groups(obs["obs_id"], configs_proc, context_proc)
-                if len(x) != len(groups_proc):
-                    [groups_proc.remove([a[f'dets:{gb}'] for gb in group_by_proc]) for a in x]
-                    run_list.append( (obs, groups_proc) )
-
-    logger.info(f'Run list created with {len(run_list)} obsids')
-
-    n_fail = 0
-
-    # run write_block obs-ids in parallel at once then write all to the sqlite db.
-    futures = [executor.submit(multilayer_preprocess_tod, obs_id=r[0]['obs_id'],
-                group_list=r[1], verbosity=verbosity,
-                configs_init=configs_init,
-                configs_proc=configs_proc,
-                overwrite=overwrite, run_parallel=True) for r in run_list]
-    for future in as_completed_callable(futures):
-        logger.info('New future as_completed result')
-        try:
-            err, db_datasets_init, db_datasets_proc = future.result()
-            if err is not None:
-                n_fail += 1
-        except Exception as e:
-            errmsg = f'{type(e)}: {e}'
-            tb = ''.join(traceback.format_tb(e.__traceback__))
-            logger.info(f"ERROR: future.result()\n{errmsg}\n{tb}")
-            f = open(errlog, 'a')
-            f.write(f'\n{time.time()}, future.result() error\n{errmsg}\n{tb}\n')
-            f.close()
-            n_fail += 1
-            continue
-        futures.remove(future)
-
-        if db_datasets_init:
-            if err is None:
-                for db_dataset in db_datasets_init:
-                    logger.info(f'Processing init future result')
-                    pp_util.cleanup_mandb(err, db_dataset, configs_init,
-                                          logger, overwrite)
-            else:
-                pp_util.cleanup_mandb(err, db_datasets_init, configs_init,
-                                      logger, overwrite)
-
-        if db_datasets_proc:
-            if err is None:
-                logger.info(f'Processing future proc result')
-                for db_dataset in db_datasets_proc:
-                    pp_util.cleanup_mandb(err, db_dataset, configs_proc,
-                                          logger, overwrite)
-            else:
-                pp_util.cleanup_mandb(err, db_datasets_proc, configs_proc,
-                                      logger, overwrite)
-
-    if raise_error and n_fail > 0:
-        raise RuntimeError(f"multilayer_preprocess_tod: {n_fail}/{len(run_list)} obs_ids failed")
-
->>>>>>> ddff9b21
 
 def main(configs_init: str,
          configs_proc: str,
