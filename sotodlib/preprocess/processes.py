import numpy as np
from operator import attrgetter

import sotodlib.core as core
import sotodlib.tod_ops as tod_ops
import sotodlib.obs_ops as obs_ops
from sotodlib.hwp import hwp, hwp_angle_model
import sotodlib.coords.planets as planets

from sotodlib.core.flagman import (has_any_cuts, has_all_cut,
                                   count_cuts,
                                    sparse_to_ranges_matrix)

from .pcore import _Preprocess, _FracFlaggedMixIn
from .. import flag_utils


class FFTTrim(_Preprocess):
    """Trim the AxisManager to optimize for faster FFTs later in the pipeline.
    All processing configs go to `fft_trim`

    .. autofunction:: sotodlib.tod_ops.fft_trim
    """
    name = "fft_trim"    
    def process(self, aman, proc_aman):
        tod_ops.fft_trim(aman, **self.process_cfgs)

class Detrend(_Preprocess):
    """Detrend the signal. All processing configs go to `detrend_tod`

    .. autofunction:: sotodlib.tod_ops.detrend_tod
    """
    name = "detrend"

    def __init__(self, step_cfgs):
        self.signal = step_cfgs.get('signal', 'signal')

        super().__init__(step_cfgs)
    
    def process(self, aman, proc_aman):
        tod_ops.detrend_tod(aman, signal_name=self.signal,
                            **self.process_cfgs)

class DetBiasFlags(_FracFlaggedMixIn, _Preprocess):
    """
    Derive poorly biased detectors from IV and Bias Step data. Save results
    in proc_aman under the "det_bias_cuts" field. 

    .. autofunction:: sotodlib.tod_ops.flags.get_det_bias_flags
    """
    name = "det_bias_flags"
    _influx_field = "det_bias_flags_frac"

    def calc_and_save(self, aman, proc_aman):
        dbc_aman = tod_ops.flags.get_det_bias_flags(aman, merge=False, full_output=True,
                                                    **self.calc_cfgs)
        self.save(proc_aman, dbc_aman)
    
    def save(self, proc_aman, dbc_aman):
        if self.save_cfgs is None:
            return
        if self.save_cfgs:
            proc_aman.wrap("det_bias_flags", dbc_aman)

    def select(self, meta, proc_aman=None):
        if self.select_cfgs is None:
            return meta
        if proc_aman is None:
            proc_aman = meta.preprocess
        keep = ~proc_aman.det_bias_flags.det_bias_flags
        meta.restrict("dets", meta.dets.vals[has_all_cut(keep)])
        return meta
    
    def plot(self, aman, proc_aman, filename):
        if self.plot_cfgs is None:
            return
        if self.plot_cfgs:
            from .preprocess_plot import plot_det_bias_flags
            filename = filename.replace('{ctime}', f'{str(aman.timestamps[0])[:5]}')
            filename = filename.replace('{obsid}', aman.obs_info.obs_id)
            det = aman.dets.vals[0]
            ufm = det.split('_')[2]
            plot_det_bias_flags(aman, proc_aman['det_bias_flags'], rfrac_range=self.calc_cfgs['rfrac_range'],
                                psat_range=self.calc_cfgs['psat_range'], filename=filename.replace('{name}', f'{ufm}_bias_cuts_venn'))


class Trends(_FracFlaggedMixIn, _Preprocess):
    """Calculate the trends in the data to look for unlocked detectors. All
    calculation configs go to `get_trending_flags`.

    Saves results in proc_aman under the "trend" field. 

    Data selection can have key "kind" equal to "any" or "all."

     Example config block::

        - name : "trends"
          signal: "signal" # optional
          calc:
            max_trend: 2.5
            t_piece: 100
          save: True
          plot: True
          select:
            kind: "any"
    
    .. autofunction:: sotodlib.tod_ops.flags.get_trending_flags
    """
    name = "trends"
    _influx_field = "trend_flags_frac"

    def __init__(self, step_cfgs):
        self.signal = step_cfgs.get('signal', 'signal')

        super().__init__(step_cfgs)
    
    def calc_and_save(self, aman, proc_aman):
        _, trend_aman = tod_ops.flags.get_trending_flags(
            aman, merge=False, full_output=True,
            signal=aman[self.signal], **self.calc_cfgs)
        aman.wrap("trends", trend_aman)
        self.save(proc_aman, trend_aman)
    
    def save(self, proc_aman, trend_aman):
        if self.save_cfgs is None:
            return
        if self.save_cfgs:
            proc_aman.wrap("trends", trend_aman)
    
    def select(self, meta, proc_aman=None):
        if self.select_cfgs is None:
            return meta
        if proc_aman is None:
            proc_aman = meta.preprocess
        if self.select_cfgs["kind"] == "any":
            keep = ~has_any_cuts(proc_aman.trends.trend_flags)
        elif self.select_cfgs["kind"] == "all":
            keep = ~has_all_cut(proc_aman.trends.trend_flags)
        else:
            raise ValueError(f"Entry '{self.select_cfgs['kind']}' not"
                                "understood. Expect 'any' or 'all'")
        meta.restrict("dets", meta.dets.vals[keep])
        return meta

    def plot(self, aman, proc_aman, filename):
        if self.plot_cfgs is None:
            return
        if self.plot_cfgs:
            from .preprocess_plot import plot_trending_flags
            filename = filename.replace('{ctime}', f'{str(aman.timestamps[0])[:5]}')
            filename = filename.replace('{obsid}', aman.obs_info.obs_id)
            det = aman.dets.vals[0]
            ufm = det.split('_')[2]
            plot_trending_flags(aman, proc_aman['trends'], filename=filename.replace('{name}', f'{ufm}_trending_flags'))


class GlitchDetection(_FracFlaggedMixIn, _Preprocess):
    """Run glitch detection algorithm to find glitches. All calculation configs
    go to `get_glitch_flags` 

    Saves retsults in proc_aman under the "glitches" field.

    Data section should define a glitch significant "sig_glitch" and a maximum
    number of glitches "max_n_glitch."

    Example configuration block::
        
      - name: "glitches"
        calc:
          signal_name: "hwpss_remove"
          t_glitch: 0.00001
          buffer: 10
          hp_fc: 1
          n_sig: 10
        save: True
        plot:
            plot_ds_factor: 50
        select:
          max_n_glitch: 10
          sig_glitch: 10

    .. autofunction:: sotodlib.tod_ops.flags.get_glitch_flags
    """
    name = "glitches"
    _influx_field = "glitch_flags_frac"

    def calc_and_save(self, aman, proc_aman):
        _, glitch_aman = tod_ops.flags.get_glitch_flags(aman,
            merge=False, full_output=True, **self.calc_cfgs
        ) 
        aman.wrap("glitches", glitch_aman)
        self.save(proc_aman, glitch_aman)
        if self.calc_cfgs.get('save_plot', False):
            flag_utils.plot_glitch_stats(aman, save_path=self.calc_cfgs['save_plot'])
    
    def save(self, proc_aman, glitch_aman):
        if self.save_cfgs is None:
            return
        if self.save_cfgs:
            proc_aman.wrap("glitches", glitch_aman)
 
    def select(self, meta, proc_aman=None):
        if self.select_cfgs is None:
            return meta
        if proc_aman is None:
            proc_aman = meta.preprocess
        flag = sparse_to_ranges_matrix(
            proc_aman.glitches.glitch_detection > self.select_cfgs["sig_glitch"]
        )
        n_cut = count_cuts(flag)
        keep = n_cut <= self.select_cfgs["max_n_glitch"]
        meta.restrict("dets", meta.dets.vals[keep])
        return meta

    def plot(self, aman, proc_aman, filename):
        if self.plot_cfgs is None:
            return
        if self.plot_cfgs:
            from .preprocess_plot import plot_signal_diff, plot_flag_stats
            filename = filename.replace('{ctime}', f'{str(aman.timestamps[0])[:5]}')
            filename = filename.replace('{obsid}', aman.obs_info.obs_id)
            det = aman.dets.vals[0]
            ufm = det.split('_')[2]
            plot_signal_diff(aman, proc_aman.glitches, flag_type='glitches', flag_threshold=self.select_cfgs.get("max_n_glitch", 10), 
                             plot_ds_factor=self.plot_cfgs.get("plot_ds_factor", 50), filename=filename.replace('{name}', f'{ufm}_glitch_signal_diff'))
            plot_flag_stats(aman, proc_aman.glitches, flag_type='glitches', filename=filename.replace('{name}', f'{ufm}_glitch_stats'))


class FixJumps(_Preprocess):
    """
    Repairs the jump heights given a set of jump flags and heights.

    Example config block::

      - name: "fix_jumps"
        signal: "signal" # optional
        process:
        jumps_aman: "jumps_2pi"

    .. autofunction:: sotodlib.tod_ops.jumps.jumpfix_subtract_heights
    """
    name = "fix_jumps"

    def __init__(self, step_cfgs):
        self.signal = step_cfgs.get('signal', 'signal')

        super().__init__(step_cfgs)

    def process(self, aman, proc_aman):
        field = self.process_cfgs['jumps_aman']
        aman[self.signal] = tod_ops.jumps.jumpfix_subtract_heights(
            aman[self.signal], proc_aman[field].jump_flag.mask(),
            inplace=True, heights=proc_aman[field].jump_heights)


class Jumps(_FracFlaggedMixIn, _Preprocess):
    """Run generic jump finding and fixing algorithm.
    
    calc_cfgs should have 'function' defined as one of 
    'find_jumps', 'twopi_jumps' or 'slow_jumps'. Any additional configs to the
    jump function goes in 'jump_configs'. 

    Saves results in proc_aman under the "jumps" field.

    Data section should define a maximum number of jumps "max_n_jumps".

    Example config block::

      - name: "jumps"
        calc:
          function: "twopi_jumps"
        save:
          jumps_name: "jumps_2pi"
        plot:
            plot_ds_factor: 50
        select:
            max_n_jumps: 5
        

    .. autofunction:: sotodlib.tod_ops.jumps.find_jumps
    """

    name = "jumps"
    _influx_field = "jump_flags_frac"

    def __init__(self, step_cfgs):
        self.signal = step_cfgs.get('signal', 'signal')

        super().__init__(step_cfgs)

    def calc_and_save(self, aman, proc_aman):
        function = self.calc_cfgs.get("function", "find_jumps")
        cfgs = self.calc_cfgs.get('jump_configs', {})

        if function == 'find_jumps':
            func = tod_ops.jumps.find_jumps
        elif function == 'twopi_jumps':
            func = tod_ops.jumps.twopi_jumps
        elif function == 'slow_jumps':
            func = tod_ops.jumps.slow_jumps
        else:
            raise ValueError("function must be 'find_jumps', 'twopi_jumps' or" 
                            f"'slow_jumps'. Received {function}")

        jumps, heights = func(aman, merge=False, fix=False,
                              signal=aman[self.signal], **cfgs)
        jump_aman = tod_ops.jumps.jumps_aman(aman, jumps, heights)
        self.save(proc_aman, jump_aman)

    def save(self, proc_aman, jump_aman):
        if self.save_cfgs is None:
            return
        if self.save_cfgs:
            name = self.save_cfgs.get('jumps_name', 'jumps')
            proc_aman.wrap(name, jump_aman)

    def select(self, meta, proc_aman=None):
        if self.select_cfgs is None:
            return meta
        if proc_aman is None:
            proc_aman = meta.preprocess
        name = self.save_cfgs.get('jumps_name', 'jumps')

        n_cut = count_cuts(proc_aman[name].jump_flag)
        keep = n_cut <= self.select_cfgs["max_n_jumps"]
        meta.restrict("dets", meta.dets.vals[keep])
        return meta

    def plot(self, aman, proc_aman, filename):
        if self.plot_cfgs is None:
            return
        if self.plot_cfgs:
            from .preprocess_plot import plot_signal_diff, plot_flag_stats
            filename = filename.replace('{ctime}', f'{str(aman.timestamps[0])[:5]}')
            filename = filename.replace('{obsid}', aman.obs_info.obs_id)
            det = aman.dets.vals[0]
            ufm = det.split('_')[2]
            name = self.save_cfgs.get('jumps_name', 'jumps')
            plot_signal_diff(aman, proc_aman[name], flag_type='jumps', flag_threshold=self.select_cfgs.get("max_n_jumps", 5), 
                             plot_ds_factor=self.plot_cfgs.get("plot_ds_factor", 50), filename=filename.replace('{name}', f'{ufm}_jump_signal_diff'))
            plot_flag_stats(aman, proc_aman[name], flag_type='jumps', filename=filename.replace('{name}', f'{ufm}_jumps_stats'))

class PSDCalc(_Preprocess):
    """ Calculate the PSD of the data and add it to the Preprocessing AxisManager under the
    "psd" field.

    Example config block::

      - "name : "psd"
        "signal: "signal" # optional
        "wrap": "psd" # optional
        "calc":
          "psd_cfgs": # optional, kwargs to scipy.welch
            "nperseg": 1024
          "wrap_name": "psd" # optional
        "save": True

    .. autofunction:: sotodlib.tod_ops.fft_ops.calc_psd
    """
    name = "psd"
    
    def __init__(self, step_cfgs):
        self.signal = step_cfgs.get('signal', 'signal')
        self.wrap = step_cfgs.get('wrap', 'psd')

        super().__init__(step_cfgs)

    def calc_and_save(self, aman, proc_aman):
        freqs, Pxx = tod_ops.fft_ops.calc_psd(aman, signal=aman[self.signal],
                                              **self.calc_cfgs)
        fft_aman = core.AxisManager(
            aman.dets, 
            core.OffsetAxis("nusamps",len(freqs))
        )
        fft_aman.wrap("freqs", freqs, [(0,"nusamps")])
        fft_aman.wrap("Pxx", Pxx, [(0,"dets"), (1,"nusamps")])
        self.save(proc_aman, fft_aman)

    def save(self, proc_aman, fft_aman):
        if not(self.save_cfgs is None):
            proc_aman.wrap(self.wrap, fft_aman)

class Noise(_Preprocess):
    """Estimate the white noise levels in the data. Assumes the PSD has been
    wrapped into the preprocessing AxisManager. All calculation configs goes to `calc_wn`. 

    Saves the results into the "noise" field of proc_aman. 

    Can run data selection of a "max_noise" value. 

    Example config block::

     - name: "noise"
       calc:
         low_f: 5
         high_f: 10
       save: True
       select:
         max_noise: 2000

    If ``fit: True`` this operation will run
    :func:`sotodlib.tod_ops.fft_ops.fit_noise_model`, else it will run
    :func:`sotodlib.tod_ops.fft_ops.calc_wn`.

    """
    name = "noise"

    def __init__(self, step_cfgs):
        self.psd = step_cfgs.get('psd', 'psd')
        self.fit = step_cfgs.get('fit', False)

        super().__init__(step_cfgs)

    def calc_and_save(self, aman, proc_aman):
        if self.psd not in proc_aman:
            raise ValueError("PSD is not saved in Preprocessing AxisManager")
        psd = proc_aman[self.psd]
        
        if self.calc_cfgs is None:
            self.calc_cfgs = {}
        
        if self.fit:
            calc_aman = tod_ops.fft_ops.fit_noise_model(aman, pxx=psd.Pxx, 
                                                        f=psd.freqs, 
                                                        merge_fit=True,
                                                        **self.calc_cfgs)
        else:
            wn = tod_ops.fft_ops.calc_wn(aman, pxx=psd.Pxx,
                                         freqs=psd.freqs,
                                         **self.calc_cfgs)
            calc_aman = core.AxisManager(aman.dets)
            calc_aman.wrap("white_noise", wn, [(0,"dets")])

        self.save(proc_aman, calc_aman)
    
    def save(self, proc_aman, noise):
        if self.save_cfgs is None:
            return

        if isinstance(self.save_cfgs, bool):
            if self.save_cfgs:
                proc_aman.wrap("noise", noise)
                return

        if self.save_cfgs['wrap_name'] is None:
            proc_aman.wrap("noise", noise)
        else:
            proc_aman.wrap(self.save_cfgs['wrap_name'], noise)

    def select(self, meta, proc_aman=None):
        if self.select_cfgs is None:
            return meta

        if proc_aman is None:
            proc_aman = meta.preprocess

        self.select_cfgs['name'] = self.select_cfgs.get('name','noise')

        if self.fit:
            keep = proc_aman[self.select_cfgs['name']].fit[:,1] <= self.select_cfgs["max_noise"]
        else:
            keep = proc_aman[self.select_cfgs['name']].white_noise <= self.select_cfgs["max_noise"]

        meta.restrict("dets", meta.dets.vals[keep])
        return meta
    
class Calibrate(_Preprocess):
    """Calibrate the timestreams based on some provided information.

    Type of calibration is decided by process["kind"]

    1. "single_value" : multiplies entire signal by the single value
    process["val"]

    2. "array" : takes the dot product of the array with the entire signal. The
    array is specified by ``process["cal_array"]``, which must exist in
    ``aman``. The array can be nested within additional ``AxisManager``
    objects, for instance ``det_cal.phase_to_pW``.

    Example config block(s)::

      - name: "calibrate"
        process:
          kind: "single_value"
          divide: True # If true will divide instead of multiply.
          # phase_to_pA: 9e6/(2*np.pi)
          val: 1432394.4878270582
      - name: "calibrate"
        process:
          kind: "array"
          cal_array: "cal.array"

    """
    name = "calibrate"

    def __init__(self, step_cfgs):
        self.signal = step_cfgs.get('signal', 'signal')

        super().__init__(step_cfgs)

    def process(self, aman, proc_aman):
        if self.process_cfgs["kind"] == "single_value":
            if self.process_cfgs.get("divide", False):
                aman[self.signal] /= self.process_cfgs["val"]
            else:
                aman[self.signal] *= self.process_cfgs["val"]
        elif self.process_cfgs["kind"] == "array":
            field = self.process_cfgs["cal_array"]
            _f = attrgetter(field)
            if self.process_cfgs.get("proc_aman_cal", False):
                cal_arr = _f(proc_aman)
            else:
                cal_arr = _f(aman)
            if self.process_cfgs.get("divide", False):
                aman[self.signal] = np.divide(aman[self.signal].T, cal_arr).T
            else:
                aman[self.signal] = np.multiply(aman[self.signal].T, cal_arr).T
        else:
            raise ValueError(f"Entry '{self.process_cfgs['kind']}'"
                              " not understood")

class EstimateHWPSS(_Preprocess):
    """
    Builds a HWPSS Template. Calc configs go to ``hwpss_model``.
    Results of fitting saved if field specified by calc["name"].

    Example config block::

      - "name : "estimate_hwpss"
        "calc":
          "signal_name": "signal" # optional
          "hwpss_stats_name": "hwpss_stats"
        "save": True

    .. autofunction:: sotodlib.hwp.hwp.get_hwpss
    """
    name = "estimate_hwpss"
    _influx_field = "hwpss_coeffs"
    _influx_percentiles = [0, 50, 75, 90, 95, 100]

    def calc_and_save(self, aman, proc_aman):
        hwpss_stats = hwp.get_hwpss(aman, **self.calc_cfgs)
        self.save(proc_aman, hwpss_stats)

    def save(self, proc_aman, hwpss_stats):
        if self.save_cfgs is None:
            return
        if self.save_cfgs:
            proc_aman.wrap(self.calc_cfgs["hwpss_stats_name"], hwpss_stats)

    def plot(self, aman, proc_aman, filename):
        if self.plot_cfgs is None:
            return
        if self.plot_cfgs:
            from .preprocess_plot import plot_4f_2f_counts, plot_hwpss_fit_status
            filename = filename.replace('{ctime}', f'{str(aman.timestamps[0])[:5]}')
            filename = filename.replace('{obsid}', aman.obs_info.obs_id)
            det = aman.dets.vals[0]
            ufm = det.split('_')[2]
            plot_4f_2f_counts(aman, filename=filename.replace('{name}', f'{ufm}_4f_2f_counts'))
            plot_hwpss_fit_status(aman, proc_aman[self.calc_cfgs["hwpss_stats_name"]], filename=filename.replace('{name}', f'{ufm}_hwpss_stats'))

    @classmethod
    def gen_metric(cls, meta, proc_aman):
        """ Generate a QA metric for the coefficients of the HWPSS fit.
        Coefficient percentiles and mean are recorded for every mode and detset.

        Arguments
        ---------
        meta : AxisManager
            The full metadata container.
        proc_aman : AxisManager
            The metadata containing just the output of this process.

        Returns
        -------
        line : dict
            InfluxDB line entry elements to be fed to
            `site_pipeline.monitor.Monitor.record`
        """
        # record one metric per wafer_slot per bandpass
        # extract these tags for the metric
        tag_keys = ["wafer_slot", "tel_tube", "wafer.bandpass"]
        tags = []
        vals = []
        from ..qa.metrics import _get_tag, _has_tag
        import re
        for bp in np.unique(meta.det_info.wafer.bandpass):
            for ws in np.unique(meta.det_info.wafer_slot):
                subset = np.where(
                    (meta.det_info.wafer_slot == ws) & (meta.det_info.wafer.bandpass == bp)
                )[0]

                # get the coefficients for every detector
                coeff = proc_aman.hwpss_stats.coeffs[subset]
                # mask those that were not set
                nonzero = np.any(coeff != 0.0, axis=1)

                # calculate amplitude of each mode
                mode_labels = list(proc_aman.hwpss_stats.modes.vals)
                num_re = re.compile("^[SC](\d+)$")
                nums = sorted(list(set([num_re.match(l).group(1) for l in mode_labels])))
                coeff_amp = np.zeros((coeff.shape[0], len(nums)), coeff.dtype)
                amp_labels = []
                for i, n in enumerate(nums):
                    c_ind = mode_labels.index(f"C{n}")
                    s_ind = mode_labels.index(f"S{n}")
                    coeff_amp[:, i] = np.sqrt(coeff[:, c_ind]**2 + coeff[:, s_ind]**2)
                    amp_labels.append(f"A{n}")

                # record percentiles over detectors and fraction of samples flagged
                perc = np.percentile(coeff_amp[nonzero], cls._influx_percentiles, axis=0)
                mean = coeff_amp[nonzero].mean(axis=0)

                tags_base = {
                    k: _get_tag(meta.det_info, k, subset[0]) for k in tag_keys if _has_tag(meta.det_info, k)
                }
                tags_base["telescope"] = meta.obs_info.telescope

                # loop over percentiles and coefficient labels
                for pi, p in enumerate(cls._influx_percentiles):
                    for l in amp_labels:
                        t_new = tags_base.copy()
                        t_new.update({"mode": l, "det_stat": f"percentile_{p}"})
                        tags.append(t_new)
                    vals += list(perc[pi])

                # finally also record the mean
                for l in amp_labels:
                    t_new = tags_base.copy()
                    t_new.update({"mode": l, "det_stat": "mean"})
                    tags.append(t_new)
                vals += list(mean)

        obs_time = [meta.obs_info.timestamp] * len(tags)
        return {
            "field": cls._influx_field,
            "values": vals,
            "timestamps": obs_time,
            "tags": tags,
        }

class SubtractHWPSS(_Preprocess):
    """Subtracts a HWPSS template from signal. 

    .. autofunction:: sotodlib.hwp.hwp.subtract_hwpss
    """
    name = "subtract_hwpss"

    def __init__(self, step_cfgs):
        self.hwpss_stats = step_cfgs.get('hwpss_stats', 'hwpss_stats')

        super().__init__(step_cfgs)

    def process(self, aman, proc_aman):
        if not(proc_aman[self.hwpss_stats] is None):
            modes = [int(m[1:]) for m in proc_aman[self.hwpss_stats].modes.vals[::2]]
            template = hwp.harms_func(aman.hwp_angle, modes,
                                  proc_aman[self.hwpss_stats].coeffs)
            if 'hwpss_model' in aman._fields:
                aman.move('hwpss_model', None)
            aman.wrap('hwpss_model', template, [(0, 'dets'), (1, 'samps')])
            hwp.subtract_hwpss(
                aman,
                subtract_name = self.process_cfgs["subtract_name"]
                )

class Apodize(_Preprocess):
    """Apodize the edges of a signal. All process configs go to `apodize_cosine`

    .. autofunction:: sotodlib.tod_ops.apodize.apodize_cosine
    """
    name = "apodize"

    def process(self, aman, proc_aman):
        tod_ops.apodize.apodize_cosine(aman, **self.process_cfgs)

class Demodulate(_Preprocess):
    """Demodulate the tod. All process confgis go to `demod_tod`.

    .. autofunction:: sotodlib.hwp.hwp.demod_tod
    """
    name = "demodulate"

    def process(self, aman, proc_aman):
        hwp.demod_tod(aman, **self.process_cfgs["demod_cfgs"])
        if self.process_cfgs.get("trim_samps"):
            trim = self.process_cfgs["trim_samps"]
            proc_aman.restrict('samps', (aman.samps.offset + trim,
                                         aman.samps.offset + aman.samps.count - trim))
            aman.restrict('samps', (aman.samps.offset + trim,
                                    aman.samps.offset + aman.samps.count - trim))


class EstimateAzSS(_Preprocess):
    """Estimates Azimuth Synchronous Signal (AzSS) by binning signal by azimuth of boresight.
    All process confgis go to `get_azss`. If `method` is 'interpolate', no fitting applied 
    and binned signal is directly used as AzSS model. If `method` is 'fit', Legendre polynominal
    fitting will be applied and used as AzSS model.

    Example configuration block::

      - name: "estimate_azss"
        calc:
          signal: 'demodQ'
          azss_stats_name: 'azss_statsQ'
          range: [-1.57079, 7.85398]
          bins: 1080
          merge_stats: False
          merge_model: False
        save: True

    .. autofunction:: sotodlib.tod_ops.azss.get_azss
    """
    name = "estimate_azss"

    def calc_and_save(self, aman, proc_aman):
        calc_aman, _ = tod_ops.azss.get_azss(aman, **self.calc_cfgs)
        self.save(proc_aman, calc_aman)
    
    def save(self, proc_aman, azss_stats):
        if self.save_cfgs is None:
            return
        if self.save_cfgs:
            proc_aman.wrap(self.calc_cfgs["azss_stats_name"], azss_stats)

class GlitchFill(_Preprocess):
    """Fill glitches. All process configs go to `fill_glitches`.

    Example configuration block::

      - name: "glitchfill"
        signal: "hwpss_remove"
        flag_aman: "jumps_2pi"
        flag: "jump_flag"
        process:
          nbuf: 10
          use_pca: False
          modes: 1
          in_place: True
          wrap: None

    .. autofunction:: sotodlib.tod_ops.gapfill.fill_glitches
    """
    name = "glitchfill"

    def __init__(self, step_cfgs):
        self.signal = step_cfgs.get('signal', 'signal')
        self.flag_aman = step_cfgs.get('flag_aman', 'glitches')
        self.flag = step_cfgs.get('flag', 'glitch_flags')

        super().__init__(step_cfgs)

    def process(self, aman, proc_aman):
        tod_ops.gapfill.fill_glitches(
            aman, signal=aman[self.signal],
            glitch_flags=proc_aman[self.flag_aman][self.flag],
            **self.process_cfgs)

class FlagTurnarounds(_Preprocess):
    """From the Azimuth encoder data, flag turnarounds, left-going, and right-going.
        All process configs go to ``get_turnaround_flags``. If the ``method`` key
        is not included in the preprocess config file calc configs then it will
        default to 'scanspeed'.
    
    .. autofunction:: sotodlib.tod_ops.flags.get_turnaround_flags
    """
    name = 'flag_turnarounds'
    
    def calc_and_save(self, aman, proc_aman):
        if self.calc_cfgs is None:
            self.calc_cfgs = {}
            self.calc_cfgs['method'] = 'scanspeed'
        elif not('method' in self.calc_cfgs):
            self.calc_cfgs['method'] = 'scanspeed'

        if self.calc_cfgs['method'] == 'scanspeed':
            ta, left, right = tod_ops.flags.get_turnaround_flags(aman, **self.calc_cfgs)
            calc_aman = core.AxisManager(aman.dets, aman.samps)
            calc_aman.wrap('turnarounds', ta, [(0, 'dets'), (1, 'samps')])
            calc_aman.wrap('left_scan', left, [(0, 'dets'), (1, 'samps')])
            calc_aman.wrap('right_scan', right, [(0, 'dets'), (1, 'samps')])
            
        if self.calc_cfgs['method'] == 'az':
            ta = tod_ops.flags.get_turnaround_flags(aman, **self.calc_cfgs)
            calc_aman = core.AxisManager(aman.dets, aman.samps)
            calc_aman.wrap('turnarounds', ta, [(0, 'dets'), (1, 'samps')])

        self.save(proc_aman, calc_aman)

    def save(self, proc_aman, turn_aman):
        if self.save_cfgs is None:
            return
        if self.save_cfgs:
            proc_aman.wrap("turnaround_flags", turn_aman)

    def process(self, aman, proc_aman):
        tod_ops.flags.get_turnaround_flags(aman, **self.process_cfgs)
        
class SubPolyf(_Preprocess):
    """Fit TOD in each subscan with polynominal of given order and subtract it.
        All process configs go to `sotodlib.tod_ops.sub_polyf`.
    
    .. autofunction:: sotodlib.tod_ops.subscan_polyfilter
    """
    name = 'sub_polyf'
    
    def process(self, aman, proc_aman):
        tod_ops.sub_polyf.subscan_polyfilter(aman, **self.process_cfgs)

class SSOFootprint(_Preprocess):
    """Find nearby sources within a given distance and get SSO footprint and plot
    each source on the focal plane.

    .. autofunction:: sotodlib.obs_ops.sources.get_sso
    """
    name = 'sso_footprint'

    def calc_and_save(self, aman, proc_aman):
        if self.calc_cfgs.get("source_list", None):
            ssos = self.calc_cfgs["source_list"]
        else:
            ssos = planets.get_nearby_sources(tod=aman, distance=self.calc_cfgs.get("distance", 20))
            if not ssos:
                raise ValueError("No sources found within footprint")
            ssos = [i[0] for i in ssos]
        sso_aman = core.AxisManager()
        nstep = self.calc_cfgs.get("nstep", 100)
        onsamp = (aman.samps.count+nstep-1)//nstep
        for sso in ssos:
            planet = sso
            xi_p, eta_p = obs_ops.sources.get_sso(aman, planet, nstep=nstep)
            planet_aman = core.AxisManager(core.OffsetAxis('ds_samps', count=onsamp,
                                                            offset=aman.samps.offset,
                                                            origin_tag=aman.samps.origin_tag))
            # planet_aman = core.AxisManager(core.OffsetAxis("samps", onsamp))
            planet_aman.wrap("xi_p", xi_p, [(0, "ds_samps")])
            planet_aman.wrap("eta_p", eta_p, [(0, "ds_samps")])
            sso_aman.wrap(planet, planet_aman)
        self.save(proc_aman, sso_aman)
        
    def save(self, proc_aman, sso_aman):
        if self.save_cfgs is None:
            return
        if self.save_cfgs:
            proc_aman.wrap("sso_footprint", sso_aman)

    def plot(self, aman, proc_aman, filename):
        if self.plot_cfgs is None:
            return
        if self.plot_cfgs:
            from .preprocess_plot import plot_sso_footprint
            filename = filename.replace('{ctime}', f'{str(aman.timestamps[0])[:5]}')
            filename = filename.replace('{obsid}', aman.obs_info.obs_id)
            for sso in proc_aman.sso_footprint._assignments.keys():
                planet_aman = proc_aman.sso_footprint[sso]
                plot_sso_footprint(aman, planet_aman, sso, filename=filename.replace('{name}', f'{sso}_sso_footprint'), **self.plot_cfgs)

class DarkDets(_Preprocess):
    """Find dark detectors in the data.

    Saves results in proc_aman under the "dark_dets" field. 

     Example config block::

        - name : "dark_dets"
          signal: "signal" # optional
          calc: True
          save: True
          select: True
    
    .. autofunction:: sotodlib.tod_ops.flags.get_dark_dets
    """
    name = "dark_dets"

    def calc_and_save(self, aman, proc_aman):
        mskdarks = tod_ops.flags.get_dark_dets(aman, merge=False)
        
        dark_aman = core.AxisManager(aman.dets, aman.samps)
        dark_aman.wrap('darks', mskdarks, [(0, 'dets'), (1, 'samps')])
        self.save(proc_aman, dark_aman)
    
    def save(self, proc_aman, dark_aman):
        if self.save_cfgs is None:
            return
        if self.save_cfgs:
            proc_aman.wrap("darks", dark_aman)
    
    def select(self, meta, proc_aman=None):
        if self.select_cfgs is None:
            return meta
        if proc_aman is None:
            proc_aman = meta.preprocess
        keep = ~has_all_cut(proc_aman.darks.darks)
        meta.restrict("dets", meta.dets.vals[keep])
        return meta

class SourceFlags(_Preprocess):
    """Calculate the source flags in the data.
    All calculation configs go to `get_source_flags`.

    Saves results in proc_aman under the "source_flags" field. 

     Example config block::

        - name : "source_flags"
          signal: "signal" # optional
          calc:
            mask: {'shape': 'circle',
                   'xyr': (0, 0, 1.)}
            center_on: 'jupiter'
            res: 0.005817764173314432 # np.radians(20/60)
            max_pix: 4e6
          save: True
          select: True # optional
    
    .. autofunction:: sotodlib.tod_ops.flags.get_source_flags
    """
    name = "source_flags"
    
    def calc_and_save(self, aman, proc_aman):
        center_on = self.calc_cfgs.get('center_on', 'planet')
        # Get source from tags
        if center_on == 'planet':
            from sotodlib.coords.planets import SOURCE_LIST
            matches = [x for x in aman.tags if x in SOURCE_LIST]
            if len(matches) != 0:
                source = matches[0]
            else:
                raise ValueError("No tags match source list")
        else:
            source = center_on
        source_flags = tod_ops.flags.get_source_flags(aman, 
                                                      merge=self.calc_cfgs.get('merge', False),
                                                      overwrite=self.calc_cfgs.get('overwrite', True),
                                                      source_flags_name=self.calc_cfgs.get('source_flags_name', 'source_flags'),
                                                      mask=self.calc_cfgs.get('mask', None),
                                                      center_on=source,
                                                      res=self.calc_cfgs.get('res', None),
                                                      max_pix=self.calc_cfgs.get('max_pix', None))

        source_aman = core.AxisManager(aman.dets, aman.samps)
        source_aman.wrap('source_flags', source_flags, [(0, 'dets'), (1, 'samps')])
        self.save(proc_aman, source_aman)
    
    def save(self, proc_aman, source_aman):
        if self.save_cfgs is None:
            return
        if self.save_cfgs:
            proc_aman.wrap("sources", source_aman)

    def select(self, meta, proc_aman=None):
        if self.select_cfgs is None:
            return meta
        if proc_aman is None:
            proc_aman = meta.preprocess
        keep = ~has_any_cuts(proc_aman.sources.source_flags)
        meta.restrict("dets", meta.dets.vals[keep])
        return meta

class HWPAngleModel(_Preprocess):
    """Apply hwp angle model to the TOD.

    Saves results in proc_aman under the "hwp_angle" field. 

     Example config block::

        - name : "hwp_angle_model"
          process: True
          calc:
            on_sign_ambiguous: 'fail'
          save: True
          
    .. autofunction:: sotodlib.hwp.hwp_angle_model.apply_hwp_angle_model
    """
    name = "hwp_angle_model"

    def process(self, aman, proc_aman):
        if (not 'hwp_angle' in aman._fields) and ('hwp_angle' in proc_aman._fields):
            aman.wrap('hwp_angle', proc_aman['hwp_angle']['hwp_angle'],
                      [(0, 'samps')])
        else:
            return

    def calc_and_save(self, aman, proc_aman):
        hwp_angle_model.apply_hwp_angle_model(aman, **self.calc_cfgs)
        hwp_angle_aman = core.AxisManager(aman.samps)
        hwp_angle_aman.wrap('hwp_angle', aman.hwp_angle, [(0, 'samps')])
        self.save(proc_aman, hwp_angle_aman)

    def save(self, proc_aman, hwp_angle_aman):
        if self.save_cfgs is None:
            return
        if self.save_cfgs:
            proc_aman.wrap("hwp_angle", hwp_angle_aman)
        

class FourierFilter(_Preprocess):
    """
    Applies a fourier filter (defined in fft_ops) to the data.

    Example config file entry::

      - name: "fourier_filter"
        wrap_name: "lpf_sig"
        signal_name: "signal"
        process:
          filt_function: "low_pass_sine2"
          trim_samps: 2000
          filter_params:
            cutoff: 1
            width: 0.1
    
    or with params from a noise fit::

      - name: "fourier_filter"
        wrap_name: "lpf_sig"
        signal_name: "signal"
        process:
          filt_function: "low_pass_sine2"
          trim_samps: 2000
          noise_fit_array: "noiseQ_fit"

    See :ref:`fourier-filters` documentation for more details.
    """
    name = 'fourier_filter'
    def __init__(self, step_cfgs):
        self.signal_name = step_cfgs.get('signal_name', 'signal')
        # By default signal is overwritted by the filtered signal
        self.wrap_name = step_cfgs.get('wrap_name', 'signal')

        super().__init__(step_cfgs)

    def process(self, aman, proc_aman):
        filt_function = self.process_cfgs.get(
            "filt_function",
            "high_pass_butter4"
        )
        _f = getattr(
            tod_ops.filters,
            filt_function
        )

        if self.process_cfgs.get("noise_fit_array"):
            field = self.process_cfgs["noise_fit_array"]
            _noise_fit = attrgetter(field)
            noise_fit = _noise_fit(proc_aman)
        else:
            noise_fit = None
        
        filter_params = tod_ops.fft_ops.build_hpf_params_dict(
            filt_function,
            noise_fit=noise_fit,
            filter_params=self.process_cfgs.get("filter_params", None)
        )

        filt = _f(**filter_params)

        filt_tod= tod_ops.filters.fourier_filter(aman, filt,
                                                 signal_name=self.signal_name)
        if self.wrap_name in aman._fields:
            aman.move(self.wrap_name, None)
        aman.wrap(self.wrap_name, filt_tod, [(0, 'dets'), (1, 'samps')])
        if self.process_cfgs.get("trim_samps"):
            trim = self.process_cfgs["trim_samps"]
            aman.restrict('samps', (aman.samps.offset + trim,
                                    aman.samps.offset + aman.samps.count - trim))
            proc_aman.restrict('samps', (proc_aman.samps.offset + trim,
                                         proc_aman.samps.offset + proc_aman.samps.count - trim))

class PCARelCal(_Preprocess):
    """
    Estimate the relcal factor from the atmosphere using PCA.

    Example configuration file entry::

      - name: 'pca_relcal'
        signal: 'lpf_sig'
        pca_run: 'run1'
        calc:
            pca:
                xfac: 2
                yfac: 1.5
                calc_good_medianw: True
            lpf:
                type: "low_pass_sine2"
                cutoff: 1
                width: 0.1
            trim_samps: 2000
        save: True
        plot:
            plot_ds_factor: 20

    See :ref:`pca-background` for more details on the method.
    """
    name = 'pca_relcal'
    def __init__(self, step_cfgs):
        self.signal = step_cfgs.get('signal', 'signal')
        self.run = step_cfgs.get('pca_run', 'run1')
        self.run_name = f'{self.signal}_{self.run}'

        super().__init__(step_cfgs)

    def calc_and_save(self, aman, proc_aman):
        if self.calc_cfgs.get("lpf") is not None:
            filt = tod_ops.filters.get_lpf(self.calc_cfgs.get("lpf"))
            filt_tod = tod_ops.fourier_filter(aman, filt, signal_name='signal')

            filt_aman = core.AxisManager(aman.dets, aman.samps)
            filt_aman.wrap(self.signal, filt_tod, [(0, 'dets'), (1, 'samps')])

            if self.calc_cfgs.get("trim_samps") is not None:
                trim = self.calc_cfgs["trim_samps"]
                aman.restrict('samps', (aman.samps.offset + trim,
                                        aman.samps.offset + aman.samps.count - trim))
                proc_aman.restrict('samps', (proc_aman.samps.offset + trim,
                                             proc_aman.samps.offset + proc_aman.samps.count - trim))
                filt_aman.restrict('samps', (filt_aman.samps.offset + trim,
                                             filt_aman.samps.offset + filt_aman.samps.count - trim))

        bands = np.unique(aman.det_info.wafer.bandpass)
        bands = bands[bands != 'NC']
        rc_aman = core.AxisManager(aman.dets, aman.samps)
        pca_det_mask = np.full(aman.dets.count, False, dtype=bool)
        relcal = np.zeros(aman.dets.count)
        pca_weight0 = np.zeros(aman.dets.count)
        for band in bands:
            m0 = aman.det_info.wafer.bandpass == band
            rc_aman.wrap(f'{band}_idx', m0, [(0, 'dets')])
            band_aman = aman.restrict('dets', aman.dets.vals[m0], in_place=False)

            filt_aman = filt_aman.restrict('dets', aman.dets.vals[m0], in_place=False)
            band_aman.merge(filt_aman)

            pca_out = tod_ops.pca.get_pca(band_aman,signal=band_aman[self.signal])
            pca_signal = tod_ops.pca.get_pca_model(band_aman, pca_out,
                                        signal=band_aman[self.signal])
            if self.calc_cfgs.get("pca") is None:
                result_aman = tod_ops.pca.pca_cuts_and_cal(band_aman, pca_signal)
            else:
                result_aman = tod_ops.pca.pca_cuts_and_cal(band_aman, pca_signal, **self.calc_cfgs.get("pca"))

            pca_det_mask[m0] = np.logical_or(pca_det_mask[m0], result_aman['pca_det_mask'])
            relcal[m0] = result_aman['relcal']
            pca_weight0[m0] = result_aman['pca_weight0']
            rc_aman.wrap(f'{band}_pca_mode0', result_aman['pca_mode0'], [(0, 'samps')])
            rc_aman.wrap(f'{band}_xbounds', result_aman['xbounds'])
            rc_aman.wrap(f'{band}_ybounds', result_aman['ybounds'])
            rc_aman.wrap(f'{band}_median', result_aman['median'])

        rc_aman.wrap('pca_det_mask', pca_det_mask, [(0, 'dets')])
        rc_aman.wrap('relcal', relcal, [(0, 'dets')])
        rc_aman.wrap('pca_weight0', pca_weight0, [(0, 'dets')])

        self.save(proc_aman, rc_aman)

    def save(self, proc_aman, pca_aman):
        if self.save_cfgs is None:
            return
        if self.save_cfgs:
            proc_aman.wrap(self.run_name, pca_aman)

    def select(self, meta, proc_aman=None):
        if self.select_cfgs is None:
            return meta
        if proc_aman is None:
            proc_aman = meta.preprocess
        keep = ~proc_aman[self.run_name]['pca_det_mask']
        meta.restrict("dets", meta.dets.vals[keep])
        return meta
    
    def plot(self, aman, proc_aman, filename):
        if self.plot_cfgs is None:
            return
        if self.plot_cfgs:
            from .preprocess_plot import plot_pcabounds
            filename = filename.replace('{ctime}', f'{str(aman.timestamps[0])[:5]}')
            filename = filename.replace('{obsid}', aman.obs_info.obs_id)
            det = aman.dets.vals[0]
            ufm = det.split('_')[2]

            bands = np.unique(aman.det_info.wafer.bandpass)
            bands = bands[bands != 'NC']
            for band in bands:
                pca_aman = aman.restrict('dets', aman.dets.vals[proc_aman[self.run_name][f'{band}_idx']], in_place=False)
                band_aman = proc_aman[self.run_name].restrict('dets', aman.dets.vals[proc_aman[self.run_name][f'{band}_idx']], in_place=False)
                plot_pcabounds(pca_aman, band_aman, filename=filename.replace('{name}', f'{ufm}_{band}_pca'), signal=self.signal, band=band, plot_ds_factor=self.plot_cfgs.get('plot_ds_factor', 20))


class PTPFlags(_Preprocess):
    """Find detectors with anomalous peak-to-peak signal.

    Saves results in proc_aman under the "ptp_flags" field. 

     Example config block::

        - name : "ptp_flags"
          calc:
            signal_name: "dsT"
            kurtosis_threshold: 6
          save: True
          select: True
    
    .. autofunction:: sotodlib.tod_ops.flags.get_ptp_flags
    """
    name = "ptp_flags"

    def calc_and_save(self, aman, proc_aman):
        mskptps = tod_ops.flags.get_ptp_flags(aman, **self.calc_cfgs)
        
        ptp_aman = core.AxisManager(aman.dets, aman.samps)
        ptp_aman.wrap('ptp_flags', mskptps, [(0, 'dets'), (1, 'samps')])
        self.save(proc_aman, ptp_aman)
    
    def save(self, proc_aman, dark_aman):
        if self.save_cfgs is None:
            return
        if self.save_cfgs:
            proc_aman.wrap("ptp_flags", dark_aman)
    
    def select(self, meta, proc_aman=None):
        if self.select_cfgs is None:
            return meta
        if proc_aman is None:
            proc_aman = meta.preprocess
        keep = ~has_all_cut(proc_aman.ptp_flags.ptp_flags)
        meta.restrict("dets", meta.dets.vals[keep])
        return meta

class InvVarFlags(_Preprocess):
    """Find detectors with too high inverse variance.

    Saves results in proc_aman under the "inv_var_flags" field. 

     Example config block::

        - name : "inv_var_flags"
          calc:
            signal_name: "demodQ"
            nsigma: 6
          save: True
          select: True
    
    .. autofunction:: sotodlib.tod_ops.flags.get_inv_var_flags
    """
    name = "inv_var_flags"

    def calc_and_save(self, aman, proc_aman):
        mskptps = tod_ops.flags.get_inv_var_flags(aman, **self.calc_cfgs)
        
        ptp_aman = core.AxisManager(aman.dets, aman.samps)
        ptp_aman.wrap('inv_var_flags', mskptps, [(0, 'dets'), (1, 'samps')])
        self.save(proc_aman, ptp_aman)
    
    def save(self, proc_aman, dark_aman):
        if self.save_cfgs is None:
            return
        if self.save_cfgs:
            proc_aman.wrap("inv_var_flags", dark_aman)
    
    def select(self, meta, proc_aman=None):
        if self.select_cfgs is None:
            return meta
        if proc_aman is None:
            proc_aman = meta.preprocess
        keep = ~has_all_cut(proc_aman.inv_var_flags.inv_var_flags)
        meta.restrict("dets", meta.dets.vals[keep])
        return meta
    
class EstimateT2P(_Preprocess):
    """Estimate T to P leakage coefficients.

    Saves results in proc_aman under the "t2p" field. 

     Example config block::

        - name : "estimate_t2p"
          calc:
            T_sig_name: 'dsT'
            Q_sig_name: 'demodQ'
            U_sig_name: 'demodU'
            joint_fit: True
            trim_samps: 2000
            lpf_cfgs:
              type: 'sine2'
              cutoff: 0.5
              trans_width: 0.1
          save: True
    
    .. autofunction:: sotodlib.tod_ops.t2pleakage.get_t2p_coeffs
    """
    name = "estimate_t2p"

    def calc_and_save(self, aman, proc_aman):
        t2p_aman = tod_ops.t2pleakage.get_t2p_coeffs(aman, **self.calc_cfgs)
        self.save(proc_aman, t2p_aman)
    
    def save(self, proc_aman, t2p_aman):
        if self.save_cfgs is None:
            return
        if self.save_cfgs:
            proc_aman.wrap("t2p", t2p_aman)

class SubtractT2P(_Preprocess):
    """Subtract T to P leakage.

     Example config block::

        - name : "subtract_t2p"
          process:
            Q_sig_name: 'demodQ'
            U_sig_name: 'demodU'
    
    .. autofunction:: sotodlib.tod_ops.t2pleakage.subtract_t2p
    """
    name = "subtract_t2p"

    def process(self, aman, proc_aman):
        tod_ops.t2pleakage.subtract_t2p(aman, proc_aman['t2p'],
                                        **self.process_cfgs)
class SplitFlags(_Preprocess):
    """Get flags used for map splitting/bundling.

    Saves results in proc_aman under the "split_flags" field.

     Example config block::

        - name : "split_flags"
          calc:
            high_gain: 0.115
            high_noise: 3.5e-5
            high_tau: 1.5e-3
            det_A: A
            pol_angle: 35
            det_top: B
            high_leakage: 1.0e-3
            high_2f: 1.5e-3
            right_focal_plane: 0
            top_focal_plane: 0
            central_pixels: 0.071
          save: True

    .. autofunction:: sotodlib.obs_ops.flags.get_split_flags
    """
    name = "split_flags"

    def calc_and_save(self, aman, proc_aman):
        split_flg_aman = obs_ops.flags.get_split_flags(aman, proc_aman, split_cfg=self.calc_cfgs)

        self.save(proc_aman, split_flg_aman)

    def save(self, proc_aman, split_flg_aman):
        if self.save_cfgs is None:
            return
        if self.save_cfgs:
            proc_aman.wrap("split_flags", split_flg_aman)

<<<<<<< HEAD
class UnionFlags(_Preprocess):
    """Do the union of relevant flags for mapping
    Typically you would include turnarounds, glitches, etc.

    Saves results for aman under the "flags.[total_flags_label]" field.

     Example config block::

        - name : "union_flags"
          calc:
            flag_labels: ['jumps_2pi.jump_flag', 'glitches.glitch_flags', 'turnaround_flags.turnarounds']
          process:
            total_flags_label: 'glitch_flags'

    """
    name = "union_flags"
    
    def calc_and_save(self, aman, proc_aman):
        from so3g.proj import RangesMatrix
        total_flags = RangesMatrix.zeros([proc_aman.dets.count, proc_aman.samps.count]) # get an empty flags with shape (Ndets,Nsamps)
        for label in self.calc_cfgs['flag_labels']:
            _label = attrgetter(label)
            total_flags += _label(proc_aman) # The + operator is the union operator in this case
        self.save(proc_aman, total_flags)

    def process(self, aman, proc_aman):
        if 'flags' not in aman._fields:
            from sotodlib.core import FlagManager
            aman.wrap('flags', FlagManager.for_tod(aman))
        if self.process_cfgs['total_flags_label'] in aman['flags']:
            aman['flags'].move(self.process_cfgs['total_flags_label'], None)
        aman['flags'].wrap(self.process_cfgs['total_flags_label'], proc_aman.total_flags)

=======
class PointingModel(_Preprocess):
    """Apply pointing model to the TOD.

    Saves results in proc_aman under the "pointing" field. 

     Example config block::

        - name : "pointing_model"
          calc: True
          
    .. autofunction:: sotodlib.hwp.hwp_angle_model.apply_hwp_angle_model
    """
    name = "pointing_model"
    
    def calc_and_save(self, aman, proc_aman):
        from sotodlib.coords import pointing_model
        if self.calc_cfgs:
            pointing_model.apply_pointing_model(aman)
            
>>>>>>> adfe533d
_Preprocess.register(SplitFlags)
_Preprocess.register(SubtractT2P)
_Preprocess.register(EstimateT2P)
_Preprocess.register(InvVarFlags)
_Preprocess.register(PTPFlags)
_Preprocess.register(PCARelCal)
_Preprocess.register(FourierFilter)
_Preprocess.register(Trends)
_Preprocess.register(FFTTrim)
_Preprocess.register(Detrend)
_Preprocess.register(GlitchDetection)
_Preprocess.register(Jumps)
_Preprocess.register(FixJumps)
_Preprocess.register(PSDCalc)
_Preprocess.register(Noise)
_Preprocess.register(Calibrate)
_Preprocess.register(EstimateHWPSS)
_Preprocess.register(SubtractHWPSS)
_Preprocess.register(Apodize)
_Preprocess.register(Demodulate)
_Preprocess.register(EstimateAzSS)
_Preprocess.register(GlitchFill)
_Preprocess.register(FlagTurnarounds)
_Preprocess.register(SubPolyf)
_Preprocess.register(DetBiasFlags)
_Preprocess.register(SSOFootprint)
_Preprocess.register(DarkDets)
_Preprocess.register(SourceFlags)
_Preprocess.register(HWPAngleModel)
<<<<<<< HEAD
_Preprocess.register(UnionFlags)
=======
_Preprocess.register(PointingModel)
>>>>>>> adfe533d
<|MERGE_RESOLUTION|>--- conflicted
+++ resolved
@@ -1355,7 +1355,6 @@
         if self.save_cfgs:
             proc_aman.wrap("split_flags", split_flg_aman)
 
-<<<<<<< HEAD
 class UnionFlags(_Preprocess):
     """Do the union of relevant flags for mapping
     Typically you would include turnarounds, glitches, etc.
@@ -1389,7 +1388,7 @@
             aman['flags'].move(self.process_cfgs['total_flags_label'], None)
         aman['flags'].wrap(self.process_cfgs['total_flags_label'], proc_aman.total_flags)
 
-=======
+
 class PointingModel(_Preprocess):
     """Apply pointing model to the TOD.
 
@@ -1409,7 +1408,6 @@
         if self.calc_cfgs:
             pointing_model.apply_pointing_model(aman)
             
->>>>>>> adfe533d
 _Preprocess.register(SplitFlags)
 _Preprocess.register(SubtractT2P)
 _Preprocess.register(EstimateT2P)
@@ -1439,8 +1437,5 @@
 _Preprocess.register(DarkDets)
 _Preprocess.register(SourceFlags)
 _Preprocess.register(HWPAngleModel)
-<<<<<<< HEAD
 _Preprocess.register(UnionFlags)
-=======
-_Preprocess.register(PointingModel)
->>>>>>> adfe533d
+_Preprocess.register(PointingModel)