--- conflicted
+++ resolved
@@ -1950,13 +1950,8 @@
             return
         if self.save_cfgs:
             proc_aman.wrap("fp_flags", fp_aman)
-<<<<<<< HEAD
     
     def select(self, meta, proc_aman=None, in_place=True):
-=======
-
-    def select(self, meta, proc_aman=None):
->>>>>>> a9217557
         if self.select_cfgs is None:
             return meta
         if proc_aman is None:
