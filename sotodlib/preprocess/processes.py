--- conflicted
+++ resolved
@@ -553,6 +553,7 @@
                 wn_f_high = self.calc_cfgs.get("wn_f_high", 10)
                 self.calc_cfgs['wn_est'] = tod_ops.fft_ops.calc_wn(aman, pxx=pxx,
                                                                    freqs=psd.freqs,
+                                                                   nseg=psd.nseg,
                                                                    low_f=wn_f_low,
                                                                    high_f=wn_f_high)
 
@@ -572,13 +573,10 @@
             wn_f_high = self.calc_cfgs.get("wn_f_high", 10)
             wn = tod_ops.fft_ops.calc_wn(aman, pxx=pxx,
                                          freqs=psd.freqs,
-<<<<<<< HEAD
                                          nseg=psd.nseg,
+                                         low_f=wn_f_low,
+                                         high_f=wn_f_high,
                                          **self.calc_cfgs)
-=======
-                                         low_f=wn_f_low,
-                                         high_f=wn_f_high)
->>>>>>> ea7118f0
             if not self.subscan:
                 calc_aman = core.AxisManager(aman.dets)
                 calc_aman.wrap("white_noise", wn, [(0,"dets")])
