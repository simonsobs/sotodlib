import numpy as np
from operator import attrgetter

import sotodlib.core as core
import sotodlib.tod_ops as tod_ops
import sotodlib.obs_ops as obs_ops
from sotodlib.hwp import hwp, hwp_angle_model
import sotodlib.coords.planets as planets

from sotodlib.core.flagman import (has_any_cuts, has_all_cut,
                                   count_cuts,
                                    sparse_to_ranges_matrix)

from .pcore import _Preprocess, _FracFlaggedMixIn
from .. import flag_utils


class FFTTrim(_Preprocess):
    """Trim the AxisManager to optimize for faster FFTs later in the pipeline.
    All processing configs go to `fft_trim`

    .. autofunction:: sotodlib.tod_ops.fft_trim
    """
    name = "fft_trim"    
    def process(self, aman, proc_aman):
        tod_ops.fft_trim(aman, **self.process_cfgs)

class Detrend(_Preprocess):
    """Detrend the signal. All processing configs go to `detrend_tod`

    .. autofunction:: sotodlib.tod_ops.detrend_tod
    """
    name = "detrend"

    def __init__(self, step_cfgs):
        self.signal = step_cfgs.get('signal', 'signal')

        super().__init__(step_cfgs)
    
    def process(self, aman, proc_aman):
        tod_ops.detrend_tod(aman, signal_name=self.signal,
                            **self.process_cfgs)

class DetBiasFlags(_FracFlaggedMixIn, _Preprocess):
    """
    Derive poorly biased detectors from IV and Bias Step data. Save results
    in proc_aman under the "det_bias_cuts" field. 

    .. autofunction:: sotodlib.tod_ops.flags.get_det_bias_flags
    """
    name = "det_bias_flags"
    _influx_field = "det_bias_flags_frac"

    def calc_and_save(self, aman, proc_aman):
        dbc_aman = tod_ops.flags.get_det_bias_flags(aman, merge=False, full_output=True,
                                                    **self.calc_cfgs)
        self.save(proc_aman, dbc_aman)
    
    def save(self, proc_aman, dbc_aman):
        if self.save_cfgs is None:
            return
        if self.save_cfgs:
            proc_aman.wrap("det_bias_flags", dbc_aman)

    def select(self, meta, proc_aman=None):
        if self.select_cfgs is None:
            return meta
        if proc_aman is None:
            proc_aman = meta.preprocess
        keep = ~proc_aman.det_bias_flags.det_bias_flags
        meta.restrict("dets", meta.dets.vals[has_all_cut(keep)])
        return meta
    
    def plot(self, aman, proc_aman, filename):
        if self.plot_cfgs is None:
            return
        if self.plot_cfgs:
            from .preprocess_plot import plot_det_bias_flags
            filename = filename.replace('{ctime}', f'{str(aman.timestamps[0])[:5]}')
            filename = filename.replace('{obsid}', aman.obs_info.obs_id)
            det = aman.dets.vals[0]
            ufm = det.split('_')[2]
            plot_det_bias_flags(aman, proc_aman['det_bias_flags'], rfrac_range=self.calc_cfgs['rfrac_range'],
                                psat_range=self.calc_cfgs['psat_range'], filename=filename.replace('{name}', f'{ufm}_bias_cuts_venn'))


class Trends(_FracFlaggedMixIn, _Preprocess):
    """Calculate the trends in the data to look for unlocked detectors. All
    calculation configs go to `get_trending_flags`.

    Saves results in proc_aman under the "trend" field. 

    Data selection can have key "kind" equal to "any" or "all."

     Example config block::

        - name : "trends"
          signal: "signal" # optional
          calc:
            max_trend: 2.5
            n_pieces: 10
          save: True
          select:
            kind: "any"
    
    .. autofunction:: sotodlib.tod_ops.flags.get_trending_flags
    """
    name = "trends"
    _influx_field = "trend_flags_frac"

    def __init__(self, step_cfgs):
        self.signal = step_cfgs.get('signal', 'signal')

        super().__init__(step_cfgs)
    
    def calc_and_save(self, aman, proc_aman):
        _, trend_aman = tod_ops.flags.get_trending_flags(
            aman, merge=False, full_output=True,
            signal=aman[self.signal], **self.calc_cfgs)
        aman.wrap("trends", trend_aman)
        self.save(proc_aman, trend_aman)
    
    def save(self, proc_aman, trend_aman):
        if self.save_cfgs is None:
            return
        if self.save_cfgs:
            proc_aman.wrap("trends", trend_aman)
    
    def select(self, meta, proc_aman=None):
        if self.select_cfgs is None:
            return meta
        if proc_aman is None:
            proc_aman = meta.preprocess
        if self.select_cfgs["kind"] == "any":
            keep = ~has_any_cuts(proc_aman.trends.trend_flags)
        elif self.select_cfgs == "all":
            keep = ~has_all_cut(proc_aman.trends.trend_flags)
        else:
            raise ValueError(f"Entry '{self.select_cfgs['kind']}' not"
                                "understood. Expect 'any' or 'all'")
        meta.restrict("dets", meta.dets.vals[keep])
        return meta


class GlitchDetection(_FracFlaggedMixIn, _Preprocess):
    """Run glitch detection algorithm to find glitches. All calculation configs
    go to `get_glitch_flags` 

    Saves retsults in proc_aman under the "glitches" field.

    Data section should define a glitch significant "sig_glitch" and a maximum
    number of glitches "max_n_glitch."

    Example configuration block::
        
      - name: "glitches"
        calc:
          signal_name: "hwpss_remove"
          t_glitch: 0.00001
          buffer: 10
          hp_fc: 1
          n_sig: 10
        save: True
        select:
          max_n_glitch: 10
          sig_glitch: 10

    .. autofunction:: sotodlib.tod_ops.flags.get_glitch_flags
    """
    name = "glitches"
    _influx_field = "glitch_flags_frac"

    def calc_and_save(self, aman, proc_aman):
        _, glitch_aman = tod_ops.flags.get_glitch_flags(aman,
            merge=False, full_output=True, **self.calc_cfgs
        ) 
        aman.wrap("glitches", glitch_aman)
        self.save(proc_aman, glitch_aman)
        if self.calc_cfgs.get('save_plot', False):
            flag_utils.plot_glitch_stats(aman, save_path=self.calc_cfgs['save_plot'])
    
    def save(self, proc_aman, glitch_aman):
        if self.save_cfgs is None:
            return
        if self.save_cfgs:
            proc_aman.wrap("glitches", glitch_aman)
 
    def select(self, meta, proc_aman=None):
        if self.select_cfgs is None:
            return meta
        if proc_aman is None:
            proc_aman = meta.preprocess
        flag = sparse_to_ranges_matrix(
            proc_aman.glitches.glitch_detection > self.select_cfgs["sig_glitch"]
        )
        n_cut = count_cuts(flag)
        keep = n_cut <= self.select_cfgs["max_n_glitch"]
        meta.restrict("dets", meta.dets.vals[keep])
        return meta


class FixJumps(_Preprocess):
    """
    Repairs the jump heights given a set of jump flags and heights.

    Example config block::

      - name: "fix_jumps"
        signal: "signal" # optional
        process:
        jumps_aman: "jumps_2pi"

    .. autofunction:: sotodlib.tod_ops.jumps.jumpfix_subtract_heights
    """
    name = "fix_jumps"

    def __init__(self, step_cfgs):
        self.signal = step_cfgs.get('signal', 'signal')

        super().__init__(step_cfgs)

    def process(self, aman, proc_aman):
        field = self.process_cfgs['jumps_aman']
        aman[self.signal] = tod_ops.jumps.jumpfix_subtract_heights(
            aman[self.signal], proc_aman[field].jump_flag.mask(),
            inplace=True, heights=proc_aman[field].jump_heights)


class Jumps(_FracFlaggedMixIn, _Preprocess):
    """Run generic jump finding and fixing algorithm.
    
    calc_cfgs should have 'function' defined as one of 
    'find_jumps', 'twopi_jumps' or 'slow_jumps'. Any additional configs to the
    jump function goes in 'jump_configs'. 

    Saves results in proc_aman under the "jumps" field.

    Data section should define a maximum number of jumps "max_n_jumps".

    Example config block::

      - name: "jumps"
        signal: "hwpss_remove"
        calc:
          function: "twopi_jumps"
        save:
          jumps_name: "jumps_2pi"

    .. autofunction:: sotodlib.tod_ops.jumps.find_jumps
    """

    name = "jumps"
    _influx_field = "jump_flags_frac"

    def __init__(self, step_cfgs):
        self.signal = step_cfgs.get('signal', 'signal')

        super().__init__(step_cfgs)

    def calc_and_save(self, aman, proc_aman):
        function = self.calc_cfgs.get("function", "find_jumps")
        cfgs = self.calc_cfgs.get('jump_configs', {})

        if function == 'find_jumps':
            func = tod_ops.jumps.find_jumps
        elif function == 'twopi_jumps':
            func = tod_ops.jumps.twopi_jumps
        elif function == 'slow_jumps':
            func = tod_ops.jumps.slow_jumps
        else:
            raise ValueError("function must be 'find_jumps', 'twopi_jumps' or" 
                            f"'slow_jumps'. Received {function}")

        jumps, heights = func(aman, merge=False, fix=False,
                              signal=aman[self.signal], **cfgs)
        jump_aman = tod_ops.jumps.jumps_aman(aman, jumps, heights)
        self.save(proc_aman, jump_aman)

    def save(self, proc_aman, jump_aman):
        if self.save_cfgs is None:
            return
        if self.save_cfgs:
            name = self.save_cfgs.get('jumps_name', 'jumps')
            proc_aman.wrap(name, jump_aman)

    def select(self, meta, proc_aman=None):
        if self.select_cfgs is None:
            return meta
        if proc_aman is None:
            proc_aman = meta.preprocess
        name = self.save_cfgs.get('jumps_name', 'jumps')

        n_cut = count_cuts(proc_aman[name].jump_flag)
        keep = n_cut <= self.select_cfgs["max_n_jumps"]
        meta.restrict("dets", meta.dets.vals[keep])
        return meta

class PSDCalc(_Preprocess):
    """ Calculate the PSD of the data and add it to the AxisManager under the
    "psd" field.

    Example config block::

      - "name : "psd"
        "signal: "signal" # optional
        "wrap": "psd" # optional
        "process":
          "psd_cfgs": # optional, kwargs to scipy.welch
            "nperseg": 1024
          "wrap_name": "psd" # optional
        "calc": True
        "save": True

    .. autofunction:: sotodlib.tod_ops.fft_ops.calc_psd
    """
    name = "psd"
    
    def __init__(self, step_cfgs):
        self.signal = step_cfgs.get('signal', 'signal')
        self.wrap = step_cfgs.get('wrap', 'psd')

        super().__init__(step_cfgs)
        

    def process(self, aman, proc_aman):
        freqs, Pxx = tod_ops.fft_ops.calc_psd(aman, signal=aman[self.signal],
                                              **self.process_cfgs)
        fft_aman = core.AxisManager(
            aman.dets, 
            core.OffsetAxis("nusamps",len(freqs))
        )
        fft_aman.wrap("freqs", freqs, [(0,"nusamps")])
        fft_aman.wrap("Pxx", Pxx, [(0,"dets"), (1,"nusamps")])
        aman.wrap(self.wrap, fft_aman)

    def calc_and_save(self, aman, proc_aman):
        self.save(proc_aman, aman[self.wrap])

    def save(self, proc_aman, fft_aman):
        if not(self.save_cfgs is None):
            proc_aman.wrap(self.wrap, fft_aman)

class Noise(_Preprocess):
    """Estimate the white noise levels in the data. Assumes the PSD has been
    wrapped into the AxisManager. All calculation configs goes to `calc_wn`. 

    Saves the results into the "noise" field of proc_aman. 

    Can run data selection of a "max_noise" value. 

    Example config block::

     - name: "noise"
       calc:
         low_f: 5
         high_f: 10
       save: True
       select:
         max_noise: 2000

    If ``fit: True`` this operation will run
    :func:`sotodlib.tod_ops.fft_ops.fit_noise_model`, else it will run
    :func:`sotodlib.tod_ops.fft_ops.calc_wn`.

    """
    name = "noise"

    def __init__(self, step_cfgs):
        self.psd = step_cfgs.get('psd', 'psd')
        self.fit = step_cfgs.get('fit', False)

        super().__init__(step_cfgs)

    def calc_and_save(self, aman, proc_aman):
        if self.psd not in aman:
            raise ValueError("PSD is not saved in AxisManager")
        psd = aman[self.psd]
        
        if self.calc_cfgs is None:
            self.calc_cfgs = {}
        
        if self.fit:
            calc_aman = tod_ops.fft_ops.fit_noise_model(aman, pxx=psd.Pxx, 
                                                        f=psd.freqs, 
                                                        merge_fit=True,
                                                        **self.calc_cfgs)
        else:
            wn = tod_ops.fft_ops.calc_wn(aman, pxx=psd.Pxx,
                                         freqs=psd.freqs,
                                         **self.calc_cfgs)
            calc_aman = core.AxisManager(aman.dets)
            calc_aman.wrap("white_noise", wn, [(0,"dets")])

        self.save(proc_aman, calc_aman)
    
    def save(self, proc_aman, noise):
        if self.save_cfgs is None:
            return

        if isinstance(self.save_cfgs, bool):
            if self.save_cfgs:
                proc_aman.wrap("noise", noise)
                return

        if self.save_cfgs['wrap_name'] is None:
            proc_aman.wrap("noise", noise)
        else:
            proc_aman.wrap(self.save_cfgs['wrap_name'], noise)

    def select(self, meta, proc_aman=None):
        if self.select_cfgs is None:
            return meta

        if proc_aman is None:
            proc_aman = meta.preprocess

        self.select_cfgs['name'] = self.select_cfgs.get('name','noise')

        if self.fit:
            keep = proc_aman[self.select_cfgs['name']].fit[:,1] <= self.select_cfgs["max_noise"]
        else:
            keep = proc_aman[self.select_cfgs['name']].white_noise <= self.select_cfgs["max_noise"]

        meta.restrict("dets", meta.dets.vals[keep])
        return meta
    
class Calibrate(_Preprocess):
    """Calibrate the timestreams based on some provided information.

    Type of calibration is decided by process["kind"]

    1. "single_value" : multiplies entire signal by the single value
    process["val"]

    2. "array" : takes the dot product of the array with the entire signal. The
    array is specified by ``process["cal_array"]``, which must exist in
    ``aman``. The array can be nested within additional ``AxisManager``
    objects, for instance ``det_cal.phase_to_pW``.

    Example config block(s)::

      - name: "calibrate"
        process:
          kind: "single_value"
          divide: True # If true will divide instead of multiply.
          # phase_to_pA: 9e6/(2*np.pi)
          val: 1432394.4878270582
      - name: "calibrate"
        process:
          kind: "array"
          cal_array: "cal.array"

    """
    name = "calibrate"

    def __init__(self, step_cfgs):
        self.signal = step_cfgs.get('signal', 'signal')

        super().__init__(step_cfgs)

    def process(self, aman, proc_aman):
        if self.process_cfgs["kind"] == "single_value":
            if self.process_cfgs.get("divide", False):
                aman[self.signal] /= self.process_cfgs["val"]
            else:
                aman[self.signal] *= self.process_cfgs["val"]
        elif self.process_cfgs["kind"] == "array":
            field = self.process_cfgs["cal_array"]
            _f = attrgetter(field)
            if self.process_cfgs.get("proc_aman_cal", False):
                cal_arr = _f(proc_aman)
            else:
                cal_arr = _f(aman)
            if self.process_cfgs.get("divide", False):
                aman[self.signal] = np.divide(aman[self.signal].T, cal_arr).T
            else:
                aman[self.signal] = np.multiply(aman[self.signal].T, cal_arr).T
        else:
            raise ValueError(f"Entry '{self.process_cfgs['kind']}'"
                              " not understood")

class EstimateHWPSS(_Preprocess):
    """
    Builds a HWPSS Template. Calc configs go to ``hwpss_model``.
    Results of fitting saved if field specified by calc["name"].

    Example config block::

      - "name : "estimate_hwpss"
        "calc":
          "signal_name": "signal" # optional
          "hwpss_stats_name": "hwpss_stats"
        "save": True

    .. autofunction:: sotodlib.hwp.hwp.get_hwpss
    """
    name = "estimate_hwpss"
    _influx_field = "hwpss_coeffs"
    _influx_percentiles = [0, 50, 75, 90, 95, 100]

    def calc_and_save(self, aman, proc_aman):
        hwpss_stats = hwp.get_hwpss(aman, **self.calc_cfgs)
        self.save(proc_aman, hwpss_stats)

    def save(self, proc_aman, hwpss_stats):
        if self.save_cfgs is None:
            return
        if self.save_cfgs:
            proc_aman.wrap(self.calc_cfgs["hwpss_stats_name"], hwpss_stats)

    def plot(self, aman, proc_aman, filename):
        if self.plot_cfgs is None:
            return
        if self.plot_cfgs:
            from .preprocess_plot import plot_4f_2f_counts, plot_hwpss_fit_status
            filename = filename.replace('{ctime}', f'{str(aman.timestamps[0])[:5]}')
            filename = filename.replace('{obsid}', aman.obs_info.obs_id)
            det = aman.dets.vals[0]
            ufm = det.split('_')[2]
            plot_4f_2f_counts(aman, filename=filename.replace('{name}', f'{ufm}_4f_2f_counts'))
            plot_hwpss_fit_status(aman, proc_aman[self.calc_cfgs["hwpss_stats_name"]], filename=filename.replace('{name}', f'{ufm}_hwpss_stats'))

    @classmethod
    def gen_metric(cls, meta, proc_aman):
        """ Generate a QA metric for the coefficients of the HWPSS fit.
        Coefficient percentiles and mean are recorded for every mode and detset.

        Arguments
        ---------
        meta : AxisManager
            The full metadata container.
        proc_aman : AxisManager
            The metadata containing just the output of this process.

        Returns
        -------
        line : dict
            InfluxDB line entry elements to be fed to
            `site_pipeline.monitor.Monitor.record`
        """
        # record one metric per wafer_slot per bandpass
        # extract these tags for the metric
        tag_keys = ["wafer_slot", "tel_tube", "wafer.bandpass"]
        tags = []
        vals = []
        from ..qa.metrics import _get_tag, _has_tag
        import re
        for bp in np.unique(meta.det_info.wafer.bandpass):
            for ws in np.unique(meta.det_info.wafer_slot):
                subset = np.where(
                    (meta.det_info.wafer_slot == ws) & (meta.det_info.wafer.bandpass == bp)
                )[0]

                # get the coefficients for every detector
                coeff = proc_aman.hwpss_stats.coeffs[subset]
                # mask those that were not set
                nonzero = np.any(coeff != 0.0, axis=1)

                # calculate amplitude of each mode
                mode_labels = list(proc_aman.hwpss_stats.modes.vals)
                num_re = re.compile("^[SC](\d+)$")
                nums = sorted(list(set([num_re.match(l).group(1) for l in mode_labels])))
                coeff_amp = np.zeros((coeff.shape[0], len(nums)), coeff.dtype)
                amp_labels = []
                for i, n in enumerate(nums):
                    c_ind = mode_labels.index(f"C{n}")
                    s_ind = mode_labels.index(f"S{n}")
                    coeff_amp[:, i] = np.sqrt(coeff[:, c_ind]**2 + coeff[:, s_ind]**2)
                    amp_labels.append(f"A{n}")

                # record percentiles over detectors and fraction of samples flagged
                perc = np.percentile(coeff_amp[nonzero], cls._influx_percentiles, axis=0)
                mean = coeff_amp[nonzero].mean(axis=0)

                tags_base = {
                    k: _get_tag(meta.det_info, k, subset[0]) for k in tag_keys if _has_tag(meta.det_info, k)
                }
                tags_base["telescope"] = meta.obs_info.telescope

                # loop over percentiles and coefficient labels
                for pi, p in enumerate(cls._influx_percentiles):
                    for l in amp_labels:
                        t_new = tags_base.copy()
                        t_new.update({"mode": l, "det_stat": f"percentile_{p}"})
                        tags.append(t_new)
                    vals += list(perc[pi])

                # finally also record the mean
                for l in amp_labels:
                    t_new = tags_base.copy()
                    t_new.update({"mode": l, "det_stat": "mean"})
                    tags.append(t_new)
                vals += list(mean)

        obs_time = [meta.obs_info.timestamp] * len(tags)
        return {
            "field": cls._influx_field,
            "values": vals,
            "timestamps": obs_time,
            "tags": tags,
        }

class SubtractHWPSS(_Preprocess):
    """Subtracts a HWPSS template from signal. 

    .. autofunction:: sotodlib.hwp.hwp.subtract_hwpss
    """
    name = "subtract_hwpss"

    def __init__(self, step_cfgs):
        self.hwpss_stats = step_cfgs.get('hwpss_stats', 'hwpss_stats')

        super().__init__(step_cfgs)

    def process(self, aman, proc_aman):
        if not(proc_aman[self.hwpss_stats] is None):
            modes = [int(m[1:]) for m in proc_aman[self.hwpss_stats].modes.vals[::2]]
            template = hwp.harms_func(aman.hwp_angle, modes,
                                  proc_aman[self.hwpss_stats].coeffs)
            if 'hwpss_model' in aman._fields:
                aman.move('hwpss_model', None)
            aman.wrap('hwpss_model', template, [(0, 'dets'), (1, 'samps')])
            hwp.subtract_hwpss(
                aman,
                subtract_name = self.process_cfgs["subtract_name"]
                )

class Apodize(_Preprocess):
    """Apodize the edges of a signal. All process configs go to `apodize_cosine`

    .. autofunction:: sotodlib.tod_ops.apodize.apodize_cosine
    """
    name = "apodize"

    def process(self, aman, proc_aman):
        tod_ops.apodize.apodize_cosine(aman, **self.process_cfgs)

class Demodulate(_Preprocess):
    """Demodulate the tod. All process confgis go to `demod_tod`.

    .. autofunction:: sotodlib.hwp.hwp.demod_tod
    """
    name = "demodulate"

    def process(self, aman, proc_aman):
        hwp.demod_tod(aman, **self.process_cfgs["demod_cfgs"])
        if self.process_cfgs.get("trim_samps"):
            trim = self.process_cfgs["trim_samps"]
            aman.restrict('samps', (aman.samps.offset + trim,
                                    aman.samps.offset + aman.samps.count - trim))
            proc_aman.restrict('samps', (aman.samps.offset + trim,
                                         aman.samps.offset + aman.samps.count - trim))


class EstimateAzSS(_Preprocess):
    """Estimates Azimuth Synchronous Signal (AzSS) by binning signal by azimuth of boresight.
    All process confgis go to `get_azss`. If `method` is 'interpolate', no fitting applied 
    and binned signal is directly used as AzSS model. If `method` is 'fit', Legendre polynominal
    fitting will be applied and used as AzSS model.

    Example configuration block::

      - name: "estimate_azss"
        calc:
          signal: 'demodQ'
          azss_stats_name: 'azss_statsQ'
          range: [-1.57079, 7.85398]
          bins: 1080
          merge_stats: False
          merge_model: False
        save: True

    .. autofunction:: sotodlib.tod_ops.azss.get_azss
    """
    name = "estimate_azss"

    def calc_and_save(self, aman, proc_aman):
        calc_aman, _ = tod_ops.azss.get_azss(aman, **self.calc_cfgs)
        self.save(proc_aman, calc_aman)
    
    def save(self, proc_aman, azss_stats):
        if self.save_cfgs is None:
            return
        if self.save_cfgs:
            proc_aman.wrap(self.calc_cfgs["azss_stats_name"], azss_stats)

class GlitchFill(_Preprocess):
    """Fill glitches. All process configs go to `fill_glitches`.

    Example configuration block::

      - name: "glitchfill"
        signal: "hwpss_remove"
        flag_aman: "jumps_2pi"
        flag: "jump_flag"
        process:
          nbuf: 10
          use_pca: False
          modes: 1

    .. autofunction:: sotodlib.tod_ops.gapfill.fill_glitches
    """
    name = "glitchfill"

    def __init__(self, step_cfgs):
        self.signal = step_cfgs.get('signal', 'signal')
        self.flag_aman = step_cfgs.get('flag_aman', 'glitches')
        self.flag = step_cfgs.get('flag', 'glitch_flags')

        super().__init__(step_cfgs)

    def process(self, aman, proc_aman):
        tod_ops.gapfill.fill_glitches(
            aman, signal=aman[self.signal],
            glitch_flags=proc_aman[self.flag_aman][self.flag],
            **self.process_cfgs)

class FlagTurnarounds(_Preprocess):
    """From the Azimuth encoder data, flag turnarounds, left-going, and right-going.
        All process configs go to ``get_turnaround_flags``. If the ``method`` key
        is not included in the preprocess config file calc configs then it will
        default to 'scanspeed'.
    
    .. autofunction:: sotodlib.tod_ops.flags.get_turnaround_flags
    """
    name = 'flag_turnarounds'
    
    def calc_and_save(self, aman, proc_aman):
        if self.calc_cfgs is None:
            self.calc_cfgs = {}
            self.calc_cfgs['method'] = 'scanspeed'
        elif not('method' in self.calc_cfgs):
            self.calc_cfgs['method'] = 'scanspeed'

        if self.calc_cfgs['method'] == 'scanspeed':
            ta, left, right = tod_ops.flags.get_turnaround_flags(aman, **self.calc_cfgs)
            calc_aman = core.AxisManager(aman.dets, aman.samps)
            calc_aman.wrap('turnarounds', ta, [(0, 'dets'), (1, 'samps')])
            calc_aman.wrap('left_scan', left, [(0, 'dets'), (1, 'samps')])
            calc_aman.wrap('right_scan', right, [(0, 'dets'), (1, 'samps')])
            
        if self.calc_cfgs['method'] == 'az':
            ta = tod_ops.flags.get_turnaround_flags(aman, **self.calc_cfgs)
            calc_aman = core.AxisManager(aman.dets, aman.samps)
            calc_aman.wrap('turnarounds', ta, [(0, 'dets'), (1, 'samps')])

        self.save(proc_aman, calc_aman)

    def save(self, proc_aman, turn_aman):
        if self.save_cfgs is None:
            return
        if self.save_cfgs:
            proc_aman.wrap("turnaround_flags", turn_aman)

    def process(self, aman, proc_aman):
        tod_ops.flags.get_turnaround_flags(aman, **self.process_cfgs)
        
class SubPolyf(_Preprocess):
    """Fit TOD in each subscan with polynominal of given order and subtract it.
        All process configs go to `sotodlib.tod_ops.sub_polyf`.
    
    .. autofunction:: sotodlib.tod_ops.subscan_polyfilter
    """
    name = 'sub_polyf'
    
    def process(self, aman, proc_aman):
        tod_ops.sub_polyf.subscan_polyfilter(aman, **self.process_cfgs)

class SSOFootprint(_Preprocess):
    """Find nearby sources within a given distance and get SSO footprint and plot
    each source on the focal plane.

    .. autofunction:: sotodlib.obs_ops.sources.get_sso
    """
    name = 'sso_footprint'

    def calc_and_save(self, aman, proc_aman):
        if self.calc_cfgs.get("source_list", None):
            ssos = self.calc_cfgs["source_list"]
        else:
            ssos = planets.get_nearby_sources(tod=aman, distance=self.calc_cfgs.get("distance", 20))
            if not ssos:
                raise ValueError("No sources found within footprint")
            ssos = [i[0] for i in ssos]
        sso_aman = core.AxisManager()
        nstep = self.calc_cfgs.get("nstep", 100)
        onsamp = (aman.samps.count+nstep-1)//nstep
        for sso in ssos:
            planet = sso
            xi_p, eta_p = obs_ops.sources.get_sso(aman, planet, nstep=nstep)
            planet_aman = core.AxisManager(core.OffsetAxis('ds_samps', count=onsamp,
                                                            offset=aman.samps.offset,
                                                            origin_tag=aman.samps.origin_tag))
            # planet_aman = core.AxisManager(core.OffsetAxis("samps", onsamp))
            planet_aman.wrap("xi_p", xi_p, [(0, "ds_samps")])
            planet_aman.wrap("eta_p", eta_p, [(0, "ds_samps")])
            sso_aman.wrap(planet, planet_aman)
        self.save(proc_aman, sso_aman)
        
    def save(self, proc_aman, sso_aman):
        if self.save_cfgs is None:
            return
        if self.save_cfgs:
            proc_aman.wrap("sso_footprint", sso_aman)

    def plot(self, aman, proc_aman, filename):
        if self.plot_cfgs is None:
            return
        if self.plot_cfgs:
            from .preprocess_plot import plot_sso_footprint
            filename = filename.replace('{ctime}', f'{str(aman.timestamps[0])[:5]}')
            filename = filename.replace('{obsid}', aman.obs_info.obs_id)
            for sso in proc_aman.sso_footprint._assignments.keys():
                planet_aman = proc_aman.sso_footprint[sso]
                plot_sso_footprint(aman, planet_aman, sso, filename=filename.replace('{name}', f'{sso}_sso_footprint'), **self.plot_cfgs)

class DarkDets(_Preprocess):
    """Find dark detectors in the data.

    Saves results in proc_aman under the "dark_dets" field. 

     Example config block::

        - name : "dark_dets"
          signal: "signal" # optional
          calc: True
          save: True
          select: True
    
    .. autofunction:: sotodlib.tod_ops.flags.get_dark_dets
    """
    name = "dark_dets"

    def calc_and_save(self, aman, proc_aman):
        mskdarks = tod_ops.flags.get_dark_dets(aman, merge=False)
        
        dark_aman = core.AxisManager(aman.dets, aman.samps)
        dark_aman.wrap('darks', mskdarks, [(0, 'dets'), (1, 'samps')])
        self.save(proc_aman, dark_aman)
    
    def save(self, proc_aman, dark_aman):
        if self.save_cfgs is None:
            return
        if self.save_cfgs:
            proc_aman.wrap("darks", dark_aman)
    
    def select(self, meta, proc_aman=None):
        if self.select_cfgs is None:
            return meta
        if proc_aman is None:
            proc_aman = meta.preprocess
        keep = ~has_all_cut(proc_aman.darks.darks)
        meta.restrict("dets", meta.dets.vals[keep])
        return meta

class SourceFlags(_Preprocess):
    """Calculate the source flags in the data.
    All calculation configs go to `get_source_flags`.

    Saves results in proc_aman under the "source_flags" field. 

     Example config block::

        - name : "source_flags"
          signal: "signal" # optional
          calc:
            mask: {'shape': 'circle',
                   'xyr': (0, 0, 1.)}
            center_on: 'jupiter'
            res: 0.005817764173314432 # np.radians(20/60)
            max_pix: 4e6
          save: True
          select: True # optional
    
    .. autofunction:: sotodlib.tod_ops.flags.get_source_flags
    """
    name = "source_flags"
    
    def calc_and_save(self, aman, proc_aman):
        center_on = self.calc_cfgs.get('center_on', 'planet')
        # Get source from tags
        if center_on == 'planet':
            from sotodlib.coords.planets import SOURCE_LIST
            matches = [x for x in aman.tags if x in SOURCE_LIST]
            if len(matches) != 0:
                source = matches[0]
            else:
                raise ValueError("No tags match source list")
        else:
            source = center_on
        source_flags = tod_ops.flags.get_source_flags(aman, 
                                                      merge=self.calc_cfgs.get('merge', False),
                                                      overwrite=self.calc_cfgs.get('overwrite', True),
                                                      source_flags_name=self.calc_cfgs.get('source_flags_name', 'source_flags'),
                                                      mask=self.calc_cfgs.get('mask', None),
                                                      center_on=source,
                                                      res=self.calc_cfgs.get('res', None),
                                                      max_pix=self.calc_cfgs.get('max_pix', None))

        source_aman = core.AxisManager(aman.dets, aman.samps)
        source_aman.wrap('source_flags', source_flags, [(0, 'dets'), (1, 'samps')])
        self.save(proc_aman, source_aman)
    
    def save(self, proc_aman, source_aman):
        if self.save_cfgs is None:
            return
        if self.save_cfgs:
            proc_aman.wrap("sources", source_aman)

    def select(self, meta, proc_aman=None):
        if self.select_cfgs is None:
            return meta
        if proc_aman is None:
            proc_aman = meta.preprocess
        keep = ~has_any_cuts(proc_aman.sources.source_flags)
        meta.restrict("dets", meta.dets.vals[keep])
        return meta

class HWPAngleModel(_Preprocess):
    """Apply hwp angle model to the TOD.

    Saves results in proc_aman under the "hwp_angle" field. 

     Example config block::

        - name : "hwp_angle_model"
          process: True
          calc:
            on_sign_ambiguous: 'fail'
          save: True
          
    .. autofunction:: sotodlib.hwp.hwp_angle_model.apply_hwp_angle_model
    """
    name = "hwp_angle_model"

    def process(self, aman, proc_aman):
        if (not 'hwp_angle' in aman._fields) and ('hwp_angle' in proc_aman._fields):
            aman.wrap('hwp_angle', proc_aman['hwp_angle']['hwp_angle'],
                      [(0, 'samps')])
        else:
            return

    def calc_and_save(self, aman, proc_aman):
        hwp_angle_model.apply_hwp_angle_model(aman, **self.calc_cfgs)
        hwp_angle_aman = core.AxisManager(aman.samps)
        hwp_angle_aman.wrap('hwp_angle', aman.hwp_angle, [(0, 'samps')])
        self.save(proc_aman, hwp_angle_aman)

    def save(self, proc_aman, hwp_angle_aman):
        if self.save_cfgs is None:
            return
        if self.save_cfgs:
            proc_aman.wrap("hwp_angle", hwp_angle_aman)
        

class FourierFilter(_Preprocess):
    """
    Applies a fourier filter (defined in fft_ops) to the data.

    Example config file entry::

      - name: "fourier_filter"
<<<<<<< HEAD
        signal_name: "signal"
        wrap_name: "lpf_sig"
=======
        wrap_name: "lpf_sig"
        signal_name: "signal"
>>>>>>> 1e08ce15
        process:
          filt_function: "low_pass_sine2"
          trim_samps: 2000
          filter_params:
            cutoff: 1
            width: 0.1

    See :ref:`fourier-filters` documentation for more details.
    """
    name = 'fourier_filter'
    def __init__(self, step_cfgs):
        self.signal_name = step_cfgs.get('signal_name', 'signal')
        # By default signal is overwritted by the filtered signal
        self.wrap_name = step_cfgs.get('wrap_name', 'signal')

        super().__init__(step_cfgs)

    def process(self, aman, proc_aman):
        _f = getattr(tod_ops.filters,
                self.process_cfgs.get('filt_function','high_pass_butter4'))
        filt = _f(**self.process_cfgs.get('filter_params'))
<<<<<<< HEAD
        aman.wrap(self.wrap_name, tod_ops.filters.fourier_filter(aman, filt,
                                        signal_name=self.signal_name), [(0, 'dets'), (1, 'samps')])
=======
        filt_tod= tod_ops.filters.fourier_filter(aman, filt,
                                                 signal_name=self.signal_name)
        if self.wrap_name in aman._fields:
            aman.move(self.wrap_name, None)
        aman.wrap(self.wrap_name, filt_tod, [(0, 'dets'), (1, 'samps')])
>>>>>>> 1e08ce15
        if self.process_cfgs.get("trim_samps"):
            trim = self.process_cfgs["trim_samps"]
            aman.restrict('samps', (aman.samps.offset + trim,
                                    aman.samps.offset + aman.samps.count - trim))
            proc_aman.restrict('samps', (proc_aman.samps.offset + trim,
                                         proc_aman.samps.offset + proc_aman.samps.count - trim))

class PCARelCal(_Preprocess):
    """
    Estimate the relcal factor from the atmosphere using PCA.
    
    Example configuration file entry::

      - name: 'pca_relcal'
        signal: 'lpf_sig'
        calc: True
        save: True
        plot: True
    
    # TODO: add xfac and yfac as options in config file entry?
    See :ref:`pca-background` for more details on the method.
    """
    name = 'pca_relcal'
    def __init__(self, step_cfgs):
        self.signal = step_cfgs.get('signal', 'signal')

        super().__init__(step_cfgs)

    def calc_and_save(self, aman, proc_aman):
<<<<<<< HEAD
        print('aman: ', aman)
        print('proc_aman: ', proc_aman)
        bands = np.unique(aman.det_info.wafer.bandpass)
        bands = bands[bands != 'NC']
        finalrelcal_aman = core.AxisManager(aman.dets, aman.samps)
        pca_det_mask = np.full(aman.dets.count, False, dtype=bool)
        relcal = np.zeros(aman.dets.count)
        pca_weight0 = np.zeros(aman.dets.count)
        badids = []
        for band in bands:
            m0 = aman.det_info.wafer.bandpass == band
            finalrelcal_aman.wrap(f'{band}_idx', np.where(m0)[0])
            band_aman = aman.restrict('dets', aman.dets.vals[m0], in_place=False)

            pca_out = tod_ops.pca.get_pca(band_aman,signal=band_aman[self.signal])
            pca_signal = tod_ops.pca.get_pca_model(band_aman, pca_out,
                                        signal=band_aman[self.signal])
            result_aman = tod_ops.pca.calc_pcabounds(band_aman, pca_signal)

            badids.append(result_aman['badids'])
            pca_det_mask[m0] = np.logical_or(pca_det_mask[m0], result_aman['pca_det_mask'])
            relcal[m0] = result_aman['relcal']
            pca_weight0[m0] = result_aman['pca_weight0']
            finalrelcal_aman.wrap(f'{band}_pca_mode0', result_aman['pca_mode0'])
            finalrelcal_aman.wrap(f'{band}_xbounds', result_aman['xbounds'])
            finalrelcal_aman.wrap(f'{band}_ybounds', result_aman['ybounds'])
            finalrelcal_aman.wrap(f'{band}_median', result_aman['median'])
            
            print(f'{band} len of pca det mask from result_aman is {len(result_aman["pca_det_mask"])}')
            # finalrelcal_aman.wrap(f'{band}', result_aman)
            print("%%%%%%%%%%%%%%%%% COMPARING LABEL AXES: %%%%%%%%%%%%%%%%%%%%")
            print(f'result_aman for {band}, note the labelaxis: ', result_aman)
        
        badids_comb = np.concatenate(badids)
        finalrelcal_aman.wrap('badids', badids_comb)
        finalrelcal_aman.wrap('pca_det_mask', pca_det_mask, [(0, 'dets')])
        finalrelcal_aman.wrap('relcal', relcal, [(0, 'dets')])
        finalrelcal_aman.wrap('pca_weight0', pca_weight0, [(0, 'dets')])

        print('finalrelcal_aman: ', finalrelcal_aman)

        self.save(proc_aman, finalrelcal_aman)

    def save(self, proc_aman, pca_aman):
=======
        bands = np.unique(aman.det_info.wafer.bandpass)
        bands = bands[bands != 'NC']
        rc_aman = core.AxisManager(aman.dets, aman.samps)
        relcal = np.zeros(aman.dets.count)
        for band in bands:
            m0 = aman.det_info.wafer.bandpass == band
            rc_aman.wrap(f'{band}_mask', m0, [(0, 'dets')])
            band_aman = aman.restrict('dets', aman.dets.vals[m0], in_place=False)
            pca_out = tod_ops.pca.get_pca(band_aman,signal=band_aman[self.signal])
            pca_signal = tod_ops.pca.get_pca_model(band_aman, pca_out,
                                        signal=band_aman[self.signal])
            med = np.median(pca_signal.weights[:,0])
            relcal[m0] = med/pca_signal.weights[:,0]

            rc_aman.wrap(f'{band}_median', med)
            rc_aman.wrap(f'{band}_pca_mode0', pca_signal.modes[0], [(0, 'samps')])
        rc_aman.wrap('relcal', relcal, [(0,'dets')])
        self.save(proc_aman, rc_aman)

    def save(self, proc_aman, rc_aman):
>>>>>>> 1e08ce15
        if self.save_cfgs is None:
            return
        if self.save_cfgs:
            proc_aman.wrap(self.name, pca_aman)
            print('finalrelcal_aman in proc_aman: ', proc_aman[self.name])


    def select(self, meta, proc_aman=None):
        if self.select_cfgs is None:
            return meta
        if proc_aman is None:
            proc_aman = meta.preprocess
        keep = ~np.isin(proc_aman.det_info.det_id, proc_aman[self.name]['badids'])
        print('len of keep which shoulnt be same as badids len: ', len(keep))
        meta.restrict("dets", meta.dets.vals[keep])
        return meta
    
    def plot(self, aman, proc_aman, filename):
        if self.plot_cfgs is None:
            return
        if self.plot_cfgs:
            from .preprocess_plot import plot_pcabounds
            print('aman: ', aman)
            print('proc_aman: ', proc_aman)
            filename = filename.replace('{ctime}', f'{str(aman.timestamps[0])[:5]}')
            filename = filename.replace('{obsid}', aman.obs_info.obs_id)

            bands = np.unique(aman.det_info.wafer.bandpass)
            bands = bands[bands != 'NC']
            for band in bands:
                band_aman = proc_aman[self.name].restrict('dets', aman.dets.vals[proc_aman[self.name][f'{band}_idx']], in_place=False)
            #       print(f"Plotting data for band: {band}")
            #       print('band_data: ', band_data)
            #       print(f"Length of band data pca_mode0: {len(band_data.pca_mode0)}")
            #       print(f"Length of aman timestamps: {len(aman.timestamps)}")
                plot_pcabounds(aman, band_aman, filename=filename.replace('{name}', f'{band}_pca'), signal=self.signal, band=band)

class PTPFlags(_Preprocess):
    """Find detectors with anomalous peak-to-peak signal.

    Saves results in proc_aman under the "ptp_flags" field. 

     Example config block::

        - name : "ptp_flags"
          calc:
            signal_name: "dsT"
            kurtosis_threshold: 6
          save: True
          select: True
    
    .. autofunction:: sotodlib.tod_ops.flags.get_ptp_flags
    """
    name = "ptp_flags"

    def calc_and_save(self, aman, proc_aman):
        mskptps = tod_ops.flags.get_ptp_flags(aman, **self.calc_cfgs)
        
        ptp_aman = core.AxisManager(aman.dets, aman.samps)
        ptp_aman.wrap('ptp_flags', mskptps, [(0, 'dets'), (1, 'samps')])
        self.save(proc_aman, ptp_aman)
    
    def save(self, proc_aman, dark_aman):
        if self.save_cfgs is None:
            return
        if self.save_cfgs:
            proc_aman.wrap("ptp_flags", dark_aman)
    
    def select(self, meta, proc_aman=None):
        if self.select_cfgs is None:
            return meta
        if proc_aman is None:
            proc_aman = meta.preprocess
        keep = ~has_all_cut(proc_aman.ptp_flags.ptp_flags)
        meta.restrict("dets", meta.dets.vals[keep])
        return meta

class InvVarFlags(_Preprocess):
    """Find detectors with too high inverse variance.

    Saves results in proc_aman under the "inv_var_flags" field. 

     Example config block::

        - name : "inv_var_flags"
          calc:
            signal_name: "demodQ"
            nsigma: 6
          save: True
          select: True
    
    .. autofunction:: sotodlib.tod_ops.flags.get_inv_var_flags
    """
    name = "inv_var_flags"

    def calc_and_save(self, aman, proc_aman):
        mskptps = tod_ops.flags.get_inv_var_flags(aman, **self.calc_cfgs)
        
        ptp_aman = core.AxisManager(aman.dets, aman.samps)
        ptp_aman.wrap('inv_var_flags', mskptps, [(0, 'dets'), (1, 'samps')])
        self.save(proc_aman, ptp_aman)
    
    def save(self, proc_aman, dark_aman):
        if self.save_cfgs is None:
            return
        if self.save_cfgs:
            proc_aman.wrap("inv_var_flags", dark_aman)
    
    def select(self, meta, proc_aman=None):
        if self.select_cfgs is None:
            return meta
        if proc_aman is None:
            proc_aman = meta.preprocess
        keep = ~has_all_cut(proc_aman.inv_var_flags.inv_var_flags)
        meta.restrict("dets", meta.dets.vals[keep])
        return meta
    
class EstimateT2P(_Preprocess):
    """Estimate T to P leakage coefficients.

    Saves results in proc_aman under the "t2p" field. 

     Example config block::

        - name : "estimate_t2p"
          calc:
            T_sig_name: 'dsT'
            Q_sig_name: 'demodQ'
            U_sig_name: 'demodU'
            trim_samps: 2000
            lpf_cfgs:
              type: 'sine2'
              cutoff: 0.5
              trans_width: 0.1
          save: True
    
    .. autofunction:: sotodlib.tod_ops.t2pleakage.get_t2p_coeffs
    """
    name = "estimate_t2p"

    def calc_and_save(self, aman, proc_aman):
        t2p_aman = tod_ops.t2pleakage.get_t2p_coeffs(aman, **self.calc_cfgs)
        self.save(proc_aman, t2p_aman)
    
    def save(self, proc_aman, t2p_aman):
        if self.save_cfgs is None:
            return
        if self.save_cfgs:
            proc_aman.wrap("t2p", t2p_aman)

class SubtractT2P(_Preprocess):
    """Subtract T to P leakage.

     Example config block::

        - name : "subtract_t2p"
          process:
            Q_sig_name: 'demodQ'
            U_sig_name: 'demodU'
    
    .. autofunction:: sotodlib.tod_ops.t2pleakage.subtract_t2p
    """
    name = "subtract_t2p"

    def process(self, aman, proc_aman):
        tod_ops.t2pleakage.subtract_t2p(aman, proc_aman['t2p'],
                                        **self.process_cfgs)

_Preprocess.register(SubtractT2P)
_Preprocess.register(EstimateT2P)
_Preprocess.register(InvVarFlags)
_Preprocess.register(PTPFlags)
_Preprocess.register(PCARelCal)
_Preprocess.register(FourierFilter)
_Preprocess.register(Trends)
_Preprocess.register(FFTTrim)
_Preprocess.register(Detrend)
_Preprocess.register(GlitchDetection)
_Preprocess.register(Jumps)
_Preprocess.register(FixJumps)
_Preprocess.register(PSDCalc)
_Preprocess.register(Noise)
_Preprocess.register(Calibrate)
_Preprocess.register(EstimateHWPSS)
_Preprocess.register(SubtractHWPSS)
_Preprocess.register(Apodize)
_Preprocess.register(Demodulate)
_Preprocess.register(EstimateAzSS)
_Preprocess.register(GlitchFill)
_Preprocess.register(FlagTurnarounds)
_Preprocess.register(SubPolyf)
_Preprocess.register(DetBiasFlags)
_Preprocess.register(SSOFootprint)
_Preprocess.register(DarkDets)
_Preprocess.register(SourceFlags)
_Preprocess.register(HWPAngleModel)<|MERGE_RESOLUTION|>--- conflicted
+++ resolved
@@ -960,13 +960,8 @@
     Example config file entry::
 
       - name: "fourier_filter"
-<<<<<<< HEAD
-        signal_name: "signal"
-        wrap_name: "lpf_sig"
-=======
         wrap_name: "lpf_sig"
         signal_name: "signal"
->>>>>>> 1e08ce15
         process:
           filt_function: "low_pass_sine2"
           trim_samps: 2000
@@ -988,16 +983,11 @@
         _f = getattr(tod_ops.filters,
                 self.process_cfgs.get('filt_function','high_pass_butter4'))
         filt = _f(**self.process_cfgs.get('filter_params'))
-<<<<<<< HEAD
-        aman.wrap(self.wrap_name, tod_ops.filters.fourier_filter(aman, filt,
-                                        signal_name=self.signal_name), [(0, 'dets'), (1, 'samps')])
-=======
         filt_tod= tod_ops.filters.fourier_filter(aman, filt,
                                                  signal_name=self.signal_name)
         if self.wrap_name in aman._fields:
             aman.move(self.wrap_name, None)
         aman.wrap(self.wrap_name, filt_tod, [(0, 'dets'), (1, 'samps')])
->>>>>>> 1e08ce15
         if self.process_cfgs.get("trim_samps"):
             trim = self.process_cfgs["trim_samps"]
             aman.restrict('samps', (aman.samps.offset + trim,
@@ -1027,7 +1017,6 @@
         super().__init__(step_cfgs)
 
     def calc_and_save(self, aman, proc_aman):
-<<<<<<< HEAD
         print('aman: ', aman)
         print('proc_aman: ', proc_aman)
         bands = np.unique(aman.det_info.wafer.bandpass)
@@ -1072,28 +1061,6 @@
         self.save(proc_aman, finalrelcal_aman)
 
     def save(self, proc_aman, pca_aman):
-=======
-        bands = np.unique(aman.det_info.wafer.bandpass)
-        bands = bands[bands != 'NC']
-        rc_aman = core.AxisManager(aman.dets, aman.samps)
-        relcal = np.zeros(aman.dets.count)
-        for band in bands:
-            m0 = aman.det_info.wafer.bandpass == band
-            rc_aman.wrap(f'{band}_mask', m0, [(0, 'dets')])
-            band_aman = aman.restrict('dets', aman.dets.vals[m0], in_place=False)
-            pca_out = tod_ops.pca.get_pca(band_aman,signal=band_aman[self.signal])
-            pca_signal = tod_ops.pca.get_pca_model(band_aman, pca_out,
-                                        signal=band_aman[self.signal])
-            med = np.median(pca_signal.weights[:,0])
-            relcal[m0] = med/pca_signal.weights[:,0]
-
-            rc_aman.wrap(f'{band}_median', med)
-            rc_aman.wrap(f'{band}_pca_mode0', pca_signal.modes[0], [(0, 'samps')])
-        rc_aman.wrap('relcal', relcal, [(0,'dets')])
-        self.save(proc_aman, rc_aman)
-
-    def save(self, proc_aman, rc_aman):
->>>>>>> 1e08ce15
         if self.save_cfgs is None:
             return
         if self.save_cfgs:
