import numpy as np
from operator import attrgetter
import copy
import warnings

from so3g.proj import Ranges, RangesMatrix

import sotodlib.core as core
import sotodlib.tod_ops as tod_ops
import sotodlib.obs_ops as obs_ops
from sotodlib.hwp import hwp, hwp_angle_model
import sotodlib.coords.planets as planets

from sotodlib.core.flagman import (has_any_cuts, has_all_cut,
                                   count_cuts, flag_cut_select,
                                   sparse_to_ranges_matrix)

from .pcore import _Preprocess, _FracFlaggedMixIn
from .. import flag_utils
from ..core import AxisManager


class FFTTrim(_Preprocess):
    """Trim the AxisManager to optimize for faster FFTs later in the pipeline.
    All processing configs go to `fft_trim`

    .. autofunction:: sotodlib.tod_ops.fft_trim
    """
    name = "fft_trim"
    def process(self, aman, proc_aman, sim=False):
        start_stop = tod_ops.fft_trim(aman, **self.process_cfgs)
        proc_aman.restrict(self.process_cfgs.get('axis', 'samps'), (start_stop))

class Detrend(_Preprocess):
    """Detrend the signal. All processing configs go to `detrend_tod`

    .. autofunction:: sotodlib.tod_ops.detrend_tod
    """
    name = "detrend"

    def __init__(self, step_cfgs):
        self.signal = step_cfgs.get('signal', 'signal')

        super().__init__(step_cfgs)
    
    def process(self, aman, proc_aman, sim=False):
        tod_ops.detrend_tod(aman, signal_name=self.signal,
                            **self.process_cfgs)

class DetBiasFlags(_FracFlaggedMixIn, _Preprocess):
    """
    Derive poorly biased detectors from IV and Bias Step data. Save results
    in proc_aman under the "det_bias_cuts" field. 

    .. autofunction:: sotodlib.tod_ops.flags.get_det_bias_flags
    """
    name = "det_bias_flags"
    _influx_field = "det_bias_flags_frac"

    def calc_and_save(self, aman, proc_aman):
        dbc_aman = tod_ops.flags.get_det_bias_flags(aman, merge=False, full_output=True,
                                                    **self.calc_cfgs)
        self.save(proc_aman, dbc_aman)
    
    def save(self, proc_aman, dbc_aman):
        if self.save_cfgs is None:
            return
        if self.save_cfgs:
            proc_aman.wrap("det_bias_flags", dbc_aman)

    def select(self, meta, proc_aman=None, in_place=True):
        if self.select_cfgs is None:
            return meta
        if proc_aman is None:
            proc_aman = meta.preprocess
        keep = ~has_all_cut(proc_aman.det_bias_flags.det_bias_flags)
        if in_place:
            meta.restrict("dets", meta.dets.vals[keep])
            return meta
        else:
            return keep
    
    def plot(self, aman, proc_aman, filename):
        if self.plot_cfgs is None:
            return
        if self.plot_cfgs:
            from .preprocess_plot import plot_det_bias_flags
            filename = filename.replace('{ctime}', f'{str(aman.timestamps[0])[:5]}')
            filename = filename.replace('{obsid}', aman.obs_info.obs_id)
            det = aman.dets.vals[0]
            ufm = det.split('_')[2]
            plot_det_bias_flags(aman, proc_aman['det_bias_flags'], rfrac_range=self.calc_cfgs['rfrac_range'],
                                psat_range=self.calc_cfgs['psat_range'], filename=filename.replace('{name}', f'{ufm}_bias_cuts_venn'))


class Trends(_FracFlaggedMixIn, _Preprocess):
    """Calculate the trends in the data to look for unlocked detectors. All
    calculation configs go to `get_trending_flags`.

    Saves results in proc_aman under the "trend" field. 

    Data selection can have key "kind" equal to "any" or "all."

     Example config block::

        - name : "trends"
          signal: "signal" # optional
          calc:
            max_trend: 2.5
            t_piece: 100
          save: True
          plot: True
          select:
            kind: "any"
    
    .. autofunction:: sotodlib.tod_ops.flags.get_trending_flags
    """
    name = "trends"
    _influx_field = "trend_flags_frac"

    def __init__(self, step_cfgs):
        self.signal = step_cfgs.get('signal', 'signal')

        super().__init__(step_cfgs)
    def calc_and_save(self, aman, proc_aman):
        _, trend_aman = tod_ops.flags.get_trending_flags(
            aman, merge=False, full_output=True,
            signal=aman[self.signal], **self.calc_cfgs)
        aman.wrap("trends", trend_aman)
        self.save(proc_aman, trend_aman)
    
    def save(self, proc_aman, trend_aman):
        if self.save_cfgs is None:
            return
        if self.save_cfgs:
            proc_aman.wrap("trends", trend_aman)
    
    def select(self, meta, proc_aman=None, in_place=True):
        if self.select_cfgs is None:
            return meta
        if proc_aman is None:
            proc_aman = meta.preprocess
        if self.select_cfgs["kind"] == "any":
            keep = ~has_any_cuts(proc_aman.trends.trend_flags)
        elif self.select_cfgs["kind"] == "all":
            keep = ~has_all_cut(proc_aman.trends.trend_flags)
        else:
            raise ValueError(f"Entry '{self.select_cfgs['kind']}' not"
                                "understood. Expect 'any' or 'all'")
        if in_place:
            meta.restrict("dets", meta.dets.vals[keep])
            return meta
        else:
            return keep

    def plot(self, aman, proc_aman, filename):
        if self.plot_cfgs is None:
            return
        if self.plot_cfgs:
            from .preprocess_plot import plot_trending_flags
            filename = filename.replace('{ctime}', f'{str(aman.timestamps[0])[:5]}')
            filename = filename.replace('{obsid}', aman.obs_info.obs_id)
            det = aman.dets.vals[0]
            ufm = det.split('_')[2]
            plot_trending_flags(aman, proc_aman['trends'], filename=filename.replace('{name}', f'{ufm}_trending_flags'))


class GlitchDetection(_FracFlaggedMixIn, _Preprocess):
    """Run glitch detection algorithm to find glitches. All calculation configs
    go to `get_glitch_flags` 

    Saves retsults in proc_aman under the "glitches" field.

    Data section should define a glitch significant "sig_glitch" and a maximum
    number of glitches "max_n_glitch."

    Example configuration block::
        
      - name: "glitches"
        glitch_name: "my_glitches"
        calc:
          signal_name: "hwpss_remove"
          t_glitch: 0.00001
          buffer: 10
          hp_fc: 1
          n_sig: 10
          subscan: False
        save: True
        plot:
            plot_ds_factor: 50
        select:
          max_n_glitch: 10
          sig_glitch: 10

    .. autofunction:: sotodlib.tod_ops.flags.get_glitch_flags
    """
    name = "glitches"
    _influx_field = "glitch_flags_frac"

    def __init__(self, step_cfgs):
        self.glitch_name = step_cfgs.get('glitch_name', 'glitches')
        super().__init__(step_cfgs)

    def calc_and_save(self, aman, proc_aman):
        _, glitch_aman = tod_ops.flags.get_glitch_flags(aman,
            merge=False, full_output=True, **self.calc_cfgs
        ) 
        aman.wrap(self.glitch_name, glitch_aman)
        self.save(proc_aman, glitch_aman)
        if self.calc_cfgs.get('save_plot', False):
            flag_utils.plot_glitch_stats(aman, save_path=self.calc_cfgs['save_plot'])
    
    def save(self, proc_aman, glitch_aman):
        if self.save_cfgs is None:
            return
        if self.save_cfgs:
            proc_aman.wrap(self.glitch_name, glitch_aman)
 
    def select(self, meta, proc_aman=None, in_place=True):
        if self.select_cfgs is None:
            return meta
        if proc_aman is None:
            proc_aman = meta.preprocess
        flag = sparse_to_ranges_matrix(
            proc_aman[self.glitch_name].glitch_detection > self.select_cfgs["sig_glitch"]
        )
        n_cut = count_cuts(flag)
        keep = n_cut <= self.select_cfgs["max_n_glitch"]
        if in_place:
            meta.restrict("dets", meta.dets.vals[keep])
            return meta
        else:
            return keep

    def plot(self, aman, proc_aman, filename):
        if self.plot_cfgs is None:
            return
        if self.plot_cfgs:
            from .preprocess_plot import plot_signal_diff, plot_flag_stats
            filename = filename.replace('{ctime}', f'{str(aman.timestamps[0])[:5]}')
            filename = filename.replace('{obsid}', aman.obs_info.obs_id)
            det = aman.dets.vals[0]
            ufm = det.split('_')[2]
            plot_signal_diff(aman, proc_aman[self.glitch_name], flag_type='glitches', flag_threshold=self.select_cfgs.get("max_n_glitch", 10), 
                             plot_ds_factor=self.plot_cfgs.get("plot_ds_factor", 50), filename=filename.replace('{name}', f'{ufm}_glitch_signal_diff'))
            plot_flag_stats(aman, proc_aman[self.glitch_name], flag_type='glitches', filename=filename.replace('{name}', f'{ufm}_glitch_stats'))

class FixJumps(_Preprocess):
    """
    Repairs the jump heights given a set of jump flags and heights.

    Example config block::

      - name: "fix_jumps"
        signal: "signal" # optional
        process:
        jumps_aman: "jumps_2pi"

    .. autofunction:: sotodlib.tod_ops.jumps.jumpfix_subtract_heights
    """
    name = "fix_jumps"

    def __init__(self, step_cfgs):
        self.signal = step_cfgs.get('signal', 'signal')

        super().__init__(step_cfgs)

    def process(self, aman, proc_aman, sim=False):
        field = self.process_cfgs['jumps_aman']
        aman[self.signal] = tod_ops.jumps.jumpfix_subtract_heights(
            aman[self.signal], proc_aman[field].jump_flag.mask(),
            inplace=True, heights=proc_aman[field].jump_heights)


class Jumps(_FracFlaggedMixIn, _Preprocess):
    """Run generic jump finding and fixing algorithm.
    
    calc_cfgs should have 'function' defined as one of 
    'find_jumps', 'twopi_jumps' or 'slow_jumps'. Any additional configs to the
    jump function goes in 'jump_configs'. 

    Saves results in proc_aman under the "jumps" field.

    Data section should define a maximum number of jumps "max_n_jumps".

    Example config block::

      - name: "jumps"
        calc:
          function: "twopi_jumps"
        save:
          jumps_name: "jumps_2pi"
        plot:
            plot_ds_factor: 50
        select:
            max_n_jumps: 5
        

    .. autofunction:: sotodlib.tod_ops.jumps.find_jumps
    """

    name = "jumps"
    _influx_field = "jump_flags_frac"

    def __init__(self, step_cfgs):
        self.signal = step_cfgs.get('signal', 'signal')

        super().__init__(step_cfgs)

    def calc_and_save(self, aman, proc_aman):
        function = self.calc_cfgs.get("function", "find_jumps")
        cfgs = self.calc_cfgs.get('jump_configs', {})

        if function == 'find_jumps':
            func = tod_ops.jumps.find_jumps
        elif function == 'twopi_jumps':
            func = tod_ops.jumps.twopi_jumps
        elif function == 'slow_jumps':
            func = tod_ops.jumps.slow_jumps
        else:
            raise ValueError("function must be 'find_jumps', 'twopi_jumps' or" 
                            f"'slow_jumps'. Received {function}")

        jumps, heights = func(aman, merge=False, fix=False,
                              signal=aman[self.signal], **cfgs)
        jump_aman = tod_ops.jumps.jumps_aman(aman, jumps, heights)
        self.save(proc_aman, jump_aman)

    def save(self, proc_aman, jump_aman):
        if self.save_cfgs is None:
            return
        if self.save_cfgs:
            name = self.save_cfgs.get('jumps_name', 'jumps')
            proc_aman.wrap(name, jump_aman)

    def select(self, meta, proc_aman=None, in_place=True):
        if self.select_cfgs is None:
            return meta
        if proc_aman is None:
            proc_aman = meta.preprocess
        name = self.save_cfgs.get('jumps_name', 'jumps')

        n_cut = count_cuts(proc_aman[name].jump_flag)
        keep = n_cut <= self.select_cfgs["max_n_jumps"]
        if in_place:
            meta.restrict("dets", meta.dets.vals[keep])
            return meta
        return keep

    def plot(self, aman, proc_aman, filename):
        if self.plot_cfgs is None:
            return
        if self.plot_cfgs:
            from .preprocess_plot import plot_signal_diff, plot_flag_stats
            filename = filename.replace('{ctime}', f'{str(aman.timestamps[0])[:5]}')
            filename = filename.replace('{obsid}', aman.obs_info.obs_id)
            det = aman.dets.vals[0]
            ufm = det.split('_')[2]
            name = self.save_cfgs.get('jumps_name', 'jumps')
            plot_signal_diff(aman, proc_aman[name], flag_type='jumps', flag_threshold=self.select_cfgs.get("max_n_jumps", 5), 
                             plot_ds_factor=self.plot_cfgs.get("plot_ds_factor", 50), filename=filename.replace('{name}', f'{ufm}_jump_signal_diff'))
            plot_flag_stats(aman, proc_aman[name], flag_type='jumps', filename=filename.replace('{name}', f'{ufm}_jumps_stats'))


class PSDCalc(_Preprocess):
    """ Calculate the PSD of the data and add it to the Preprocessing AxisManager under the
    "psd" field.

    Note: noverlap = 0 amd full_output = True are recommended to get unbiased
        median white noise estimation by Noise.

    Example config block::

      - "name : "psd"
        "signal: "signal" # optional
        "wrap": "psd" # optional
        "calc":
          "nperseg": 1024 # optional
          "noverlap": 0 # optional
          "wrap_name": "psd" # optional
          "subscan": False # optional
          "full_output": True # optional
        "save": True

    .. autofunction:: sotodlib.tod_ops.fft_ops.calc_psd
    """
    name = "psd"

    def __init__(self, step_cfgs):
        self.signal = step_cfgs.get('signal', 'signal')
        self.wrap = step_cfgs.get('wrap', 'psd')

        super().__init__(step_cfgs)

    def calc_and_save(self, aman, proc_aman):
        full_output = self.calc_cfgs.get('full_output')
        if full_output:
            freqs, Pxx, nseg = tod_ops.fft_ops.calc_psd(aman, signal=aman[self.signal],
                                                        **self.calc_cfgs)
        else:
            freqs, Pxx = tod_ops.fft_ops.calc_psd(aman, signal=aman[self.signal],
                                                  **self.calc_cfgs)

        fft_aman = core.AxisManager(aman.dets,
                                    core.OffsetAxis("nusamps", len(freqs)))
        pxx_axis_map = [(0, "dets"), (1, "nusamps")]
        if self.calc_cfgs.get('subscan', False):
            fft_aman.wrap("Pxx_ss", Pxx, pxx_axis_map+[(2, aman.subscans)])
            Pxx = np.nanmean(Pxx, axis=-1) # Mean of subscans
            if full_output:
                fft_aman.wrap("nseg_ss", nseg, [(0, aman.subscans)])
                nseg = np.nansum(nseg)

        fft_aman.wrap("freqs", freqs, [(0,"nusamps")])
        fft_aman.wrap("Pxx", Pxx, pxx_axis_map)
        if full_output:
            fft_aman.wrap("nseg", nseg)

        if "frequency_cutoffs" in proc_aman and self.signal in proc_aman["frequency_cutoffs"]:
            proc_aman["frequency_cutoffs"].wrap(self.wrap, proc_aman["frequency_cutoffs"][self.signal])

        self.save(proc_aman, fft_aman)

    def save(self, proc_aman, fft_aman):
        if not(self.save_cfgs is None):
            proc_aman.wrap(self.wrap, fft_aman)
    def plot(self, aman, proc_aman, filename):
        if self.plot_cfgs is None:
            return
        if self.plot_cfgs:
            from .preprocess_plot import plot_psd

            filename = filename.replace('{ctime}', f'{str(aman.timestamps[0])[:5]}')
            filename = filename.replace('{obsid}', aman.obs_info.obs_id)
            det = aman.dets.vals[0]
            ufm = det.split('_')[2]
            filename = filename.replace('{name}', f'{ufm}_{self.wrap}')

            plot_psd(aman, signal=attrgetter(f"{self.wrap}.Pxx")(proc_aman),
                     xx=attrgetter(f"{self.wrap}.freqs")(proc_aman), filename=filename, **self.plot_cfgs)


class GetStats(_Preprocess):
    """ Get basic statistics from a TOD or its power spectrum.

    Example config block:

      - name : "tod_stats"
        signal: "signal" # optional
        wrap: "tod_stats" # optional
        calc:
          stat_names: ["median", "std"]
          split_subscans: False # optional
          psd_mask: # optional, for cutting a power spectrum in frequency
            freqs: "psd.freqs"
            low_f: 1
            high_f: 10
        save: True

    """
    name = "tod_stats"
    def __init__(self, step_cfgs):
        self.signal = step_cfgs.get('signal', 'signal')
        self.wrap = step_cfgs.get('wrap', 'tod_stats')

        super().__init__(step_cfgs)

    def calc_and_save(self, aman, proc_aman):
        if self.calc_cfgs.get('psd_mask') is not None:
            mask_dict = self.calc_cfgs.get('psd_mask')
            _f = attrgetter(mask_dict['freqs'])
            try:
                freqs = _f(aman)
            except KeyError:
                freqs = _f(proc_aman)
            low_f, high_f = mask_dict['low_f'], mask_dict['high_f']
            fmask = np.all([freqs >= low_f, freqs <= high_f], axis=0)
            self.calc_cfgs['mask'] = fmask
            del self.calc_cfgs['psd_mask']

        _f = attrgetter(self.signal)
        try:
            signal = _f(aman)
        except KeyError:
            signal = _f(proc_aman)
        stats_aman = tod_ops.flags.get_stats(aman, signal, **self.calc_cfgs)
        self.save(proc_aman, stats_aman)

    def save(self, proc_aman, stats_aman):
        if not(self.save_cfgs is None):
            proc_aman.wrap(self.wrap, stats_aman)

    def plot(self, aman, proc_aman, filename):
        if self.plot_cfgs is None:
            return
        if self.plot_cfgs:
            from .preprocess_plot import plot_signal

            filename = filename.replace('{ctime}', f'{str(aman.timestamps[0])[:5]}')
            filename = filename.replace('{obsid}', aman.obs_info.obs_id)
            det = aman.dets.vals[0]
            ufm = det.split('_')[2]
            filename = filename.replace('{name}', f'{ufm}_{self.signal}')

            plot_signal(aman, signal_name=self.signal, x_name="timestamps", filename=filename, **self.plot_cfgs)

class Noise(_Preprocess):
    """Estimate the white noise levels in the data. Assumes the PSD has been
    wrapped into the preprocessing AxisManager. All calculation configs goes to `calc_wn`.

    Saves the results into the "noise" field of proc_aman.

    Can run data selection of a "max_noise" value.

    When ``fit: True``, the parameter ``wn_est`` can be a float or the name of an
    axis manager containing an array named ``white_noise``.  If not specified
    the white noise is calculated with ``calc_wn()`` and used
    for ``wn_est``.  The calculated white noise will be stored in the noise fit
    axis manager.

    Example config block for fitting PSD::

    - name: "noise"
      fit: False
      subscan: False
      calc:
        fwhite: (5, 10)
        lowf: 1
        f_max: 25
        mask: True
        wn_est: noise
        fixed_param: 'wn'
        binning: True
      save: True
      select:
        max_noise: 2000

    Example config block for calculating white noise only::

    - name: "noise"
      fit: False
      subscan: False
      calc:
        low_f: 5
        high_f: 20
      save: True
      select:
        min_noise: 18e-6
        max_noise: 80e-6

    If ``fit: True`` this operation will run
    :func:`sotodlib.tod_ops.fft_ops.fit_noise_model`, else it will run
    :func:`sotodlib.tod_ops.fft_ops.calc_wn`.

    """
    name = "noise"
    _influx_field = "median_white_noise"

    def __init__(self, step_cfgs):
        self.psd = step_cfgs.get('psd', 'psd')
        self.fit = step_cfgs.get('fit', False)
        self.subscan = step_cfgs.get('subscan', False)

        super().__init__(step_cfgs)

    def calc_and_save(self, aman, proc_aman):
        if self.psd not in proc_aman:
            raise ValueError("PSD is not saved in Preprocessing AxisManager")
        psd = proc_aman[self.psd]
        pxx = psd.Pxx_ss if self.subscan else psd.Pxx

        if "frequency_cutoffs" in proc_aman:
            frequency_cutoff = proc_aman["frequency_cutoffs"][self.psd]
        else:
            frequency_cutoff=None

        if self.calc_cfgs is None:
            self.calc_cfgs = {}

        if self.fit:
            fcfgs = copy.deepcopy(self.calc_cfgs)
            fixed_param = fcfgs.get('fixed_param', [])
            wn_est = fcfgs.get('wn_est', None)

            calc_wn = False

            if isinstance(wn_est, str):
                if wn_est in proc_aman:
                    fcfgs['wn_est'] = proc_aman[wn_est].white_noise
                else:
                    calc_wn = True
            if calc_wn or wn_est is None:
                wn_f_low, wn_f_high = fcfgs.get('fwhite', (5, 10))
                fcfgs['wn_est'] = tod_ops.fft_ops.calc_wn(aman, pxx=pxx,
                                                                   freqs=psd.freqs,
                                                                   nseg=psd.get('nseg'),
                                                                   low_f=wn_f_low,
                                                                   high_f=wn_f_high)
            if fcfgs.get('subscan') is None:
                fcfgs['subscan'] = self.subscan
            fcfgs.pop('fwhite', None)
            calc_aman = tod_ops.fft_ops.fit_noise_model(aman, pxx=pxx,
                                                        f=psd.freqs,
                                                        merge_fit=True,
<<<<<<< HEAD
                                                        frequency_cutoff=frequency_cutoff,
                                                        **self.calc_cfgs)
=======
                                                        **fcfgs)
            if calc_wn or wn_est is None:
                if not self.subscan:
                    calc_aman.wrap("white_noise", fcfgs['wn_est'], [(0,"dets")])
                else:
                    calc_aman.wrap("white_noise", fcfgs['wn_est'], [(0,"dets"), (1,"subscans")])
>>>>>>> a5326f5a
        else:
            wn_f_low = self.calc_cfgs.get("low_f", 5)
            wn_f_high = self.calc_cfgs.get("high_f", 10)
            wn = tod_ops.fft_ops.calc_wn(aman, pxx=pxx,
                                         freqs=psd.freqs,
<<<<<<< HEAD
                                         frequency_cutoff=frequency_cutoff,
                                         **self.calc_cfgs)
=======
                                         nseg=psd.get('nseg'),
                                         low_f=wn_f_low,
                                         high_f=wn_f_high)
>>>>>>> a5326f5a
            if not self.subscan:
                calc_aman = core.AxisManager(aman.dets)
                calc_aman.wrap("white_noise", wn, [(0,"dets")])
            else:
                calc_aman = core.AxisManager(aman.dets, aman.subscan_info.subscans)
                calc_aman.wrap("white_noise", wn, [(0,"dets"), (1,"subscans")])

        self.save(proc_aman, calc_aman)
    
    def save(self, proc_aman, noise):
        if self.save_cfgs is None:
            return

        if isinstance(self.save_cfgs, bool):
            if self.save_cfgs:
                proc_aman.wrap("noise", noise)
                return

        if self.save_cfgs['wrap_name'] is None:
            proc_aman.wrap("noise", noise)
        else:
            proc_aman.wrap(self.save_cfgs['wrap_name'], noise)

    def select(self, meta, proc_aman=None, in_place=True):
        if self.select_cfgs is None:
            return meta

        if proc_aman is None:
            proc_aman = meta.preprocess

        if isinstance(self.save_cfgs, bool):
            noise_aman = proc_aman[self.select_cfgs.get('name', 'noise')]
        elif 'wrap_name' in self.save_cfgs:
            noise_aman = proc_aman[self.select_cfgs.get('name', self.save_cfgs['wrap_name'])]
        else:
            noise_aman = proc_aman[self.select_cfgs.get('name', 'noise')]

        if self.fit:
            wnix = np.where(noise_aman.noise_model_coeffs.vals == 'white_noise')[0][0]
            wn = noise_aman.fit[:,wnix]
            fkix = np.where(noise_aman.noise_model_coeffs.vals == 'fknee')[0][0]
            fk = noise_aman.fit[:,fkix]
        else:
            wn = noise_aman.white_noise
            fk = None 
        if self.subscan:
            wn = np.nanmean(wn, axis=-1) # Mean over subscans
            if fk is not None:
                fk = np.nanmean(fk, axis=-1) # Mean over subscans
        keep = np.ones_like(wn, dtype=bool)
        if "max_noise" in self.select_cfgs.keys():
            keep &= (wn <= np.float64(self.select_cfgs["max_noise"]))
        if "min_noise" in self.select_cfgs.keys():
            keep &= (wn >= np.float64(self.select_cfgs["min_noise"]))
        if fk is not None and "max_fknee" in self.select_cfgs.keys():
            keep &= (fk <= np.float64(self.select_cfgs["max_fknee"]))
        if in_place:
            meta.restrict("dets", meta.dets.vals[keep])
            return meta
        else:
            return keep

    @classmethod
    def gen_metric(cls, meta, proc_aman, noise_aman="noise"):
        """ Generate a QA metric for median of the detector white noise
        values.

        Arguments
        ---------
        meta : AxisManager
            The full metadata container.
        proc_aman : AxisManager
            The metadata containing just the output of this process.
        noise_aman : str
            Name of the noise axis manager in proc_aman

        Returns
        -------
        line : dict
            InfluxDB line entry elements to be fed to
            `site_pipeline.monitor.Monitor.record`
        """
        # record one metric per wafer_slot per bandpass
        # extract these tags for the metric
        tag_keys = ["wafer_slot", "tel_tube", "wafer.bandpass"]
        tags = []
        vals = []
        from ..qa.metrics import _get_tag, _has_tag
        for bp in np.unique(meta.det_info.wafer.bandpass):
            for ws in np.unique(meta.det_info.wafer_slot):
                subset = np.where(
                    (meta.det_info.wafer_slot == ws) & (meta.det_info.wafer.bandpass == bp)
                )[0]

                white_noise = proc_aman[noise_aman].white_noise[subset]
                vals.append(np.nanmedian(white_noise))

                tags_base = {
                    k: _get_tag(meta.det_info, k, subset[0]) for k in tag_keys if _has_tag(meta.det_info, k)
                }
                tags_base["telescope"] = meta.obs_info.telescope
                tags.append(tags_base)

        obs_time = [meta.obs_info.timestamp] * len(tags)
        return {
            "field": cls._influx_field,
            "values": vals,
            "timestamps": obs_time,
            "tags": tags,
        }

class Calibrate(_Preprocess):
    """Calibrate the timestreams based on some provided information.

    Type of calibration is decided by process["kind"]

    1. "single_value" : multiplies entire signal by the single value
    process["val"]

    2. "array" : takes the dot product of the array with the entire signal. The
    array is specified by ``process["cal_array"]``, which must exist in
    ``aman``. The array can be nested within additional ``AxisManager``
    objects, for instance ``det_cal.phase_to_pW``.

    Example config block(s)::

      - name: "calibrate"
        process:
          kind: "single_value"
          divide: True # If true will divide instead of multiply.
          # phase_to_pA: 9e6/(2*np.pi)
          val: 1432394.4878270582
      - name: "calibrate"
        process:
          kind: "array"
          cal_array: "cal.array"

    """
    name = "calibrate"

    def __init__(self, step_cfgs):
        self.signal = step_cfgs.get('signal', 'signal')

        super().__init__(step_cfgs)

    def process(self, aman, proc_aman, sim=False):
        if self.process_cfgs["kind"] == "single_value":
            if self.process_cfgs.get("divide", False):
                aman[self.signal] /= self.process_cfgs["val"]
            else:
                aman[self.signal] *= self.process_cfgs["val"]
        elif self.process_cfgs["kind"] == "array":
            field = self.process_cfgs["cal_array"]
            _f = attrgetter(field)
            if self.process_cfgs.get("proc_aman_cal", False):
                cal_arr = _f(proc_aman)
            else:
                cal_arr = _f(aman)
            cal_arr = cal_arr.astype(np.float32)
            if self.process_cfgs.get("divide", False):
                aman[self.signal] = np.divide(aman[self.signal].T, cal_arr).T
            else:
                aman[self.signal] = np.multiply(aman[self.signal].T, cal_arr).T
        else:
            raise ValueError(f"Entry '{self.process_cfgs['kind']}'"
                              " not understood")

class EstimateHWPSS(_Preprocess):
    """
    Builds a HWPSS Template. Calc configs go to ``hwpss_model``.
    Results of fitting saved if field specified by calc["name"].

    Example config block::

      - "name : "estimate_hwpss"
        "calc":
          "signal_name": "signal" # optional
          "hwpss_stats_name": "hwpss_stats"
        "save": True

    .. autofunction:: sotodlib.hwp.hwp.get_hwpss
    """
    name = "estimate_hwpss"
    _influx_field = "hwpss_coeffs"
    _influx_percentiles = [0, 50, 75, 90, 95, 100]

    def calc_and_save(self, aman, proc_aman):
        hwpss_stats = hwp.get_hwpss(aman, **self.calc_cfgs)
        self.save(proc_aman, hwpss_stats)

    def save(self, proc_aman, hwpss_stats):
        if self.save_cfgs is None:
            return
        if self.save_cfgs:
            proc_aman.wrap(self.calc_cfgs["hwpss_stats_name"], hwpss_stats)

    def plot(self, aman, proc_aman, filename):
        if self.plot_cfgs is None:
            return
        if self.plot_cfgs:
            from .preprocess_plot import plot_4f_2f_counts, plot_hwpss_fit_status
            filename = filename.replace('{ctime}', f'{str(aman.timestamps[0])[:5]}')
            filename = filename.replace('{obsid}', aman.obs_info.obs_id)
            det = aman.dets.vals[0]
            ufm = det.split('_')[2]
            plot_4f_2f_counts(aman, filename=filename.replace('{name}', f'{ufm}_4f_2f_counts'))
            plot_hwpss_fit_status(aman, proc_aman[self.calc_cfgs["hwpss_stats_name"]], filename=filename.replace('{name}', f'{ufm}_hwpss_stats'))

    @classmethod
    def gen_metric(cls, meta, proc_aman):
        """ Generate a QA metric for the coefficients of the HWPSS fit.
        Coefficient percentiles and mean are recorded for every mode and detset.

        Arguments
        ---------
        meta : AxisManager
            The full metadata container.
        proc_aman : AxisManager
            The metadata containing just the output of this process.

        Returns
        -------
        line : dict
            InfluxDB line entry elements to be fed to
            `site_pipeline.monitor.Monitor.record`
        """
        # record one metric per wafer_slot per bandpass
        # extract these tags for the metric
        tag_keys = ["wafer_slot", "tel_tube", "wafer.bandpass"]
        tags = []
        vals = []
        from ..qa.metrics import _get_tag, _has_tag
        import re
        for bp in np.unique(meta.det_info.wafer.bandpass):
            for ws in np.unique(meta.det_info.wafer_slot):
                subset = np.where(
                    (meta.det_info.wafer_slot == ws) & (meta.det_info.wafer.bandpass == bp)
                )[0]

                # get the coefficients for every detector
                coeff = proc_aman.hwpss_stats.coeffs[subset]
                # mask those that were not set
                nonzero = np.any(coeff != 0.0, axis=1)

                # calculate amplitude of each mode
                mode_labels = list(proc_aman.hwpss_stats.modes.vals)
                num_re = re.compile("^[SC](\d+)$")
                nums = sorted(list(set([num_re.match(l).group(1) for l in mode_labels])))
                coeff_amp = np.zeros((coeff.shape[0], len(nums)), coeff.dtype)
                amp_labels = []
                for i, n in enumerate(nums):
                    c_ind = mode_labels.index(f"C{n}")
                    s_ind = mode_labels.index(f"S{n}")
                    coeff_amp[:, i] = np.sqrt(coeff[:, c_ind]**2 + coeff[:, s_ind]**2)
                    amp_labels.append(f"A{n}")

                # record percentiles over detectors and fraction of samples flagged
                perc = np.percentile(coeff_amp[nonzero], cls._influx_percentiles, axis=0)
                mean = coeff_amp[nonzero].mean(axis=0)

                tags_base = {
                    k: _get_tag(meta.det_info, k, subset[0]) for k in tag_keys if _has_tag(meta.det_info, k)
                }
                tags_base["telescope"] = meta.obs_info.telescope

                # loop over percentiles and coefficient labels
                for pi, p in enumerate(cls._influx_percentiles):
                    for l in amp_labels:
                        t_new = tags_base.copy()
                        t_new.update({"mode": l, "det_stat": f"percentile_{p}"})
                        tags.append(t_new)
                    vals += list(perc[pi])

                # finally also record the mean
                for l in amp_labels:
                    t_new = tags_base.copy()
                    t_new.update({"mode": l, "det_stat": "mean"})
                    tags.append(t_new)
                vals += list(mean)

        obs_time = [meta.obs_info.timestamp] * len(tags)
        return {
            "field": cls._influx_field,
            "values": vals,
            "timestamps": obs_time,
            "tags": tags,
        }

class SubtractHWPSS(_Preprocess):
    """Subtracts a HWPSS template from signal. 

    Example config block::

      - name: "subtract_hwpss"
        hwpss_stats: "hwpss_stats"
        process:
          subtract_name: "hwpss_remove"

    .. autofunction:: sotodlib.hwp.hwp.subtract_hwpss
    """
    name = "subtract_hwpss"

    def __init__(self, step_cfgs):
        self.hwpss_stats = step_cfgs.get('hwpss_stats', 'hwpss_stats')

        super().__init__(step_cfgs)

    def process(self, aman, proc_aman, sim=False):
        if not(proc_aman[self.hwpss_stats] is None):
            modes = [int(m[1:]) for m in proc_aman[self.hwpss_stats].modes.vals[::2]]
            if sim:
                hwpss_stats = hwp.get_hwpss(aman, merge_stats=False, merge_model=False,
                                            modes=modes)
                template = hwp.harms_func(aman.hwp_angle, modes, hwpss_stats.coeffs)
            else:
                template = hwp.harms_func(aman.hwp_angle, modes,
                                          proc_aman[self.hwpss_stats].coeffs)
            if 'hwpss_model' in aman._fields:
                aman.move('hwpss_model', None)
            aman.wrap('hwpss_model', template, [(0, 'dets'), (1, 'samps')])
            hwp.subtract_hwpss(
                aman,
                subtract_name = self.process_cfgs["subtract_name"]
                )

class A2Stats(_Preprocess):
    """
    Calculate statistical metrics for A2, the 2f-demodulated Q and U signals.

    Takes the following ``calc`` config options:
    :stat_names: (*list*) List of strings identifying which statistics to calculate.
        Refer to ``sotodlib.tod_ops.flags.get_stats`` (below) for available stats.
        Default is ``["mean", "median", "var", "ptp"]``.
    :subscan: (*bool*) Whether to calculate stats for each subscan separately.
        Default is ``False``.

    Example config block::

      - name: "a2_stats"
        calc:
          stat_names: ["mean", "median", "var", "ptp"]
          subscan: True
        save: True

    .. autofunction:: sotodlib.hwp.hwp.demod_tod
    .. autofunction:: sotodlib.tod_ops.flags.get_stats
    """
    name = "a2_stats"

    def calc_and_save(self, aman, proc_aman):
        # Get A2 signal using the demod_tod function
        _, demodQ, demodU = hwp.demod_tod(aman, demod_mode=2, wrap=False)

        # Compute A2 stats
        stat_names = self.calc_cfgs.get("stat_names", ["mean", "median", "var", "ptp"])
        split_subscans = self.calc_cfgs.get("subscan", False)
        # Q
        a2stats_aman = tod_ops.flags.get_stats(aman, demodQ, stat_names=stat_names, split_subscans=split_subscans)
        for sn in stat_names:
            a2stats_aman.move(sn, f"{sn}Q")
        # U
        a2stats_aman.merge(tod_ops.flags.get_stats(aman, demodU, stat_names=stat_names, split_subscans=split_subscans))
        for sn in stat_names:
            a2stats_aman.move(sn, f"{sn}U")

        self.save(proc_aman, a2stats_aman)

    def save(self, proc_aman, a2_stats):
        if self.save_cfgs is None:
            return
        if self.save_cfgs:
            proc_aman.wrap("a2_stats", a2_stats)

class Apodize(_Preprocess):
    """Apodize the edges of a signal. All process configs go to `apodize_cosine`

    .. autofunction:: sotodlib.tod_ops.apodize.apodize_cosine
    """
    name = "apodize"

    def process(self, aman, proc_aman, sim=False):
        tod_ops.apodize.apodize_cosine(aman, **self.process_cfgs)

class Demodulate(_Preprocess):
    """Demodulate the tod. All process confgis go to `demod_tod`.

    Example config block::

      - name: "demodulate"
        process:
          trim_samps: 6000
          demod_cfgs:
            bpf_cfg: {'type': 'sine2', 'center': 8, 'width': 3.8, 'trans_width': 0.1}
            lpf_cfg: {'type': 'sine2', 'cutoff': 1.9, 'trans_width': 0.1}

    If you want to set filters with respect to actual HWP rotation frequency,
    you can pass string like below. `*` is needed after the number you want to multiply HWP freq by.

      - name: "demodulate"
        process:
          trim_samps: 6000
          demod_cfgs:
            # You can set float number or str(i.e., '4*f_HWP') as configs
            bpf_cfg: {'type': 'sine2', 'center': '4*f_HWP', 'width': '3.8*f_HWP', 'trans_width': 0.1}
            lpf_cfg: {'type': 'sine2', 'cutoff': '1.9*f_HWP', 'trans_width': 0.1}

    .. autofunction:: sotodlib.hwp.hwp.demod_tod
    """
    name = "demodulate"

    def process(self, aman, proc_aman, sim=False):
        hwp.demod_tod(aman, **self.process_cfgs["demod_cfgs"])
        if self.process_cfgs.get("trim_samps"):
            trim = self.process_cfgs["trim_samps"]
            proc_aman.restrict('samps', (aman.samps.offset + trim,
                                         aman.samps.offset + aman.samps.count - trim))
            aman.restrict('samps', (aman.samps.offset + trim,
                                    aman.samps.offset + aman.samps.count - trim))

        if 'frequency_cutoffs' in proc_aman:
            hwp_freq = (np.sum(np.abs(np.diff(np.unwrap(aman.hwp_angle)))) /
                (aman.timestamps[-1] - aman.timestamps[0])) / (2 * np.pi)
            proc_aman['frequency_cutoffs'].wrap('dsT', 0.95*hwp_freq)
            proc_aman['frequency_cutoffs'].wrap('demodQ', 0.95*hwp_freq)
            proc_aman['frequency_cutoffs'].wrap('demodU', 0.95*hwp_freq)


class AzSS(_Preprocess):
    """Estimates Azimuth Synchronous Signal (AzSS) by binning signal by azimuth of boresight and subtract.
    All process confgis go to `get_azss`. If `method` is 'interpolate', no fitting applied
    and binned signal is directly used as AzSS model. If `method` is 'fit', Legendre polynominal
    fitting will be applied and used as AzSS model. If `subtract` is True in process, subtract AzSS model
    from signal in place.

    Example configuration block::

      - name: "azss"
        calc:
          signal: 'demodQ'
          azss_stats_name: 'azss_statsQ'
          azrange: [-1.57079, 7.85398]
          bins: 1080
          flags: 'glitch_flags'
          merge_stats: True
          merge_model: False
        save: True
        process:
          subtract: True

    If we estimate and subtract azss in left going scans only,
    make union of glitch_flags and scan_flags first

      - name : "union_flags"
        process:
          flag_labels: ['glitches.glitch_flags', 'turnaround_flags.right_scan']
          total_flags_label: 'glitch_flags_left'

      - name: "azss"
        calc:
          signal: 'demodQ'
          azss_stats_name: 'azss_statsQ_left'
          azrange: [-1.57079, 7.85398]
          bins: 1080
          flags: 'glitch_flags_left'
          scan_flags: 'left_scan'
          merge_stats: True
          merge_model: False
        save: True
        process:
          subtract: True

    .. autofunction:: sotodlib.tod_ops.azss.get_azss
    """
    name = "azss"

    def calc_and_save(self, aman, proc_aman):
        if self.process_cfgs:
            self.save(proc_aman, aman[self.calc_cfgs['azss_stats_name']])
        else:
            calc_aman, _ = tod_ops.azss.get_azss(aman, **self.calc_cfgs)
            self.save(proc_aman, calc_aman)

    def save(self, proc_aman, azss_stats):
        if self.save_cfgs is None:
            return
        if self.save_cfgs:
            proc_aman.wrap(self.calc_cfgs["azss_stats_name"], azss_stats)

    def process(self, aman, proc_aman, sim=False):
        if 'subtract_in_place' in self.calc_cfgs:
            raise ValueError('calc_cfgs.subtract_in_place is not allowed use process_cfgs.subtract')
        if self.process_cfgs is None:
            # This handles the case if no process configs are passed.
            return

        if self.process_cfgs.get("subtract"):
            if self.calc_cfgs.get('azss_stats_name') in proc_aman:
                if sim:
                    tod_ops.azss.get_azss(aman, subtract_in_place=True, **self.calc_cfgs)
                else:
                    tod_ops.azss.subtract_azss(
                        aman,
                        proc_aman.get(self.calc_cfgs.get('azss_stats_name')),
                        signal=self.calc_cfgs.get('signal', 'signal'),
                        scan_flags=self.calc_cfgs.get('scan_flags'),
                        method=self.calc_cfgs.get('method', 'interpolate'),
                        max_mode=self.calc_cfgs.get('max_mode'),
                        azrange=self.calc_cfgs.get('azrange'),
                        in_place=True
                    )
            else:
                tod_ops.azss.get_azss(aman, subtract_in_place=True, **self.calc_cfgs)
        else:
            tod_ops.azss.get_azss(aman, **self.calc_cfgs)


class SubtractAzSSTemplate(_Preprocess):
    """Subtract Azimuth Synchronous Signal (AzSS) common template.
    Make common template by weighted mean or pca.
    This requires to calculate AzSS beforehand.

    Example configuration block::

      - name: "subtract_azss_template"
        process:
          signal: 'signal'
          azss: 'azss_stats_left'
          method: 'interpolate'
          scan_flags: 'left_scan'
          pca_modes: 1
          subtract: True

    .. autofunction:: sotodlib.tod_ops.azss.subtract_azss_template
    """
    name = "subtract_azss_template"

    def process(self, aman, proc_aman, sim=False):
        process_cfgs = copy.deepcopy(self.process_cfgs)
        if sim:
            process_cfgs["azss"] = proc_aman.get(process_cfgs["azss"])
        tod_ops.azss.subtract_azss_template(aman, **process_cfgs)


class GlitchFill(_Preprocess):
    """Fill glitches. All process configs go to `fill_glitches`.
    Notes on flags. If flags are provided as step_cfgs, `proc_aman.get(flags)` is used.
    If provided as process_cfgs, `aman.get(glitch_flags)` is used instead.

    Example configuration block::

      - name: "glitchfill"
        signal: "hwpss_remove"
        flags: "glitches.glitch_flags" # optional
        process:
          nbuf: 10
          use_pca: False
          modes: 1
          in_place: True
          glitch_flags: "glitch_flags"
          wrap: None

    .. autofunction:: sotodlib.tod_ops.gapfill.fill_glitches
    """
    name = "glitchfill"

    def __init__(self, step_cfgs):
        self.signal = step_cfgs.get('signal', 'signal')
        self.flags = step_cfgs.get('flags')

        super().__init__(step_cfgs)

    def process(self, aman, proc_aman, sim=False):
        if self.flags is not None:
            glitch_flags=proc_aman.get(self.flags)
            tod_ops.gapfill.fill_glitches(
                aman, signal=aman[self.signal],
                glitch_flags=glitch_flags,
                **self.process_cfgs)
        else:
            tod_ops.gapfill.fill_glitches(
                aman, signal=aman[self.signal],
                **self.process_cfgs)

class FlagTurnarounds(_Preprocess):
    """From the Azimuth encoder data, flag turnarounds, left-going, and right-going.
        All process configs go to ``get_turnaround_flags``. If the ``method`` key
        is not included in the preprocess config file calc configs then it will
        default to 'scanspeed'.
    
    .. autofunction:: sotodlib.tod_ops.flags.get_turnaround_flags
    """
    name = 'flag_turnarounds'

    def calc_and_save(self, aman, proc_aman):
        if self.calc_cfgs is None:
            self.calc_cfgs = {}
            self.calc_cfgs['method'] = 'scanspeed'
        elif not('method' in self.calc_cfgs):
            self.calc_cfgs['method'] = 'scanspeed'

        if self.calc_cfgs['method'] == 'scanspeed':
            ta, left, right = tod_ops.flags.get_turnaround_flags(aman, **self.calc_cfgs)
            calc_aman = core.AxisManager(aman.dets, aman.samps)
            calc_aman.wrap('turnarounds', ta, [(0, 'dets'), (1, 'samps')])
            calc_aman.wrap('left_scan', left, [(0, 'dets'), (1, 'samps')])
            calc_aman.wrap('right_scan', right, [(0, 'dets'), (1, 'samps')])

        if self.calc_cfgs['method'] == 'az':
            ta = tod_ops.flags.get_turnaround_flags(aman, **self.calc_cfgs)
            calc_aman = core.AxisManager(aman.dets, aman.samps)
            calc_aman.wrap('turnarounds', ta, [(0, 'dets'), (1, 'samps')])

        if ('merge_subscans' not in self.calc_cfgs) or (self.calc_cfgs['merge_subscans']):
            calc_aman.wrap('subscan_info', aman.subscan_info)

        self.save(proc_aman, calc_aman)

    def save(self, proc_aman, turn_aman):
        if self.save_cfgs is None:
            return
        if self.save_cfgs:
            proc_aman.wrap("turnaround_flags", turn_aman)

    def process(self, aman, proc_aman, sim=False):
        tod_ops.flags.get_turnaround_flags(aman, **self.process_cfgs)

class SubPolyf(_Preprocess):
    """Fit TOD in each subscan with polynominal of given order and subtract it.
        All process configs go to `sotodlib.tod_ops.sub_polyf`.
    
    .. autofunction:: sotodlib.tod_ops.subscan_polyfilter
    """
    name = 'sub_polyf'
    
    def process(self, aman, proc_aman, sim=False):
        tod_ops.sub_polyf.subscan_polyfilter(aman, **self.process_cfgs)

class SSOFootprint(_Preprocess):
    """Find nearby sources within a given distance and get SSO footprint and plot
    each source on the focal plane.

    .. autofunction:: sotodlib.obs_ops.sources.get_sso
    """
    name = 'sso_footprint'

    def calc_and_save(self, aman, proc_aman):
        if self.calc_cfgs.get("source_list", None):
            ssos = self.calc_cfgs["source_list"]
        else:
            ssos = planets.get_nearby_sources(tod=aman, distance=self.calc_cfgs.get("distance", 20))
            if not ssos:
                raise ValueError("No sources found within footprint")
            ssos = [i[0] for i in ssos]
        sso_aman = core.AxisManager()
        nstep = self.calc_cfgs.get("nstep", 100)
        onsamp = (aman.samps.count+nstep-1)//nstep
        for sso in ssos:
            planet = sso
            xi_p, eta_p = obs_ops.sources.get_sso(aman, planet, nstep=nstep)
            planet_aman = core.AxisManager(core.OffsetAxis('ds_samps', count=onsamp,
                                                            offset=aman.samps.offset,
                                                            origin_tag=aman.samps.origin_tag))
            # planet_aman = core.AxisManager(core.OffsetAxis("samps", onsamp))
            planet_aman.wrap("xi_p", xi_p, [(0, "ds_samps")])
            planet_aman.wrap("eta_p", eta_p, [(0, "ds_samps")])
            sso_aman.wrap(planet, planet_aman)
        self.save(proc_aman, sso_aman)
        
    def save(self, proc_aman, sso_aman):
        if self.save_cfgs is None:
            return
        if self.save_cfgs:
            proc_aman.wrap("sso_footprint", sso_aman)

    def plot(self, aman, proc_aman, filename):
        if self.plot_cfgs is None:
            return
        if self.plot_cfgs:
            from .preprocess_plot import plot_sso_footprint
            filename = filename.replace('{ctime}', f'{str(aman.timestamps[0])[:5]}')
            filename = filename.replace('{obsid}', aman.obs_info.obs_id)
            for sso in proc_aman.sso_footprint._assignments.keys():
                planet_aman = proc_aman.sso_footprint[sso]
                plot_sso_footprint(aman, planet_aman, sso, filename=filename.replace('{name}', f'{sso}_sso_footprint'), **self.plot_cfgs)

class DarkDets(_Preprocess):
    """Find dark detectors in the data.

    Saves results in proc_aman under the "dark_dets" field. 

     Example config block::

        - name : "dark_dets"
          signal: "signal" # optional
          calc: True
          save: True
          select: True
    
    .. autofunction:: sotodlib.tod_ops.flags.get_dark_dets
    """
    name = "dark_dets"

    def calc_and_save(self, aman, proc_aman):
        mskdarks = tod_ops.flags.get_dark_dets(aman, merge=False)
        
        dark_aman = core.AxisManager(aman.dets, aman.samps)
        dark_aman.wrap('darks', mskdarks, [(0, 'dets'), (1, 'samps')])
        self.save(proc_aman, dark_aman)
    
    def save(self, proc_aman, dark_aman):
        if self.save_cfgs is None:
            return
        if self.save_cfgs:
            proc_aman.wrap("darks", dark_aman)
    
    def select(self, meta, proc_aman=None, in_place=True):
        if self.select_cfgs is None:
            return meta
        if proc_aman is None:
            proc_aman = meta.preprocess
        keep = ~has_all_cut(proc_aman.darks.darks)
        if in_place:
            meta.restrict("dets", meta.dets.vals[keep])
            return meta
        else:
            return keep

class SourceFlags(_Preprocess):
    """Calculate the source flags in the data.
    All calculation configs go to `get_source_flags`.

    Saves results in proc_aman under the "source_flags" field. 

     Example config block::

        - name : "source_flags"
          source_flags_name: "my_source_flags"
          calc:
            mask: {'shape': 'circle',
                   'xyr': [0, 0, 1.]}
            center_on: ['jupiter', 'moon'] # list of str
            res: 20 # arcmin
            max_pix: 4000000 # max number of allowed pixels in map
            distance: 0 # max distance of footprint from source in degrees
          save: True
          select: True # optional
            select_source: 'jupiter' # list of str or str. If not provided, all sources from center_on are selected.
            kind: 'any' # 'any', 'all', or float (0.0 < kind < 1.0)
            invert: False # optional, if True logic is filipped.
            Examples:
                1. invert=False, kind='any' → Select detectors with **no** True flags (e.g., for Moon cut).
                2. invert=True, kind='any' → Select detectors with **any** True flags (e.g., for planet selection).
                3. invert=False, kind=0.4 → Select detectors with <40% of True flags.

    .. autofunction:: sotodlib.tod_ops.flags.get_source_flags
    """
    name = "source_flags"
    def __init__(self, step_cfgs):
        self.source_flags_name = step_cfgs.get('source_flags_name', 'source_flags')
        super().__init__(step_cfgs)

    def calc_and_save(self, aman, proc_aman):
        from sotodlib.coords.planets import SOURCE_LIST
        source_name = np.atleast_1d(self.calc_cfgs.get('center_on', 'planet'))
        if 'planet' in source_name:
            source_list = [x for x in aman.tags if x in SOURCE_LIST]
            if len(source_list) == 0:
                raise ValueError("No tags match source list")
        else:
            source_list = [planets.get_source_list_fromstr(isource) for isource in source_name]

        # find if source is within footprint + distance
        positions = planets.get_nearby_sources(tod=aman, source_list=source_list,
                                               distance=self.calc_cfgs.get('distance', 0))
        source_aman = core.AxisManager(aman.dets, aman.samps)
        for p in positions:
            center_on = planets.get_source_list_fromstr(p[0])
            source_flags = tod_ops.flags.get_source_flags(aman,
                                                          merge=self.calc_cfgs.get('merge', False),
                                                          overwrite=self.calc_cfgs.get('overwrite', True),
                                                          source_flags_name=self.calc_cfgs.get('source_flags_name', None),
                                                          mask=self.calc_cfgs.get('mask', None),
                                                          center_on=center_on,
                                                          res=self.calc_cfgs.get('res', None),
                                                          max_pix=self.calc_cfgs.get('max_pix', None))

            source_aman.wrap(p[0], source_flags, [(0, 'dets'), (1, 'samps')])

            # if inv_flag is set, add inverse of source flags
            if self.calc_cfgs.get('inv_flag'):
                source_aman.wrap(p[0]+ '_inv',
                                RangesMatrix.from_mask(~source_flags.mask()),
                                [(0, 'dets'), (1, 'samps')])

        # add sources that were not nearby from source list
        for source in source_name:
            if source not in source_aman._fields:
                source_aman.wrap(source, RangesMatrix.zeros([aman.dets.count, aman.samps.count]),
                                 [(0, 'dets'), (1, 'samps')])
                
                if self.calc_cfgs.get('inv_flag'):
                    source_aman.wrap(source + '_inv',
                                    RangesMatrix.ones([aman.dets.count, aman.samps.count]),
                                    [(0, 'dets'), (1, 'samps')])

        self.save(proc_aman, source_aman)

    def save(self, proc_aman, source_aman):
        if self.save_cfgs is None:
            return
        if self.save_cfgs:
            proc_aman.wrap(self.source_flags_name, source_aman)

    def select(self, meta, proc_aman=None, in_place=True):
        if self.select_cfgs is None:
            return meta
        if proc_aman is None:
            source_flags = meta.preprocess.source_flags
        else:
            source_flags = proc_aman[self.source_flags_name]

        if isinstance(self.select_cfgs, bool):
            if self.select_cfgs:
                select_list = np.atleast_1d(self.calc_cfgs.get('center_on', 'planet'))
            else:
                if in_place:
                    return meta
                else:
                    return np.ones(meta.dets.count, dtype=bool)
        else:
            select_list = np.atleast_1d(self.select_cfgs.get("select_source", self.calc_cfgs.get('center_on', 'planet')))

        if 'planet' in select_list:
            from sotodlib.coords.planets import SOURCE_LIST
            select_list = [x for x in meta.tags if x in SOURCE_LIST]
            if len(select_list) == 0:
                raise ValueError("No tags match source list")

        if isinstance(self.select_cfgs, bool):
            inverts = False
        else:
            inverts = self.select_cfgs.get("invert", False)
        if isinstance(inverts, bool):
            inverts = [inverts]*len(select_list)
        elif len(inverts) != len(select_list):
            raise ValueError("Length of intert must match length of select_source, or just bool")

        if isinstance(self.select_cfgs, bool):
            kinds = "all"
        else:
            kinds = self.select_cfgs.get("kind", 'all') # default of 'all' is for backward compatibility
        if isinstance(kinds, (str, float)):
            kinds = [kinds]*len(select_list)
        elif len(kinds) != len(select_list):
            raise ValueError("Length of kinds must match length of select_source, or just str")

        keep_all = np.ones(meta.dets.count, dtype=bool)

        for source, kind, invert in zip(select_list, kinds, inverts):
            if source in source_flags._fields:
                keep_all &= flag_cut_select(source_flags[source], kind, invert=invert)

        if in_place:
            meta.restrict("dets", meta.dets.vals[keep_all])
            source_flags.restrict("dets", source_flags.dets.vals[keep_all])
            return meta
        else:
            return keep_all
    
class HWPAngleModel(_Preprocess):
    """Apply hwp angle model to the TOD.

    Saves results in proc_aman under the "hwp_angle" field. 

     Example config block::

        - name : "hwp_angle_model"
          process: True
          calc:
            on_sign_ambiguous: 'fail'
          save: True
          
    .. autofunction:: sotodlib.hwp.hwp_angle_model.apply_hwp_angle_model
    """
    name = "hwp_angle_model"

    def process(self, aman, proc_aman, sim=False):
        if (not 'hwp_angle' in aman._fields) and ('hwp_angle' in proc_aman._fields):
            aman.wrap('hwp_angle', proc_aman['hwp_angle']['hwp_angle'],
                      [(0, 'samps')])
        else:
            return

    def calc_and_save(self, aman, proc_aman):
        hwp_angle_model.apply_hwp_angle_model(aman, **self.calc_cfgs)
        hwp_angle_aman = core.AxisManager(aman.samps)
        hwp_angle_aman.wrap('hwp_angle', aman.hwp_angle, [(0, 'samps')])
        self.save(proc_aman, hwp_angle_aman)

    def save(self, proc_aman, hwp_angle_aman):
        if self.save_cfgs is None:
            return
        if self.save_cfgs:
            proc_aman.wrap("hwp_angle", hwp_angle_aman)

class FourierFilter(_Preprocess):
    """
    Applies a chain of fourier filters (defined in fft_ops) to the data.

    Example config file entry for one filter::

    - name: "fourier_filter"
      wrap_name: "lpf_sig"
      signal_name: "signal"
      process:
        filt_function: "timeconst_filter"
        filter_params:
          timeconst: "det_cal.tau_eff"
          invert: True

    Example config file entry for two filters::

    - name: "fourier_filter_chain"
      wrap_name: "lpf_sig"
      signal_name: "signal"
      process:
        filters:
          - name: "iir_filter"
            filter_params:
              invert: True
          - name: "timeconst_filter"
            filter_params:
              timeconst: "det_cal.tau_eff"
              invert: True

    or with params from a noise fit::

    - name: "fourier_filter_chain"
      wrap_name: "lpf_sig"
      signal_name: "signal"
      process:
        noise_fit_array: "noiseQ_fit"
        filters:
          - name: "iir_filter"
            filter_params:
              invert: True
          - name: "timeconst_filter"
            filter_params:
              timeconst: "det_cal.tau_eff"
              invert: True
    See :ref:`fourier-filters` documentation for more details.
    """
    name = 'fourier_filter'

    def __init__(self, step_cfgs):
        self.signal_name = step_cfgs.get('signal_name', 'signal')
        # By default signal is overwritted by the filtered signal
        self.wrap_name = step_cfgs.get('wrap_name', 'signal')

        super().__init__(step_cfgs)

    def process(self, aman, proc_aman, sim=False):
        field = self.process_cfgs.get("noise_fit_array", None)
        if field:
            noise_fit = proc_aman[field]
        else:
            noise_fit = None

        filt_list = self.process_cfgs.get("filters", None)
        if filt_list is None:
            filt_list = [{
                "name": self.process_cfgs.get("filt_function", "high_pass_butter4"),
                "filter_params": self.process_cfgs.get("filter_params", None)
            }]

        filters = []
        for spec in filt_list:
            fname = spec.get("name")
            params = tod_ops.fft_ops.build_hpf_params_dict(
                fname,
                noise_fit=noise_fit,
                filter_params=spec.get("filter_params")
            )
            ffun = getattr(tod_ops.filters, fname)
            filters.append(ffun(**params))

        filt = tod_ops.filters.FilterChain(filters)

        filt_tod = tod_ops.filters.fourier_filter(aman, filt,
                                                  signal_name=self.signal_name)
        if self.wrap_name in aman._fields:
            aman.move(self.wrap_name, None)
        aman.wrap(self.wrap_name, filt_tod, [(0, 'dets'), (1, 'samps')])
        if self.process_cfgs.get("trim_samps"):
            trim = self.process_cfgs["trim_samps"]
            aman.restrict('samps', (aman.samps.offset + trim,
                                    aman.samps.offset + aman.samps.count - trim))
            proc_aman.restrict('samps', (proc_aman.samps.offset + trim,
                                         proc_aman.samps.offset + proc_aman.samps.count - trim))


class DetcalNanCuts(_Preprocess):
    """
    Remove detectors with NaN values in the specified det_cal metadata fields.

    Example config file entry::

      - name: "detcal_nan_cuts"
        select:
            fields: [tau_eff, phase_to_pW]
    """
    name = 'detcal_nan_cuts'

    def select(self, meta, proc_aman=None, in_place=True):
        if self.select_cfgs is None:
            return meta
        if proc_aman is None:
            proc_aman = meta.preprocess

        select_fields = self.select_cfgs.get("fields")

        keep = np.ones(meta.dets.count, dtype=bool)
        for field in select_fields:
            keep &= ~np.isnan(meta.det_cal[field])
        if in_place:
            meta.restrict('dets', meta.dets.vals[keep])
        else:
            return keep

class PCARelCal(_Preprocess):
    """
    Estimate the relcal factor from the atmosphere using PCA.

    Example configuration file entry::

      - name: 'pca_relcal'
        signal: 'lpf_sig'
        pca_run: 'run1'
        calc:
            pca:
                xfac: 2
                yfac: 1.5
                calc_good_medianw: True
            lpf:
                type: "sine2"
                cutoff: 1
                trans_width: 0.1
            trim_samps: 2000
        save: True
        plot:
            plot_ds_factor: 20

    See :ref:`pca-background` for more details on the method.
    """
    name = 'pca_relcal'

    def __init__(self, step_cfgs):
        self.signal = step_cfgs.get('signal', 'signal')
        self.run = step_cfgs.get('pca_run', 'run1')
        self.bandpass = step_cfgs.get('bandpass_key', 'wafer.bandpass')
        self.run_name = f'{self.signal}_{self.run}'

        super().__init__(step_cfgs)

    def calc_and_save(self, aman, proc_aman):
        self.plot_signal = self.signal
        if self.calc_cfgs.get("lpf") is not None:
            filt = tod_ops.filters.get_lpf(self.calc_cfgs.get("lpf"))
            filt_tod = tod_ops.fourier_filter(aman, filt, signal_name='signal')

            filt_aman = core.AxisManager(aman.dets, aman.samps)
            filt_aman.wrap(self.signal, filt_tod, [(0, 'dets'), (1, 'samps')])

            if self.calc_cfgs.get("trim_samps") is not None:
                trim = self.calc_cfgs["trim_samps"]
                filt_aman.restrict('samps', (filt_aman.samps.offset + trim,
                                             filt_aman.samps.offset + filt_aman.samps.count - trim))
            if self.plot_cfgs:
                self.plot_signal = filt_aman[self.signal]

        bands = np.unique(aman.det_info[self.bandpass])
        bands = bands[bands != 'NC']
        # align samps w/ proc_aman to include samps restriction when loading back from db.
        rc_aman = core.AxisManager(proc_aman.dets, proc_aman.samps)
        pca_det_mask = np.full(aman.dets.count, False, dtype=bool)
        relcal = np.zeros(aman.dets.count)
        pca_weight0 = np.zeros(aman.dets.count)
        for band in bands:
            m0 = aman.det_info[self.bandpass] == band
            if self.plot_cfgs is not None:
                rc_aman.wrap(f'{band}_idx', m0, [(0, 'dets')])
            band_aman = aman.restrict('dets', aman.dets.vals[m0], in_place=False)

            filt_aman = filt_aman.restrict('dets', aman.dets.vals[m0], in_place=False)
            band_aman.merge(filt_aman)

            pca_out = tod_ops.pca.get_pca(band_aman,signal=band_aman[self.signal])
            pca_signal = tod_ops.pca.get_pca_model(band_aman, pca_out,
                                        signal=band_aman[self.signal])
            if self.calc_cfgs.get("pca") is None:
                result_aman = tod_ops.pca.pca_cuts_and_cal(band_aman, pca_signal)
            else:
                result_aman = tod_ops.pca.pca_cuts_and_cal(band_aman, pca_signal, **self.calc_cfgs.get("pca"))

            pca_det_mask[m0] = np.logical_or(pca_det_mask[m0], result_aman['pca_det_mask'])
            relcal[m0] = result_aman['relcal']
            pca_weight0[m0] = result_aman['pca_weight0']
            if self.plot_cfgs is not None:
                rc_aman.wrap(f'{band}_pca_mode0', result_aman['pca_mode0'], [(0, 'samps')])
                rc_aman.wrap(f'{band}_xbounds', result_aman['xbounds'])
                rc_aman.wrap(f'{band}_ybounds', result_aman['ybounds'])
                rc_aman.wrap(f'{band}_median', result_aman['median'])

        rc_aman.wrap('pca_det_mask', pca_det_mask, [(0, 'dets')])
        rc_aman.wrap('relcal', relcal, [(0, 'dets')])
        rc_aman.wrap('pca_weight0', pca_weight0, [(0, 'dets')])

        self.save(proc_aman, rc_aman)

    def save(self, proc_aman, pca_aman):
        if self.save_cfgs is None:
            return
        if self.save_cfgs:
            proc_aman.wrap(self.run_name, pca_aman)

    def select(self, meta, proc_aman=None, in_place=True):
        if self.select_cfgs is None:
            return meta
        if proc_aman is None:
            proc_aman = meta.preprocess
        keep = ~proc_aman[self.run_name]['pca_det_mask']
        if in_place:
            meta.restrict("dets", meta.dets.vals[keep])
            return meta
        else:
            return keep

    def plot(self, aman, proc_aman, filename):
        if self.plot_cfgs is None:
            return
        if self.plot_cfgs:
            from .preprocess_plot import plot_pcabounds
            filename = filename.replace('{ctime}', f'{str(aman.timestamps[0])[:5]}')
            filename = filename.replace('{obsid}', aman.obs_info.obs_id)
            det = aman.dets.vals[0]
            ufm = det.split('_')[2]

            bands = np.unique(aman.det_info[self.bandpass])
            bands = bands[bands != 'NC']
            for band in bands:
                if f'{band}_pca_mode0' in proc_aman[self.run_name]:
                    pca_aman = aman.restrict('dets', aman.dets.vals[proc_aman[self.run_name][f'{band}_idx']], in_place=False)
                    if self.calc_cfgs.get("lpf") is not None:
                        trim = self.calc_cfgs["trim_samps"]
                        pca_aman.restrict('samps', (pca_aman.samps.offset + trim,
                                                    pca_aman.samps.offset + pca_aman.samps.count - trim))
                    band_aman = proc_aman[self.run_name].restrict('dets', aman.dets.vals[proc_aman[self.run_name][f'{band}_idx']], in_place=False)
                    plot_pcabounds(pca_aman, band_aman, filename=filename.replace('{name}', f'{ufm}_{band}_pca'), signal=self.plot_signal, band=band, plot_ds_factor=self.plot_cfgs.get('plot_ds_factor', 20))
                    proc_aman[self.run_name].move(f'{band}_idx', None)
                    proc_aman[self.run_name].move(f'{band}_pca_mode0', None)
                    proc_aman[self.run_name].move(f'{band}_xbounds', None)
                    proc_aman[self.run_name].move(f'{band}_ybounds', None)
                    proc_aman[self.run_name].move(f'{band}_median', None)

class PCAFilter(_Preprocess):
    """
    Applies a pca filter to the data.

    example config file entry::

      - name: "pca_filter"
        signal: "signal"
        process:
          n_modes: 10

    See :ref:`pca-background` for more details on the method.
    """
    name = 'pca_filter'

    def __init__(self, step_cfgs):
        self.signal = step_cfgs.get('signal', 'signal')

        super().__init__(step_cfgs)

    def process(self, aman, proc_aman, sim=False):
        n_modes = self.process_cfgs.get('n_modes')
        signal = aman.get(self.signal)
        if aman.dets.count < n_modes:
            raise ValueError(f'The number of pca modes {n_modes} is '
                             f'larger than the number of detectors {aman.dets.count}.')
        model = tod_ops.pca.get_pca_model(aman, signal=signal, n_modes=n_modes)
        _ = tod_ops.pca.add_model(aman, model, signal=signal, scale=-1)

class GetCommonMode(_Preprocess):
    """
    Calculate common mode.

    example config file entry::

      - name: "get_common_mode"
        calc:
            signal: "signal"
            method: "median"
            wrap: "signal_commonmode"
        save: True

    .. autofunction:: sotodlib.tod_ops.pca.get_common_mode
    """
    name = 'get_common_mode'

    def calc_and_save(self, aman, proc_aman):
        common_mode = tod_ops.pca.get_common_mode(aman, **self.calc_cfgs)
        common_aman = core.AxisManager(aman.samps)
        common_aman.wrap(self.calc_cfgs['wrap'], common_mode, [(0, 'samps')])
        self.save(proc_aman, common_aman)

    def save(self, proc_aman, common_aman):
        if self.save_cfgs is None:
            return
        if self.save_cfgs:
            proc_aman.wrap(self.calc_cfgs['wrap'], common_aman)

class FilterForSources(_Preprocess):
    """
    Mask and gap-fill the signal at samples flagged by source_flags.
    Then PCA the resulting time ordered data.

    example config file entry::

      - name: "filter_for_sources"
        signal: "signal"
        process:
          n_modes: 10
          source_flags: "source_flags"
          edge_guard: 10 # Number of samples to make the first and last flags False
          trim_samps: 100

    .. autofunction:: sotodlib.coords.planets.filter_for_sources
    """
    name = 'filter_for_sources'

    def __init__(self, step_cfgs):
        self.signal = step_cfgs.get('signal', 'signal')

        super().__init__(step_cfgs)

    def process(self, aman, proc_aman, sim=False):
        n_modes = self.process_cfgs.get('n_modes')
        signal = aman.get(self.signal)
        flags = aman.flags.get(self.process_cfgs.get('source_flags'))
        edge_guard = self.process_cfgs.get('edge_guard')
        if aman.dets.count < n_modes:
            raise ValueError(f'The number of pca modes {n_modes} is '
                             f'larger than the number of detectors {aman.dets.count}.')
        planets.filter_for_sources(aman, signal=signal, source_flags=flags, n_modes=n_modes, edge_guard=edge_guard)
        if self.process_cfgs.get("trim_samps"):
            trim = self.process_cfgs["trim_samps"]
            proc_aman.restrict('samps', (aman.samps.offset + trim,
                                         aman.samps.offset + aman.samps.count - trim))
            aman.restrict('samps', (aman.samps.offset + trim,
                                    aman.samps.offset + aman.samps.count - trim))

class PTPFlags(_Preprocess):
    """Find detectors with anomalous peak-to-peak signal.

    Saves results in proc_aman under the "ptp_flags" field. 

     Example config block::

        - name : "ptp_flags"
          calc:
            signal_name: "dsT"
            kurtosis_threshold: 6
          save: True
          select: True

    .. autofunction:: sotodlib.tod_ops.flags.get_ptp_flags
    """
    name = "ptp_flags"

    def calc_and_save(self, aman, proc_aman):
        mskptps = tod_ops.flags.get_ptp_flags(aman, **self.calc_cfgs)

        ptp_aman = core.AxisManager(aman.dets, aman.samps)
        ptp_aman.wrap('ptp_flags', mskptps, [(0, 'dets'), (1, 'samps')])
        self.save(proc_aman, ptp_aman)

    def save(self, proc_aman, ptp_aman):
        if self.save_cfgs is None:
            return
        if self.save_cfgs:
            proc_aman.wrap("ptp_flags", ptp_aman)

    def select(self, meta, proc_aman=None, in_place=True):
        if self.select_cfgs is None:
            return meta
        if proc_aman is None:
            proc_aman = meta.preprocess
        keep = ~has_all_cut(proc_aman.ptp_flags.ptp_flags)
        if in_place:
            meta.restrict("dets", meta.dets.vals[keep])
            return meta
        else:
            return keep

class InvVarFlags(_Preprocess):
    """Find detectors with too high inverse variance.

    Saves results in proc_aman under the "inv_var_flags" field. 

     Example config block::

        - name : "inv_var_flags"
          calc:
            signal_name: "demodQ"
            nsigma: 6
          save: True
          select: True

    .. autofunction:: sotodlib.tod_ops.flags.get_inv_var_flags
    """
    name = "inv_var_flags"

    def calc_and_save(self, aman, proc_aman):
        msk = tod_ops.flags.get_inv_var_flags(aman, **self.calc_cfgs)

        inv_var_aman = core.AxisManager(aman.dets, aman.samps)
        inv_var_aman.wrap('inv_var_flags', msk, [(0, 'dets'), (1, 'samps')])
        self.save(proc_aman, inv_var_aman)

    def save(self, proc_aman, inv_var_aman):
        if self.save_cfgs is None:
            return
        if self.save_cfgs:
            proc_aman.wrap("inv_var_flags", inv_var_aman)

    def select(self, meta, proc_aman=None, in_place=True):
        if self.select_cfgs is None:
            return meta
        if proc_aman is None:
            proc_aman = meta.preprocess
        keep = ~has_all_cut(proc_aman.inv_var_flags.inv_var_flags)
        if in_place:
            meta.restrict("dets", meta.dets.vals[keep])
            return meta
        return keep

class EstimateT2P(_Preprocess):
    """Estimate T to P leakage coefficients.

    Saves results in proc_aman under the "t2p" field. 

     Example config block::

        - name : "estimate_t2p"
          calc:
            T_sig_name: 'dsT'
            Q_sig_name: 'demodQ'
            U_sig_name: 'demodU'
            joint_fit: True
            trim_samps: 2000
            lpf_cfgs:
              type: 'sine2'
              cutoff: 0.5
              trans_width: 0.1
            flag_name: 'exclude' # a field in aman.flags can combine with union_flags.
          save: True
    
    .. autofunction:: sotodlib.tod_ops.t2pleakage.get_t2p_coeffs
    """
    name = "estimate_t2p"

    def calc_and_save(self, aman, proc_aman):
        t2p_aman = tod_ops.t2pleakage.get_t2p_coeffs(aman, **self.calc_cfgs)
        self.save(proc_aman, t2p_aman)

    def save(self, proc_aman, t2p_aman):
        if self.save_cfgs is None:
            return
        if self.save_cfgs:
            proc_aman.wrap("t2p", t2p_aman)

class SubtractT2P(_Preprocess):
    """Subtract T to P leakage.

     Example config block::

        - name : "subtract_t2p"
          process:
            Q_sig_name: 'demodQ'
            U_sig_name: 'demodU'
    
    .. autofunction:: sotodlib.tod_ops.t2pleakage.subtract_t2p
    """
    name = "subtract_t2p"

    def process(self, aman, proc_aman, sim=False):
        tod_ops.t2pleakage.subtract_t2p(aman, proc_aman['t2p'],
                                        **self.process_cfgs)

class SplitFlags(_Preprocess):
    """Get flags used for map splitting/bundling.

    Saves results in proc_aman under the "split_flags" field.

     Example config block::

        - name : "split_flags"
          calc:
            high_gain: 0.115
            high_noise: 3.5e-5
            high_tau: 1.5e-3
            det_A: A
            pol_angle: 35
            crossover: BL
            high_leakage: 1.0e-3
            high_2f: 1.5e-3
            right_focal_plane: 0
            top_focal_plane: 0
            central_pixels: 0.071
          save: True

    .. autofunction:: sotodlib.obs_ops.flags.get_split_flags
    """
    name = "split_flags"

    def calc_and_save(self, aman, proc_aman):
        split_flg_aman = obs_ops.splits.get_split_flags(aman, proc_aman, split_cfg=self.calc_cfgs)

        self.save(proc_aman, split_flg_aman)

    def save(self, proc_aman, split_flg_aman):
        if self.save_cfgs is None:
            return
        if self.save_cfgs:
            proc_aman.wrap("split_flags", split_flg_aman)

class UnionFlags(_Preprocess):
    """Do the union of relevant flags for mapping
    Typically you would include turnarounds, glitches, etc.

    Saves results for aman under the "flags.[total_flags_label]" field.

     Example config block::

        - name : "union_flags"
          process:
            flag_labels: ['jumps_2pi.jump_flag', 'glitches.glitch_flags', 'turnaround_flags.turnarounds']
            total_flags_label: 'glitch_flags'

    """
    name = "union_flags"

    def process(self, aman, proc_aman, sim=False):
        warnings.warn("UnionFlags function is deprecated and only kept to allow loading of old process archives. Use generalized method CombineFlags")

        from so3g.proj import RangesMatrix
        total_flags = RangesMatrix.zeros([proc_aman.dets.count, proc_aman.samps.count]) # get an empty flags with shape (Ndets,Nsamps)
        for label in self.process_cfgs['flag_labels']:
            _label = attrgetter(label)
            total_flags += _label(proc_aman) # The + operator is the union operator in this case

        if 'flags' not in aman._fields:
            from sotodlib.core import FlagManager
            aman.wrap('flags', FlagManager.for_tod(aman))
        if self.process_cfgs['total_flags_label'] in aman['flags']:
            aman['flags'].move(self.process_cfgs['total_flags_label'], None)
        aman['flags'].wrap(self.process_cfgs['total_flags_label'], total_flags)

class CombineFlags(_Preprocess):
    """Do the conbine of relevant flags for mapping
    

    Saves results for aman under the "flags.[total_flags_label]" field.

     Example config block::

        - name : "combine_flags"
          process:
            flag_labels: ['glitches.glitch_flags', 'source_flags.jupiter_inv']
            total_flags_label: 'glitch_flags'
            method: 'union' # You can select a method from ['union', '+', 'intersect', '*'].
            #method: ['+', '*'] # Or you can pass individual method for each flags as a list. Lentgh must match the length of flag_labels.

    """
    name = "combine_flags"

    def process(self, aman, proc_aman, sim=False):
        from so3g.proj import RangesMatrix
        if isinstance(self.process_cfgs['method'], list):
            if len(self.process_cfgs['flag_labels']) != len(self.process_cfgs['method']):
                raise ValueError("The length of method does not match to the length of flag_labels")
            elif any(method not in ['+', 'union', '*', 'intersect'] for method in self.process_cfgs['method']):
                raise ValueError("The method provided does not match one of '+', '*', 'union', or 'intersect'")
        elif self.process_cfgs['method'] in ['+', 'union', '*', 'intersect']:
            self.process_cfgs['method'] =  ['+'] + (len(self.process_cfgs['flag_labels']) - 1)*[self.process_cfgs['method']]
        else:
            raise ValueError("The method matches neither list nor the one of the ['+', 'union', '*', 'intersect']")
        
        total_flags = RangesMatrix.zeros([proc_aman.dets.count, proc_aman.samps.count]) # get an empty flags with shape (Ndets,Nsamps)
        for i, (method, label) in enumerate(zip(self.process_cfgs['method'], self.process_cfgs['flag_labels'])):
            _label = attrgetter(label)
            if i == 0:
                total_flags += _label(proc_aman) # First flags must be added.
                if method in ['*', 'intersect']:
                    warnings.warn("The first method is neither '+' nor 'union'. Interpreted as '+' by default.")
            else:
                if method in ['+', 'union']:
                    total_flags += _label(proc_aman) # The + operator is the union operator in this case
                elif method in ['*', 'intersect']:
                    total_flags *= _label(proc_aman) # The * operator is the intersect operator in this case

        if 'flags' not in aman._fields:
            from sotodlib.core import FlagManager
            aman.wrap('flags', FlagManager.for_tod(aman))
        if self.process_cfgs['total_flags_label'] in aman['flags']:
            aman['flags'].move(self.process_cfgs['total_flags_label'], None)
        aman['flags'].wrap(self.process_cfgs['total_flags_label'], total_flags)

class RotateQU(_Preprocess):
    """Rotate Q and U components to/from telescope coordinates.

    Example config block::

        - name : "rotate_qu"
          process:
            sign: 1 
            offset: 0 
            update_focal_plane: True

    .. autofunction:: sotodlib.coords.demod.rotate_demodQU
    """
    name = "rotate_qu"

    def process(self, aman, proc_aman, sim=False):
        from sotodlib.coords import demod
        demod.rotate_demodQU(aman, **self.process_cfgs)

class SubtractQUCommonMode(_Preprocess):
    """Subtract Q and U common mode.

    Example config block::

        - name : 'subtract_qu_common_mode'
          signal_name_Q: 'demodQ'
          signal_name_U: 'demodU'
          process: True
          calc: True
          save: True

    .. autofunction:: sotodlib.tod_ops.deproject.subtract_qu_common_mode
    """
    name = "subtract_qu_common_mode"

    def __init__(self, step_cfgs):
        self.signal_name_Q = step_cfgs.get('signal_Q', 'demodQ')
        self.signal_name_U = step_cfgs.get('signal_U', 'demodU')
        super().__init__(step_cfgs)

    def calc_and_save(self, aman, proc_aman):
        coeff_aman = get_qu_common_mode_coeffs(aman, Q_signal, U_signal, merge)
        self.save(proc_aman, aman)

    def save(self, proc_aman, aman):
        if self.save_cfgs is None:
            return
        if self.save_cfgs:
            proc_aman.wrap('qu_common_mode_coeffs', aman['qu_common_mode_coeffs'])

    def process(self, aman, proc_aman, sim=False):
        if 'qu_common_mode_coeffs' in proc_aman:
            tod_ops.deproject.subtract_qu_common_mode(aman, self.signal_name_Q, self.signal_name_U,
                                                      coeff_aman=proc_aman['qu_common_mode_coeffs'], 
                                                      merge=False)
        else:
            tod_ops.deproject.subtract_qu_common_mode(aman, self.signal_name_Q,
                                                      self.signal_name_U, merge=True)

class FocalplaneNanFlags(_Preprocess):
    """Find additional detectors which have nans 
       in their focal plane coordinates.

    Saves results in proc_aman under the "fp_flags" field. 

     Example config block::

        - name : "fp_flags"
          signal: "signal" # optional
          calc:
              merge: False
          save: True
          select: True
    
    .. autofunction:: sotodlib.tod_ops.flags.get_focalplane_flags
    """
    name = "fp_flags"

    def calc_and_save(self, aman, proc_aman):
        mskfp = tod_ops.flags.get_focalplane_flags(aman, **self.calc_cfgs)
        fp_aman = core.AxisManager(aman.dets, aman.samps)
        fp_aman.wrap('fp_nans', mskfp, [(0, 'dets'), (1, 'samps')])
        self.save(proc_aman, fp_aman)
    
    def save(self, proc_aman, fp_aman):
        if self.save_cfgs is None:
            return
        if self.save_cfgs:
            proc_aman.wrap("fp_flags", fp_aman)
    
    def select(self, meta, proc_aman=None, in_place=True):
        if self.select_cfgs is None:
            return meta
        if proc_aman is None:
            proc_aman = meta.preprocess
        keep = ~has_all_cut(proc_aman.fp_flags.fp_nans)
        if in_place:
            meta.restrict("dets", meta.dets.vals[keep])
            return meta
        return keep

class PointingModel(_Preprocess):
    """Apply pointing model to the TOD.

    Saves results in proc_aman under the "pointing" field. 

     Example config block::

        - name : "pointing_model"
          process: True

    .. autofunction:: sotodlib.coords.pointing_model.apply_pointing_model
    """
    name = "pointing_model"

    def process(self, aman, proc_aman, sim=False):
        from sotodlib.coords import pointing_model
        if self.process_cfgs:
            pointing_model.apply_pointing_model(aman)

class BadSubscanFlags(_Preprocess):
    """Identifies and flags bad subscans.

      Example config block::

        - name : "noisy_subscan_flags"
            stats_name: tod_stats # optional
            calc: 
                nstd_lim: 5.0 
                merge: False
            save: True
            select: True
    
    .. autofunction:: sotodlib.tod_ops.flags.get_badsubscan_flags
    """
    name = "noisy_subscan_flags"

    def __init__(self, step_cfgs):
        self.stats_name = step_cfgs.get('stats_name', 'tod_stats')
        super().__init__(step_cfgs)
    
    def calc_and_save(self, aman, proc_aman):
        from so3g.proj import RangesMatrix, Ranges
        msk_ss = RangesMatrix.zeros((aman.dets.count, aman.samps.count))
        msk_det = np.ones(aman.dets.count, dtype=bool)
        signal = self.calc_cfgs["subscan_stats"] if isinstance(self.calc_cfgs["subscan_stats"], list) else [self.calc_cfgs["subscan_stats"]]
        calc_cfgs_copy = copy.deepcopy(self.calc_cfgs)
        for sig in signal:
            calc_cfgs_copy["subscan_stats"] = proc_aman[self.stats_name+"_"+sig[-1]]
            _msk_ss, _msk_det = tod_ops.flags.get_noisy_subscan_flags(
                aman, **calc_cfgs_copy)
            msk_ss += _msk_ss  # True for bad samps
            msk_det &= _msk_det  # True for good dets
        ss_aman = core.AxisManager(aman.dets, aman.samps)
        ss_aman.wrap("valid_subscans", msk_ss, [(0, 'dets'), (1, 'samps')])
        det_aman = core.AxisManager(aman.dets)
        det_aman.wrap("valid_dets", msk_det, [(0, 'dets')])
        self.save(proc_aman, ss_aman, "noisy_subscan_flags")
        self.save(proc_aman, det_aman, "noisy_dets_flags")

    def save(self, proc_aman, calc_aman, name): 
        if self.save_cfgs is None:
            return
        if self.save_cfgs:
            proc_aman.wrap(name, calc_aman)

    def select(self, meta, proc_aman=None, in_place=True):
        if self.select_cfgs is None:
            return meta
        if proc_aman is None:
            proc_aman = meta.preprocess
        keep = proc_aman.noisy_dets_flags.valid_dets
        if in_place:
            meta.restrict('dets', proc_aman.dets.vals[keep])
            return meta
        return keep

class CorrectIIRParams(_Preprocess):
    """Correct missing iir_params by default values.
    This corrects iir_params only when the observation is within the time_range
    that is known to have problem.

    Example config block::

        - name: "correct_iir_params"
          process: True

    .. autofunction:: sotodlib.obs_ops.utils.correct_iir_params
    """
    name = "correct_iir_params"

    def process(self, aman, proc_aman, sim=False):
        from sotodlib.obs_ops import correct_iir_params
        correct_iir_params(aman)

class TrimFlagEdge(_Preprocess):
    """Trim edge until given flags of all detectors are False
    To find first and last sample id that has False (i.e., no flags applied) for all detectors.
    This is for avoiding glitchfill problem for data whose edge has flags of True.

    Example config block::
    
        - name: "trim_flag_edge"
          process:
            flags: "pca_exclude"
    
    .. autofunction:: sotodlib.core.flagman.find_common_edge_idx
    """
    name = 'trim_flag_edge'

    def process(self, aman, proc_aman, sim=False):
        flags = aman.flags.get(self.process_cfgs.get('flags'))
        trimst, trimen = core.flagman.find_common_edge_idx(flags)
        aman.restrict('samps', (aman.samps.offset + trimst,
                                aman.samps.offset + trimen))
        proc_aman.restrict('samps', (proc_aman.samps.offset + trimst,
                                     proc_aman.samps.offset + trimen))

class SmurfGapsFlags(_Preprocess):
    """Expand smurfgaps flag of each stream_id to all detectors
    smurfgaps flags indicates the samples of each stream_id where the
    lost frames are filled in the bookbinding process.

    Example config block::

        - name: "smurfgaps_flags"
          calc:
            buffer: 200
            name: "smurfgaps"
            merge: True
          save: True

    .. autofunction:: sotodlib.tod_ops.flags.expand_smurfgaps_flags
    """
    name = "smurfgaps_flags"

    def calc_and_save(self, aman, proc_aman):
        smurfgaps = tod_ops.flags.expand_smurfgaps_flags(aman, **self.calc_cfgs)
        flag_aman = core.AxisManager(aman.dets, aman.samps)
        flag_aman.wrap(self.calc_cfgs['name'], smurfgaps, [(0, 'dets'), (1, 'samps')])
        self.save(proc_aman, flag_aman)

    def save(self, proc_aman, flag_aman):
        if self.save_cfgs is None:
            return
        if self.save_cfgs:
            proc_aman.wrap("smurfgaps", flag_aman)

_Preprocess.register(SplitFlags)
_Preprocess.register(SubtractT2P)
_Preprocess.register(EstimateT2P)
_Preprocess.register(InvVarFlags)
_Preprocess.register(PTPFlags)
_Preprocess.register(PCARelCal)
_Preprocess.register(PCAFilter)
_Preprocess.register(GetCommonMode)
_Preprocess.register(FilterForSources)
_Preprocess.register(FourierFilter)
_Preprocess.register(Trends)
_Preprocess.register(FFTTrim)
_Preprocess.register(Detrend)
_Preprocess.register(GlitchDetection)
_Preprocess.register(Jumps)
_Preprocess.register(FixJumps)
_Preprocess.register(PSDCalc)
_Preprocess.register(Noise)
_Preprocess.register(Calibrate)
_Preprocess.register(EstimateHWPSS)
_Preprocess.register(SubtractHWPSS)
_Preprocess.register(A2Stats)
_Preprocess.register(Apodize)
_Preprocess.register(Demodulate)
_Preprocess.register(AzSS)
_Preprocess.register(SubtractAzSSTemplate)
_Preprocess.register(GlitchFill)
_Preprocess.register(FlagTurnarounds)
_Preprocess.register(SubPolyf)
_Preprocess.register(DetBiasFlags)
_Preprocess.register(SSOFootprint)
_Preprocess.register(DarkDets)
_Preprocess.register(SourceFlags)
_Preprocess.register(HWPAngleModel)
_Preprocess.register(GetStats)
_Preprocess.register(UnionFlags)
_Preprocess.register(CombineFlags)
_Preprocess.register(RotateQU) 
_Preprocess.register(SubtractQUCommonMode) 
_Preprocess.register(FocalplaneNanFlags) 
_Preprocess.register(PointingModel)  
_Preprocess.register(BadSubscanFlags)
_Preprocess.register(CorrectIIRParams)
_Preprocess.register(DetcalNanCuts)
_Preprocess.register(TrimFlagEdge)
_Preprocess.register(SmurfGapsFlags)<|MERGE_RESOLUTION|>--- conflicted
+++ resolved
@@ -602,30 +602,22 @@
             calc_aman = tod_ops.fft_ops.fit_noise_model(aman, pxx=pxx,
                                                         f=psd.freqs,
                                                         merge_fit=True,
-<<<<<<< HEAD
                                                         frequency_cutoff=frequency_cutoff,
-                                                        **self.calc_cfgs)
-=======
                                                         **fcfgs)
             if calc_wn or wn_est is None:
                 if not self.subscan:
                     calc_aman.wrap("white_noise", fcfgs['wn_est'], [(0,"dets")])
                 else:
                     calc_aman.wrap("white_noise", fcfgs['wn_est'], [(0,"dets"), (1,"subscans")])
->>>>>>> a5326f5a
         else:
             wn_f_low = self.calc_cfgs.get("low_f", 5)
             wn_f_high = self.calc_cfgs.get("high_f", 10)
             wn = tod_ops.fft_ops.calc_wn(aman, pxx=pxx,
                                          freqs=psd.freqs,
-<<<<<<< HEAD
-                                         frequency_cutoff=frequency_cutoff,
-                                         **self.calc_cfgs)
-=======
                                          nseg=psd.get('nseg'),
                                          low_f=wn_f_low,
-                                         high_f=wn_f_high)
->>>>>>> a5326f5a
+                                         high_f=wn_f_high,
+                                         frequency_cutoff=frequency_cutoff)
             if not self.subscan:
                 calc_aman = core.AxisManager(aman.dets)
                 calc_aman.wrap("white_noise", wn, [(0,"dets")])
