--- conflicted
+++ resolved
@@ -1459,14 +1459,11 @@
     .. autofunction:: sotodlib.tod_ops.flags.get_source_flags
     """
     name = "source_flags"
-<<<<<<< HEAD
-    
-=======
+    
     def __init__(self, step_cfgs):
         self.source_flags_name = step_cfgs.get('source_flags_name', 'source_flags')
         super().__init__(step_cfgs)
 
->>>>>>> 9754e46b
     def calc_and_save(self, aman, proc_aman):
         from sotodlib.coords.planets import SOURCE_LIST
         source_name = np.atleast_1d(self.calc_cfgs.get('center_on', 'planet'))
@@ -1706,12 +1703,10 @@
             proc_aman.restrict('samps', (proc_aman.samps.offset + trim,
                                          proc_aman.samps.offset + proc_aman.samps.count - trim))
 
-<<<<<<< HEAD
 class ReduceFlags(_Preprocess):
     name = 'reduce_flags'
     def process(self, aman, proc_aman):
         aman.flags.reduce(**self.process_cfgs)       
-=======
 
 class DetcalNanCuts(_Preprocess):
     """
@@ -1740,7 +1735,6 @@
             meta.restrict('dets', meta.dets.vals[keep])
         else:
             return keep
->>>>>>> 9754e46b
 
 class PCARelCal(_Preprocess):
     """
