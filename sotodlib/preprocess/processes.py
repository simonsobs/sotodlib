--- conflicted
+++ resolved
@@ -303,17 +303,15 @@
     def select(self, meta, proc_aman=None):
         if self.select_cfgs is None:
             return meta
-<<<<<<< HEAD
+
         if proc_aman is None:
             proc_aman = meta.preprocess
 
-        keep = proc_aman.noise.white_noise <= self.select_cfgs["max_noise"]
-=======
         if self.select_cfgs['name'] is None:
-            keep = meta.preprocess.noise.white_noise <= self.select_cfgs["max_noise"]
-        else:
-            keep = meta.preprocess[self.select_cfgs['name']].white_noise <= self.select_cfgs["max_noise"] 
->>>>>>> 5c58d8b0
+            keep = proc_aman.noise.white_noise <= self.select_cfgs["max_noise"]
+        else:
+            keep = proc_aman[self.select_cfgs['name']].white_noise <= self.select_cfgs["max_noise"] 
+            
         meta.restrict("dets", meta.dets.vals[keep])
         return meta
     
