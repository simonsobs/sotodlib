import numpy as np
from operator import attrgetter

import sotodlib.core as core
import sotodlib.tod_ops as tod_ops
import sotodlib.obs_ops as obs_ops
from sotodlib.hwp import hwp, hwp_angle_model
import sotodlib.coords.planets as planets

from sotodlib.core.flagman import (has_any_cuts, has_all_cut,
                                   count_cuts,
                                    sparse_to_ranges_matrix)

from .pcore import _Preprocess, _FracFlaggedMixIn
from .. import flag_utils


class FFTTrim(_Preprocess):
    """Trim the AxisManager to optimize for faster FFTs later in the pipeline.
    All processing configs go to `fft_trim`

    .. autofunction:: sotodlib.tod_ops.fft_trim
    """
    name = "fft_trim"    
    def process(self, aman, proc_aman):
        tod_ops.fft_trim(aman, **self.process_cfgs)

class Detrend(_Preprocess):
    """Detrend the signal. All processing configs go to `detrend_tod`

    .. autofunction:: sotodlib.tod_ops.detrend_tod
    """
    name = "detrend"

    def __init__(self, step_cfgs):
        self.signal = step_cfgs.get('signal', 'signal')

        super().__init__(step_cfgs)
    
    def process(self, aman, proc_aman):
        tod_ops.detrend_tod(aman, signal_name=self.signal,
                            **self.process_cfgs)

class DetBiasFlags(_FracFlaggedMixIn, _Preprocess):
    """
    Derive poorly biased detectors from IV and Bias Step data. Save results
    in proc_aman under the "det_bias_cuts" field. 

    .. autofunction:: sotodlib.tod_ops.flags.get_det_bias_flags
    """
    name = "det_bias_flags"
    _influx_field = "det_bias_flags_frac"

    def calc_and_save(self, aman, proc_aman):
        dbc_aman = tod_ops.flags.get_det_bias_flags(aman, merge=False, full_output=True,
                                                    **self.calc_cfgs)
        self.save(proc_aman, dbc_aman)
    
    def save(self, proc_aman, dbc_aman):
        if self.save_cfgs is None:
            return
        if self.save_cfgs:
            proc_aman.wrap("det_bias_flags", dbc_aman)

    def select(self, meta, proc_aman=None):
        if self.select_cfgs is None:
            return meta
        if proc_aman is None:
            proc_aman = meta.preprocess
        keep = ~proc_aman.det_bias_flags.det_bias_flags
        meta.restrict("dets", meta.dets.vals[has_all_cut(keep)])
        return meta
    
    def plot(self, aman, proc_aman, filename):
        if self.plot_cfgs is None:
            return
        if self.plot_cfgs:
            from .preprocess_plot import plot_det_bias_flags
            filename = filename.replace('{ctime}', f'{str(aman.timestamps[0])[:5]}')
            filename = filename.replace('{obsid}', aman.obs_info.obs_id)
            det = aman.dets.vals[0]
            ufm = det.split('_')[2]
            plot_det_bias_flags(aman, proc_aman['det_bias_flags'], rfrac_range=self.calc_cfgs['rfrac_range'],
                                psat_range=self.calc_cfgs['psat_range'], filename=filename.replace('{name}', f'{ufm}_bias_cuts_venn'))


class Trends(_FracFlaggedMixIn, _Preprocess):
    """Calculate the trends in the data to look for unlocked detectors. All
    calculation configs go to `get_trending_flags`.

    Saves results in proc_aman under the "trend" field. 

    Data selection can have key "kind" equal to "any" or "all."

     Example config block::

        - name : "trends"
          signal: "signal" # optional
          calc:
            max_trend: 2.5
            n_pieces: 10
          save: True
          select:
            kind: "any"
    
    .. autofunction:: sotodlib.tod_ops.flags.get_trending_flags
    """
    name = "trends"
    _influx_field = "trend_flags_frac"

    def __init__(self, step_cfgs):
        self.signal = step_cfgs.get('signal', 'signal')

        super().__init__(step_cfgs)
    
    def calc_and_save(self, aman, proc_aman):
        _, trend_aman = tod_ops.flags.get_trending_flags(
            aman, merge=False, full_output=True,
            signal=aman[self.signal], **self.calc_cfgs)
        aman.wrap("trends", trend_aman)
        self.save(proc_aman, trend_aman)
    
    def save(self, proc_aman, trend_aman):
        if self.save_cfgs is None:
            return
        if self.save_cfgs:
            proc_aman.wrap("trends", trend_aman)
    
    def select(self, meta, proc_aman=None):
        if self.select_cfgs is None:
            return meta
        if proc_aman is None:
            proc_aman = meta.preprocess
        if self.select_cfgs["kind"] == "any":
            keep = ~has_any_cuts(proc_aman.trends.trend_flags)
        elif self.select_cfgs == "all":
            keep = ~has_all_cut(proc_aman.trends.trend_flags)
        else:
            raise ValueError(f"Entry '{self.select_cfgs['kind']}' not"
                                "understood. Expect 'any' or 'all'")
        meta.restrict("dets", meta.dets.vals[keep])
        return meta


class GlitchDetection(_FracFlaggedMixIn, _Preprocess):
    """Run glitch detection algorithm to find glitches. All calculation configs
    go to `get_glitch_flags` 

    Saves retsults in proc_aman under the "glitches" field.

    Data section should define a glitch significant "sig_glitch" and a maximum
    number of glitches "max_n_glitch."

    Example configuration block::
        
      - name: "glitches"
        calc:
          signal_name: "hwpss_remove"
          t_glitch: 0.00001
          buffer: 10
          hp_fc: 1
          n_sig: 10
        save: True
        select:
          max_n_glitch: 10
          sig_glitch: 10

    .. autofunction:: sotodlib.tod_ops.flags.get_glitch_flags
    """
    name = "glitches"
    _influx_field = "glitch_flags_frac"

    def calc_and_save(self, aman, proc_aman):
        _, glitch_aman = tod_ops.flags.get_glitch_flags(aman,
            merge=False, full_output=True, **self.calc_cfgs
        ) 
        aman.wrap("glitches", glitch_aman)
        self.save(proc_aman, glitch_aman)
        if self.calc_cfgs.get('save_plot', False):
            flag_utils.plot_glitch_stats(aman, save_path=self.calc_cfgs['save_plot'])
    
    def save(self, proc_aman, glitch_aman):
        if self.save_cfgs is None:
            return
        if self.save_cfgs:
            proc_aman.wrap("glitches", glitch_aman)
 
    def select(self, meta, proc_aman=None):
        if self.select_cfgs is None:
            return meta
        if proc_aman is None:
            proc_aman = meta.preprocess
        flag = sparse_to_ranges_matrix(
            proc_aman.glitches.glitch_detection > self.select_cfgs["sig_glitch"]
        )
        n_cut = count_cuts(flag)
        keep = n_cut <= self.select_cfgs["max_n_glitch"]
        meta.restrict("dets", meta.dets.vals[keep])
        return meta


class FixJumps(_Preprocess):
    """
    Repairs the jump heights given a set of jump flags and heights.

    Example config block::

      - name: "fix_jumps"
        signal: "signal" # optional
        process:
        jumps_aman: "jumps_2pi"

    .. autofunction:: sotodlib.tod_ops.jumps.jumpfix_subtract_heights
    """
    name = "fix_jumps"

    def __init__(self, step_cfgs):
        self.signal = step_cfgs.get('signal', 'signal')

        super().__init__(step_cfgs)

    def process(self, aman, proc_aman):
        field = self.process_cfgs['jumps_aman']
        aman[self.signal] = tod_ops.jumps.jumpfix_subtract_heights(
            aman[self.signal], proc_aman[field].jump_flag.mask(),
            inplace=True, heights=proc_aman[field].jump_heights)


class Jumps(_FracFlaggedMixIn, _Preprocess):
    """Run generic jump finding and fixing algorithm.
    
    calc_cfgs should have 'function' defined as one of 
    'find_jumps', 'twopi_jumps' or 'slow_jumps'. Any additional configs to the
    jump function goes in 'jump_configs'. 

    Saves results in proc_aman under the "jumps" field.

    Data section should define a maximum number of jumps "max_n_jumps".

    Example config block::

      - name: "jumps"
        signal: "hwpss_remove"
        calc:
          function: "twopi_jumps"
        save:
          jumps_name: "jumps_2pi"

    .. autofunction:: sotodlib.tod_ops.jumps.find_jumps
    """

    name = "jumps"
    _influx_field = "jump_flags_frac"

    def __init__(self, step_cfgs):
        self.signal = step_cfgs.get('signal', 'signal')

        super().__init__(step_cfgs)

    def calc_and_save(self, aman, proc_aman):
        function = self.calc_cfgs.get("function", "find_jumps")
        cfgs = self.calc_cfgs.get('jump_configs', {})

        if function == 'find_jumps':
            func = tod_ops.jumps.find_jumps
        elif function == 'twopi_jumps':
            func = tod_ops.jumps.twopi_jumps
        elif function == 'slow_jumps':
            func = tod_ops.jumps.slow_jumps
        else:
            raise ValueError("function must be 'find_jumps', 'twopi_jumps' or" 
                            f"'slow_jumps'. Received {function}")

        jumps, heights = func(aman, merge=False, fix=False,
                              signal=aman[self.signal], **cfgs)
        jump_aman = tod_ops.jumps.jumps_aman(aman, jumps, heights)
        self.save(proc_aman, jump_aman)

    def save(self, proc_aman, jump_aman):
        if self.save_cfgs is None:
            return
        if self.save_cfgs:
            name = self.save_cfgs.get('jumps_name', 'jumps')
            proc_aman.wrap(name, jump_aman)

    def select(self, meta, proc_aman=None):
        if self.select_cfgs is None:
            return meta
        if proc_aman is None:
            proc_aman = meta.preprocess
        name = self.save_cfgs.get('jumps_name', 'jumps')

        n_cut = count_cuts(proc_aman[name].jump_flag)
        keep = n_cut <= self.select_cfgs["max_n_jumps"]
        meta.restrict("dets", meta.dets.vals[keep])
        return meta

class PSDCalc(_Preprocess):
    """ Calculate the PSD of the data and add it to the AxisManager under the
    "psd" field.

    Example config block::

      - "name : "psd"
        "signal: "signal" # optional
        "wrap": "psd" # optional
        "process":
          "psd_cfgs": # optional, kwargs to scipy.welch
            "nperseg": 1024
          "wrap_name": "psd" # optional
        "calc": True
        "save": True

    .. autofunction:: sotodlib.tod_ops.fft_ops.calc_psd
    """
    name = "psd"
    
    def __init__(self, step_cfgs):
        self.signal = step_cfgs.get('signal', 'signal')
        self.wrap = step_cfgs.get('wrap', 'psd')

        super().__init__(step_cfgs)
        

    def process(self, aman, proc_aman):
        freqs, Pxx = tod_ops.fft_ops.calc_psd(aman, signal=aman[self.signal],
                                              **self.process_cfgs)
        fft_aman = core.AxisManager(
            aman.dets, 
            core.OffsetAxis("nusamps",len(freqs))
        )
        fft_aman.wrap("freqs", freqs, [(0,"nusamps")])
        fft_aman.wrap("Pxx", Pxx, [(0,"dets"), (1,"nusamps")])
        aman.wrap(self.wrap, fft_aman)

    def calc_and_save(self, aman, proc_aman):
        self.save(proc_aman, aman[self.wrap])

    def save(self, proc_aman, fft_aman):
        if not(self.save_cfgs is None):
            proc_aman.wrap(self.wrap, fft_aman)

class Noise(_Preprocess):
    """Estimate the white noise levels in the data. Assumes the PSD has been
    wrapped into the AxisManager. All calculation configs goes to `calc_wn`. 

    Saves the results into the "noise" field of proc_aman. 

    Can run data selection of a "max_noise" value. 

    Example config block::

     - name: "noise"
       calc:
         low_f: 5
         high_f: 10
       save: True
       select:
         max_noise: 2000

    If ``fit: True`` this operation will run
    :func:`sotodlib.tod_ops.fft_ops.fit_noise_model`, else it will run
    :func:`sotodlib.tod_ops.fft_ops.calc_wn`.

    """
    name = "noise"

    def __init__(self, step_cfgs):
        self.psd = step_cfgs.get('psd', 'psd')
        self.fit = step_cfgs.get('fit', False)

        super().__init__(step_cfgs)

    def calc_and_save(self, aman, proc_aman):
        if self.psd not in aman:
            raise ValueError("PSD is not saved in AxisManager")
        psd = aman[self.psd]
        
        if self.calc_cfgs is None:
            self.calc_cfgs = {}
        
        if self.fit:
            calc_aman = tod_ops.fft_ops.fit_noise_model(aman, pxx=psd.Pxx, 
                                                        f=psd.freqs, 
                                                        merge_fit=True,
                                                        **self.calc_cfgs)
        else:
            wn = tod_ops.fft_ops.calc_wn(aman, pxx=psd.Pxx,
                                         freqs=psd.freqs,
                                         **self.calc_cfgs)
            calc_aman = core.AxisManager(aman.dets)
            calc_aman.wrap("white_noise", wn, [(0,"dets")])

        self.save(proc_aman, calc_aman)
    
    def save(self, proc_aman, noise):
        if self.save_cfgs is None:
            return

        if isinstance(self.save_cfgs, bool):
            if self.save_cfgs:
                proc_aman.wrap("noise", noise)
                return

        if self.save_cfgs['wrap_name'] is None:
            proc_aman.wrap("noise", noise)
        else:
            proc_aman.wrap(self.save_cfgs['wrap_name'], noise)

    def select(self, meta, proc_aman=None):
        if self.select_cfgs is None:
            return meta

        if proc_aman is None:
            proc_aman = meta.preprocess

        self.select_cfgs['name'] = self.select_cfgs.get('name','noise')

        if self.fit:
            keep = proc_aman[self.select_cfgs['name']].fit[:,1] <= self.select_cfgs["max_noise"]
        else:
            keep = proc_aman[self.select_cfgs['name']].white_noise <= self.select_cfgs["max_noise"]

        meta.restrict("dets", meta.dets.vals[keep])
        return meta
    
class Calibrate(_Preprocess):
    """Calibrate the timestreams based on some provided information.

    Type of calibration is decided by process["kind"]

    1. "single_value" : multiplies entire signal by the single value
    process["val"]

    2. "array" : takes the dot product of the array with the entire signal. The
    array is specified by ``process["cal_array"]``, which must exist in
    ``aman``. The array can be nested within additional ``AxisManager``
    objects, for instance ``det_cal.phase_to_pW``.

    Example config block(s)::

      - name: "calibrate"
        process:
          kind: "single_value"
          # phase_to_pA: 9e6/(2*np.pi)
          val: 1432394.4878270582
      - name: "calibrate"
        process:
          kind: "array"
          cal_array: "cal.array"

    """
    name = "calibrate"

    def __init__(self, step_cfgs):
        self.signal = step_cfgs.get('signal', 'signal')

        super().__init__(step_cfgs)

    def process(self, aman, proc_aman):
        if self.process_cfgs["kind"] == "single_value":
            aman[self.signal] *= self.process_cfgs["val"]
        elif self.process_cfgs["kind"] == "array":
            field = self.process_cfgs["cal_array"]
            _f = attrgetter(field)
            aman[self.signal] = np.multiply(aman[self.signal].T, _f(aman)).T
        else:
            raise ValueError(f"Entry '{self.process_cfgs['kind']}'"
                              " not understood")

class EstimateHWPSS(_Preprocess):
    """
    Builds a HWPSS Template. Calc configs go to ``hwpss_model``.
    Results of fitting saved if field specified by calc["name"].

    Example config block::

      - "name : "estimate_hwpss"
        "calc":
          "signal_name": "signal" # optional
          "hwpss_stats_name": "hwpss_stats"
        "save": True

    .. autofunction:: sotodlib.hwp.hwp.get_hwpss
    """
    name = "estimate_hwpss"
    _influx_field = "hwpss_coeffs"
    _influx_percentiles = [0, 50, 75, 90, 95, 100]

    def calc_and_save(self, aman, proc_aman):
        hwpss_stats = hwp.get_hwpss(aman, **self.calc_cfgs)
        self.save(proc_aman, hwpss_stats)

    def save(self, proc_aman, hwpss_stats):
        if self.save_cfgs is None:
            return
        if self.save_cfgs:
            proc_aman.wrap(self.calc_cfgs["hwpss_stats_name"], hwpss_stats)

    def plot(self, aman, proc_aman, filename):
        if self.plot_cfgs is None:
            return
        if self.plot_cfgs:
            from .preprocess_plot import plot_4f_2f_counts, plot_hwpss_fit_status
            filename = filename.replace('{ctime}', f'{str(aman.timestamps[0])[:5]}')
            filename = filename.replace('{obsid}', aman.obs_info.obs_id)
            det = aman.dets.vals[0]
            ufm = det.split('_')[2]
            plot_4f_2f_counts(aman, filename=filename.replace('{name}', f'{ufm}_4f_2f_counts'))
            plot_hwpss_fit_status(aman, proc_aman[self.calc_cfgs["hwpss_stats_name"]], filename=filename.replace('{name}', f'{ufm}_hwpss_stats'))

    @classmethod
    def gen_metric(cls, meta, proc_aman):
        """ Generate a QA metric for the coefficients of the HWPSS fit.
        Coefficient percentiles and mean are recorded for every mode and detset.

        Arguments
        ---------
        meta : AxisManager
            The full metadata container.
        proc_aman : AxisManager
            The metadata containing just the output of this process.

        Returns
        -------
        line : dict
            InfluxDB line entry elements to be fed to
            `site_pipeline.monitor.Monitor.record`
        """
        # record one metric per wafer_slot per bandpass
        # extract these tags for the metric
        tag_keys = ["wafer_slot", "tel_tube", "wafer.bandpass"]
        tags = []
        vals = []
        from ..qa.metrics import _get_tag, _has_tag
        import re
        for bp in np.unique(meta.det_info.wafer.bandpass):
            for ws in np.unique(meta.det_info.wafer_slot):
                subset = np.where(
                    (meta.det_info.wafer_slot == ws) & (meta.det_info.wafer.bandpass == bp)
                )[0]

                # get the coefficients for every detector
                coeff = proc_aman.hwpss_stats.coeffs[subset]
                # mask those that were not set
                nonzero = np.any(coeff != 0.0, axis=1)

                # calculate amplitude of each mode
                mode_labels = list(proc_aman.hwpss_stats.modes.vals)
                num_re = re.compile("^[SC](\d+)$")
                nums = sorted(list(set([num_re.match(l).group(1) for l in mode_labels])))
                coeff_amp = np.zeros((coeff.shape[0], len(nums)), coeff.dtype)
                amp_labels = []
                for i, n in enumerate(nums):
                    c_ind = mode_labels.index(f"C{n}")
                    s_ind = mode_labels.index(f"S{n}")
                    coeff_amp[:, i] = np.sqrt(coeff[:, c_ind]**2 + coeff[:, s_ind]**2)
                    amp_labels.append(f"A{n}")

                # record percentiles over detectors and fraction of samples flagged
                perc = np.percentile(coeff_amp[nonzero], cls._influx_percentiles, axis=0)
                mean = coeff_amp[nonzero].mean(axis=0)

                tags_base = {
                    k: _get_tag(meta.det_info, k, subset[0]) for k in tag_keys if _has_tag(meta.det_info, k)
                }
                tags_base["telescope"] = meta.obs_info.telescope

                # loop over percentiles and coefficient labels
                for pi, p in enumerate(cls._influx_percentiles):
                    for l in amp_labels:
                        t_new = tags_base.copy()
                        t_new.update({"mode": l, "det_stat": f"percentile_{p}"})
                        tags.append(t_new)
                    vals += list(perc[pi])

                # finally also record the mean
                for l in amp_labels:
                    t_new = tags_base.copy()
                    t_new.update({"mode": l, "det_stat": "mean"})
                    tags.append(t_new)
                vals += list(mean)

        obs_time = [meta.obs_info.timestamp] * len(tags)
        return {
            "field": cls._influx_field,
            "values": vals,
            "timestamps": obs_time,
            "tags": tags,
        }

class SubtractHWPSS(_Preprocess):
    """Subtracts a HWPSS template from signal. 

    .. autofunction:: sotodlib.hwp.hwp.subtract_hwpss
    """
    name = "subtract_hwpss"

    def __init__(self, step_cfgs):
        self.hwpss_stats = step_cfgs.get('hwpss_stats', 'hwpss_stats')

        super().__init__(step_cfgs)

    def process(self, aman, proc_aman):
        if not(proc_aman[self.hwpss_stats] is None):
            modes = [int(m[1:]) for m in proc_aman[self.hwpss_stats].modes.vals[::2]]
            template = hwp.harms_func(aman.hwp_angle, modes,
                                  proc_aman[self.hwpss_stats].coeffs)
            hwp.subtract_hwpss(
                aman,
                hwpss_template = template,
                subtract_name = self.process_cfgs["subtract_name"]
                )

class Apodize(_Preprocess):
    """Apodize the edges of a signal. All process configs go to `apodize_cosine`

    .. autofunction:: sotodlib.tod_ops.apodize.apodize_cosine
    """
    name = "apodize"

    def process(self, aman, proc_aman):
        tod_ops.apodize.apodize_cosine(aman, **self.process_cfgs)

class Demodulate(_Preprocess):
    """Demodulate the tod. All process confgis go to `demod_tod`.

    .. autofunction:: sotodlib.hwp.hwp.demod_tod
    """
    name = "demodulate"

    def process(self, aman, proc_aman):
        hwp.demod_tod(aman, **self.process_cfgs)


class EstimateAzSS(_Preprocess):
    """Estimates Azimuth Synchronous Signal (AzSS) by binning signal by azimuth of boresight.
    All process confgis go to `get_azss`. If `method` is 'interpolate', no fitting applied 
    and binned signal is directly used as AzSS model. If `method` is 'fit', Legendre polynominal
    fitting will be applied and used as AzSS model.

    .. autofunction:: sotodlib.tod_ops.azss.get_azss
    """
    name = "estimate_azss"

    def calc_and_save(self, aman, proc_aman):
        calc_aman, _ = tod_ops.azss.get_azss(aman, **self.calc_cfgs)
        self.save(proc_aman, calc_aman)
    
    def save(self, proc_aman, azss_stats):
        if self.save_cfgs is None:
            return
        if self.save_cfgs:
            proc_aman.wrap(self.calc_cfgs["azss_stats_name"], azss_stats)

class GlitchFill(_Preprocess):
    """Fill glitches. All process configs go to `fill_glitches`.

    Example configuration block::

      - name: "glitchfill"
        signal: "hwpss_remove"
        flag_aman: "jumps_2pi"
        flag: "jump_flag"
        process:
          nbuf: 10
          use_pca: False
          modes: 1

    .. autofunction:: sotodlib.tod_ops.gapfill.fill_glitches
    """
    name = "glitchfill"

    def __init__(self, step_cfgs):
        self.signal = step_cfgs.get('signal', 'signal')
        self.flag_aman = step_cfgs.get('flag_aman', 'glitches')
        self.flag = step_cfgs.get('flag', 'glitch_flags')

        super().__init__(step_cfgs)

    def process(self, aman, proc_aman):
        tod_ops.gapfill.fill_glitches(
            aman, signal=aman[self.signal],
            glitch_flags=proc_aman[self.flag_aman][self.flag],
            **self.process_cfgs)

class FlagTurnarounds(_Preprocess):
    """From the Azimuth encoder data, flag turnarounds, left-going, and right-going.
        All process configs go to ``get_turnaround_flags``. If the ``method`` key
        is not included in the preprocess config file calc configs then it will
        default to 'scanspeed'.
    
    .. autofunction:: sotodlib.tod_ops.flags.get_turnaround_flags
    """
    name = 'flag_turnarounds'
    
    def calc_and_save(self, aman, proc_aman):
        if self.calc_cfgs is None:
            self.calc_cfgs = {}
            self.calc_cfgs['method'] = 'scanspeed'
        elif not('method' in self.calc_cfgs):
            self.calc_cfgs['method'] = 'scanspeed'

        if self.calc_cfgs['method'] == 'scanspeed':
            ta, left, right = tod_ops.flags.get_turnaround_flags(aman, **self.calc_cfgs)
            calc_aman = core.AxisManager(aman.dets, aman.samps)
            calc_aman.wrap('turnarounds', ta, [(0, 'dets'), (1, 'samps')])
            calc_aman.wrap('left_scan', left, [(0, 'dets'), (1, 'samps')])
            calc_aman.wrap('right_scan', right, [(0, 'dets'), (1, 'samps')])
            
        if self.calc_cfgs['method'] == 'az':
            ta = tod_ops.flags.get_turnaround_flags(aman, **self.calc_cfgs)
            calc_aman = core.AxisManager(aman.dets, aman.samps)
            calc_aman.wrap('turnarounds', ta, [(0, 'dets'), (1, 'samps')])

        self.save(proc_aman, calc_aman)

    def save(self, proc_aman, turn_aman):
        if self.save_cfgs is None:
            return
        if self.save_cfgs:
            proc_aman.wrap("turnaround_flags", turn_aman)

    def process(self, aman, proc_aman):
        tod_ops.flags.get_turnaround_flags(aman, **self.process_cfgs)
        
class SubPolyf(_Preprocess):
    """Fit TOD in each subscan with polynominal of given order and subtract it.
        All process configs go to `sotodlib.tod_ops.sub_polyf`.
    
    .. autofunction:: sotodlib.tod_ops.subscan_polyfilter
    """
    name = 'sub_polyf'
    
    def process(self, aman, proc_aman):
        tod_ops.sub_polyf.subscan_polyfilter(aman, **self.process_cfgs)

class SSOFootprint(_Preprocess):
    """Find nearby sources within a given distance and get SSO footprint and plot
    each source on the focal plane.

    .. autofunction:: sotodlib.obs_ops.sources.get_sso
    """
    name = 'sso_footprint'

    def calc_and_save(self, aman, proc_aman):
        if self.calc_cfgs.get("source_list", None):
            ssos = self.calc_cfgs["source_list"]
        else:
            ssos = planets.get_nearby_sources(tod=aman, distance=self.calc_cfgs.get("distance", 20))
            if not ssos:
                raise ValueError("No sources found within footprint")
            ssos = [i[0] for i in ssos]
        sso_aman = core.AxisManager()
        nstep = self.calc_cfgs.get("nstep", 100)
        onsamp = (aman.samps.count+nstep-1)//nstep
        for sso in ssos:
            planet = sso
            xi_p, eta_p = obs_ops.sources.get_sso(aman, planet, nstep=nstep)
            planet_aman = core.AxisManager(core.OffsetAxis('ds_samps', count=onsamp,
                                                            offset=aman.samps.offset,
                                                            origin_tag=aman.samps.origin_tag))
            # planet_aman = core.AxisManager(core.OffsetAxis("samps", onsamp))
            planet_aman.wrap("xi_p", xi_p, [(0, "ds_samps")])
            planet_aman.wrap("eta_p", eta_p, [(0, "ds_samps")])
            sso_aman.wrap(planet, planet_aman)
        self.save(proc_aman, sso_aman)
        
    def save(self, proc_aman, sso_aman):
        if self.save_cfgs is None:
            return
        if self.save_cfgs:
            proc_aman.wrap("sso_footprint", sso_aman)

    def plot(self, aman, proc_aman, filename):
        if self.plot_cfgs is None:
            return
        if self.plot_cfgs:
            from .preprocess_plot import plot_sso_footprint
            filename = filename.replace('{ctime}', f'{str(aman.timestamps[0])[:5]}')
            filename = filename.replace('{obsid}', aman.obs_info.obs_id)
            for sso in proc_aman.sso_footprint._assignments.keys():
                planet_aman = proc_aman.sso_footprint[sso]
                plot_sso_footprint(aman, planet_aman, sso, filename=filename.replace('{name}', f'{sso}_sso_footprint'), **self.plot_cfgs)

<<<<<<< HEAD
class ReduceFlags(_Preprocess):
    name = 'reduce_flags'
    def process(self, aman, proc_aman):
        aman.flags.reduce(**self.process_cfgs)
        
class ComputeSourceFlags(_Preprocess):
    name = 'compute_source_flags'
    def process(self, aman, proc_aman):
        planets.compute_source_flags(aman, **self.process_cfgs)
=======
class DarkDets(_Preprocess):
    """Find dark detectors in the data.

    Saves results in proc_aman under the "dark_dets" field. 

     Example config block::

        - name : "dark_dets"
          signal: "signal" # optional
          calc: True
          save: True
          select: True
    
    .. autofunction:: sotodlib.tod_ops.flags.get_dark_dets
    """
    name = "dark_dets"

    def calc_and_save(self, aman, proc_aman):
        mskdarks = tod_ops.flags.get_dark_dets(aman, merge=False)
        
        dark_aman = core.AxisManager(aman.dets, aman.samps)
        dark_aman.wrap('darks', mskdarks, [(0, 'dets'), (1, 'samps')])
        self.save(proc_aman, dark_aman)
    
    def save(self, proc_aman, dark_aman):
        if self.save_cfgs is None:
            return
        if self.save_cfgs:
            proc_aman.wrap("darks", dark_aman)
    
    def select(self, meta, proc_aman=None):
        if self.select_cfgs is None:
            return meta
        if proc_aman is None:
            proc_aman = meta.preprocess
        keep = ~has_all_cut(proc_aman.darks.darks)
        meta.restrict("dets", meta.dets.vals[keep])
        return meta

class SourceFlags(_Preprocess):
    """Calculate the source flags in the data.
    All calculation configs go to `get_source_flags`.

    Saves results in proc_aman under the "source_flags" field. 

     Example config block::

        - name : "source_flags"
          signal: "signal" # optional
          calc:
            mask: {'shape': 'circle',
                   'xyr': (0, 0, 1.)}
            center_on: 'jupiter'
            res: 0.005817764173314432 # np.radians(20/60)
            max_pix: 4e6
          save: True
          select: True # optional
    
    .. autofunction:: sotodlib.tod_ops.flags.get_source_flags
    """
    name = "source_flags"
    
    def calc_and_save(self, aman, proc_aman):
        center_on = self.calc_cfgs.get('center_on', 'planet')
        # Get source from tags
        if center_on == 'planet':
            from sotodlib.coords.planets import SOURCE_LIST
            matches = [x for x in aman.tags if x in SOURCE_LIST]
            if len(matches) != 0:
                source = matches[0]
            else:
                raise ValueError("No tags match source list")
        else:
            source = center_on
        source_flags = tod_ops.flags.get_source_flags(aman, merge=False, center_on=source,
                                                      mask=self.calc_cfgs.get('mask', None),
                                                      res=self.calc_cfgs.get('res', None),
                                                      max_pix=self.calc_cfgs.get('max_pix', None))

        source_aman = core.AxisManager(aman.dets, aman.samps)
        source_aman.wrap('source_flags', source_flags, [(0, 'dets'), (1, 'samps')])
        self.save(proc_aman, source_aman)
    
    def save(self, proc_aman, source_aman):
        if self.save_cfgs is None:
            return
        if self.save_cfgs:
            proc_aman.wrap("sources", source_aman)

    def select(self, meta, proc_aman=None):
        if self.select_cfgs is None:
            return meta
        if proc_aman is None:
            proc_aman = meta.preprocess
        keep = ~has_any_cuts(proc_aman.sources.source_flags)
        meta.restrict("dets", meta.dets.vals[keep])
        return meta

class HWPAngleModel(_Preprocess):
    """Apply hwp angle model to the TOD.

    Saves results in proc_aman under the "hwp_angle" field. 

     Example config block::

        - name : "hwp_angle_model"
          calc:
            on_sign_ambiguous: 'fail'
          save: True
    
    .. autofunction:: sotodlib.hwp.hwp_angle_model.apply_hwp_angle_model
    """
    name = "hwp_angle_model"
    
    def calc_and_save(self, aman, proc_aman):
        hwp_angle_model.apply_hwp_angle_model(aman, **self.calc_cfgs)
        hwp_angle_aman = core.AxisManager(aman.samps)
        hwp_angle_aman.wrap('hwp_angle', aman.hwp_angle, [(0, 'samps')])
        self.save(proc_aman, hwp_angle_aman)
    
    def save(self, proc_aman, hwp_angle_aman):
        if self.save_cfgs is None:
            return
        if self.save_cfgs:
            proc_aman.wrap("hwp_angle", hwp_angle_aman)
        
>>>>>>> 9d90c4f3

class FourierFilter(_Preprocess):
    """
    Applies a fourier filter (defined in fft_ops) to the data.

    Example config file entry::

      - name: "fourier_filter"
        process:
          signal_name: "signal"
          wrap_name: "lpf_sig"
          filt_function: "low_pass_sine2"
          trim_samps: 2000
          filter_params:
            cutoff: 1
            width: 0.1

<<<<<<< HEAD
=======
    See :ref:`fourier-filters` documentation for more details.
>>>>>>> 9d90c4f3
    """
    name = 'fourier_filter'
    def __init__(self, step_cfgs):
        self.signal_name = step_cfgs.get('signal_name', 'signal')
        # By default signal is overwritted by the filtered signal
        self.wrap_name = step_cfgs.get('wrap_name', 'signal')

        super().__init__(step_cfgs)

    def process(self, aman, proc_aman):
        _f = getattr(tod_ops.filters,
                self.process_cfgs.get('filt_function','high_pass_butter4'))
        filt = _f(**self.process_cfgs.get('filter_params'))
        aman[self.wrap_name] = tod_ops.filters.fourier_filter(aman, filt,
                                        signal_name=self.signal_name)
        if self.process_cfgs.get("trim_samps"):
            trim = self.process_cfgs["trim_samps"]
<<<<<<< HEAD
            aman.restrict('samps',(trim, -trim))
            proc_aman.restrict('samps', (trim, -trim))
=======
            aman.restrict('samps', (aman.samps.offset + trim,
                                    aman.samps.offset + aman.samps.count - trim))
            proc_aman.restrict('samps', (aman.samps.offset + trim,
                                         aman.samps.offset + aman.samps.count - trim))
>>>>>>> 9d90c4f3

class PCARelCal(_Preprocess):
    """
    Estimate the relcal factor from the atmosphere using PCA.
<<<<<<< HEAD
=======
    
    Example configuration file entry::

      - name: 'pca_relcal'
        signal: 'hwpss_remove'
        calc: True
        save: True

    See :ref:`pca-background` for more details on the method.
>>>>>>> 9d90c4f3
    """
    name = 'pca_relcal'
    def __init__(self, step_cfgs):
        self.signal = step_cfgs.get('signal', 'signal')

        super().__init__(step_cfgs)

    def calc_and_save(self, aman, proc_aman):
        pca_out = tod_ops.pca.get_pca(aman,signal=aman[self.signal])
        pca_signal = tod_ops.pca.get_pca_model(aman, pca_out,
                                       signal=aman[self.signal])
        bands = np.unique(aman.det_info.wafer.bandpass)
<<<<<<< HEAD
        bands = [bands != 'NC']
        m0 = aman.det_info.wafer.bandpass == bands[0]
        med0 = np.median(pca_signal.weights[m0,0])
        med1 = np.median(pca_signal.weights[~m0,0])
        relcal0 = np.zeros(aman.dets.count)
        relcal[m0] = med0/pca_signal.weights[m0,0]
        relcal[~m0] = med1/pca_signal.weights[~m0,0]

        rc_aman = core.AxisManager(aman.dets, 
                                   core.LabelAxis(name='bandpass',
                                                  vals=bands))
        rc_aman.wrap('relcal', relcal, [(0,'dets')])
        rc_aman.wrap('medians', [med0, med1], [(0, 'bandpass')])
        self.save(proc_aman, rc_aman)

    def process(self, aman, proc_aman):
        aman.signal = np.multiply(aman.signal.T,
                                  proc_aman[self.name].relcal).T

=======
        bands = bands[bands != 'NC']
        m0 = aman.det_info.wafer.bandpass == bands[0]
        med0 = np.median(pca_signal.weights[m0,0])
        med1 = np.median(pca_signal.weights[~m0,0])
        relcal = np.zeros(aman.dets.count)
        relcal[m0] = med0/pca_signal.weights[m0,0]
        relcal[~m0] = med1/pca_signal.weights[~m0,0]

        rc_aman = core.AxisManager(aman.dets, aman.samps,
                                   core.LabelAxis(name='bandpass',
                                                  vals=bands))
        rc_aman.wrap('relcal', relcal, [(0,'dets')])
        rc_aman.wrap('medians', np.asarray([med0, med1]),
                     [(0, 'bandpass')])
        rc_aman.wrap('pca_mode0', pca_signal.modes[0], [(0, 'samps')])
        self.save(proc_aman, rc_aman)

>>>>>>> 9d90c4f3
    def save(self, proc_aman, rc_aman):
        if self.save_cfgs is None:
            return
        if self.save_cfgs:
            proc_aman.wrap(self.name, rc_aman)


_Preprocess.register(PCARelCal)
_Preprocess.register(FourierFilter)
_Preprocess.register(Trends)
_Preprocess.register(FFTTrim)
_Preprocess.register(Detrend)
_Preprocess.register(GlitchDetection)
_Preprocess.register(Jumps)
_Preprocess.register(FixJumps)
_Preprocess.register(PSDCalc)
_Preprocess.register(Noise)
_Preprocess.register(Calibrate)
_Preprocess.register(EstimateHWPSS)
_Preprocess.register(SubtractHWPSS)
_Preprocess.register(Apodize)
_Preprocess.register(Demodulate)
_Preprocess.register(EstimateAzSS)
_Preprocess.register(GlitchFill)
_Preprocess.register(FlagTurnarounds)
_Preprocess.register(SubPolyf)
_Preprocess.register(DetBiasFlags)
_Preprocess.register(SSOFootprint)
<<<<<<< HEAD
_Preprocess.register(ComputeSourceFlags)
_Preprocess.register(ReduceFlags)
=======
_Preprocess.register(DarkDets)
_Preprocess.register(SourceFlags)
_Preprocess.register(HWPAngleModel)
>>>>>>> 9d90c4f3
<|MERGE_RESOLUTION|>--- conflicted
+++ resolved
@@ -783,17 +783,6 @@
                 planet_aman = proc_aman.sso_footprint[sso]
                 plot_sso_footprint(aman, planet_aman, sso, filename=filename.replace('{name}', f'{sso}_sso_footprint'), **self.plot_cfgs)
 
-<<<<<<< HEAD
-class ReduceFlags(_Preprocess):
-    name = 'reduce_flags'
-    def process(self, aman, proc_aman):
-        aman.flags.reduce(**self.process_cfgs)
-        
-class ComputeSourceFlags(_Preprocess):
-    name = 'compute_source_flags'
-    def process(self, aman, proc_aman):
-        planets.compute_source_flags(aman, **self.process_cfgs)
-=======
 class DarkDets(_Preprocess):
     """Find dark detectors in the data.
 
@@ -920,7 +909,6 @@
         if self.save_cfgs:
             proc_aman.wrap("hwp_angle", hwp_angle_aman)
         
->>>>>>> 9d90c4f3
 
 class FourierFilter(_Preprocess):
     """
@@ -937,11 +925,6 @@
           filter_params:
             cutoff: 1
             width: 0.1
-
-<<<<<<< HEAD
-=======
-    See :ref:`fourier-filters` documentation for more details.
->>>>>>> 9d90c4f3
     """
     name = 'fourier_filter'
     def __init__(self, step_cfgs):
@@ -959,21 +942,19 @@
                                         signal_name=self.signal_name)
         if self.process_cfgs.get("trim_samps"):
             trim = self.process_cfgs["trim_samps"]
-<<<<<<< HEAD
-            aman.restrict('samps',(trim, -trim))
-            proc_aman.restrict('samps', (trim, -trim))
-=======
             aman.restrict('samps', (aman.samps.offset + trim,
                                     aman.samps.offset + aman.samps.count - trim))
             proc_aman.restrict('samps', (aman.samps.offset + trim,
                                          aman.samps.offset + aman.samps.count - trim))
->>>>>>> 9d90c4f3
+
+class ReduceFlags(_Preprocess):
+    name = 'reduce_flags'
+    def process(self, aman, proc_aman):
+        aman.flags.reduce(**self.process_cfgs)       
 
 class PCARelCal(_Preprocess):
     """
     Estimate the relcal factor from the atmosphere using PCA.
-<<<<<<< HEAD
-=======
     
     Example configuration file entry::
 
@@ -983,7 +964,6 @@
         save: True
 
     See :ref:`pca-background` for more details on the method.
->>>>>>> 9d90c4f3
     """
     name = 'pca_relcal'
     def __init__(self, step_cfgs):
@@ -996,27 +976,6 @@
         pca_signal = tod_ops.pca.get_pca_model(aman, pca_out,
                                        signal=aman[self.signal])
         bands = np.unique(aman.det_info.wafer.bandpass)
-<<<<<<< HEAD
-        bands = [bands != 'NC']
-        m0 = aman.det_info.wafer.bandpass == bands[0]
-        med0 = np.median(pca_signal.weights[m0,0])
-        med1 = np.median(pca_signal.weights[~m0,0])
-        relcal0 = np.zeros(aman.dets.count)
-        relcal[m0] = med0/pca_signal.weights[m0,0]
-        relcal[~m0] = med1/pca_signal.weights[~m0,0]
-
-        rc_aman = core.AxisManager(aman.dets, 
-                                   core.LabelAxis(name='bandpass',
-                                                  vals=bands))
-        rc_aman.wrap('relcal', relcal, [(0,'dets')])
-        rc_aman.wrap('medians', [med0, med1], [(0, 'bandpass')])
-        self.save(proc_aman, rc_aman)
-
-    def process(self, aman, proc_aman):
-        aman.signal = np.multiply(aman.signal.T,
-                                  proc_aman[self.name].relcal).T
-
-=======
         bands = bands[bands != 'NC']
         m0 = aman.det_info.wafer.bandpass == bands[0]
         med0 = np.median(pca_signal.weights[m0,0])
@@ -1033,8 +992,7 @@
                      [(0, 'bandpass')])
         rc_aman.wrap('pca_mode0', pca_signal.modes[0], [(0, 'samps')])
         self.save(proc_aman, rc_aman)
-
->>>>>>> 9d90c4f3
+        
     def save(self, proc_aman, rc_aman):
         if self.save_cfgs is None:
             return
@@ -1063,11 +1021,7 @@
 _Preprocess.register(SubPolyf)
 _Preprocess.register(DetBiasFlags)
 _Preprocess.register(SSOFootprint)
-<<<<<<< HEAD
-_Preprocess.register(ComputeSourceFlags)
-_Preprocess.register(ReduceFlags)
-=======
 _Preprocess.register(DarkDets)
 _Preprocess.register(SourceFlags)
 _Preprocess.register(HWPAngleModel)
->>>>>>> 9d90c4f3
+_Preprocess.register(ReduceFlags)