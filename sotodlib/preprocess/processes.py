--- conflicted
+++ resolved
@@ -842,35 +842,6 @@
           azss_stats_name: 'azss_statsQ_left'
           range: [-1.57079, 7.85398]
           bins: 1080
-<<<<<<< HEAD
-          flags: 'glitch_flags_left'
-          scan_flags: 'left_scan'
-=======
-          flags: 'glitch_flags'
->>>>>>> 3fd3512d
-          merge_stats: False
-          merge_model: False
-          subtract_in_place: True
-        save: True
-        process:
-          subtract: True
-<<<<<<< HEAD
-=======
-
-    If we estimate and subtract azss in left going scans only,
-    make union of gltich_flags and scan_flags first
-
-      - name : "union_flags"
-        process:
-          flag_labels: ['glitches.glitch_flags', 'turnaround_flags.right_scan']
-          total_flags_label: 'glitch_flags_left'
-
-      - name: "azss"
-        calc:
-          signal: 'demodQ'
-          azss_stats_name: 'azss_statsQ_left'
-          range: [-1.57079, 7.85398]
-          bins: 1080
           flags: 'glitch_flags_left'
           scan_flags: 'left_scan'
           merge_stats: False
@@ -879,7 +850,6 @@
         save: True
         process:
           subtract: True
->>>>>>> 3fd3512d
 
     .. autofunction:: sotodlib.tod_ops.azss.get_azss
     """
