"""FFTs and related operations
"""
from dataclasses import dataclass, field
from functools import lru_cache, partial
from typing_extensions import Callable
from numpy.typing import NDArray
import warnings
import numdifftools as ndt
import numpy as np
import pyfftw
import logging
import so3g
import sys
from so3g.proj import Ranges
from scipy.optimize import minimize
from scipy.signal import welch
from scipy.stats import chi2
from sotodlib import core, hwp
from sotodlib.tod_ops import detrend_tod


logger = logging.getLogger(__name__)

def _get_num_threads():
    # Guess how many threads we should be using in FFT ops...
    return so3g.useful_info().get("omp_num_threads", 4)


def rfft(
    aman,
    detrend="linear",
    resize="zero_pad",
    window=np.hanning,
    axis_name="samps",
    signal_name="signal",
    delta_t=None,
):
    """Return the real fft of aman.signal_name along the axis axis_name.
        Does not change the data in the axis manager.

    Arguments:

        aman: axis manager

        detrend: Method of detrending to be done before ffting. Can
            be 'linear', 'mean', or None. Note that detrending here can be slow
            for large arrays.

        resize: How to resize the axis to increase fft speed. 'zero_pad'
            will increase to the next 2**N. 'trim' will cut out so the
            factorization of N contains only low primes. None will not
            change the axis length and might be quite slow.

        window: a function that takes N are returns an fft window
            Can be None if no windowing

        axis_name: name of axis you would like to fft along

        signal_name: name of the variable in aman to fft

        delta_t: if none, it will look for 'timestamps' in the axis manager
                and will otherwise assume 1. if not None, it should be the
                sampling rate along the axis you're ffting

    Returns:

        fft: the fft'd data

        freqs: the frequencies it is value at (since resizing is an option)
    """

    axis = getattr(aman, axis_name)

    if len(aman._assignments[signal_name]) == 1:
        n_det = 1
        other_idx = None
    elif len(aman._assignments[signal_name]) == 2:
        checks = np.array(
            [x == axis_name for x in aman._assignments[signal_name]], dtype="bool"
        )
        other_idx = np.where(~checks)[0][0]
        other_axis = getattr(aman, aman._assignments[signal_name][other_idx])
        n_det = other_axis.count
    else:
        raise ValueError("rfft only works for 1D or 2D data streams")

    if detrend is None:
        signal = np.atleast_2d(getattr(aman, signal_name))
    else:
        signal = detrend_tod(
            aman, detrend, axis_name=axis_name, signal_name=signal_name, in_place=True
        )

    if other_idx is not None and other_idx != 0:
        signal = signal.transpose()

    if window is not None:
        signal = signal * window(axis.count)[None, :]

    if resize == "zero_pad":
        k = int(np.ceil(np.log(axis.count) / np.log(2)))
        n = 2**k
    elif resize == "trim":
        n = find_inferior_integer(axis.count)
    elif resize is None:
        n = axis.count
    else:
        raise ValueError('resize must be "zero_pad", "trim", or None')

    rfft = RFFTObj.for_shape(n_det, n, "FFTW_FORWARD")
    if resize == "zero_pad":
        rfft.a[:, : axis.count] = signal
        rfft.a[:, axis.count :] = 0
    elif resize == "trim":
        rfft.a[:] = signal[:, :n]
    else:
        rfft.a[:] = signal[:]

    rfft.t_forward()

    if delta_t is None:
        if "timestamps" in aman:
            delta_t = (aman.timestamps[-1] - aman.timestamps[0]) / axis.count
        else:
            delta_t = 1
    freqs = np.fft.rfftfreq(n, delta_t)

    if other_idx is not None and other_idx != 0:
        return rfft.b.transpose(), freqs

    return rfft.b, freqs


def _t_null(direction):
    raise ValueError(f"No {direction} FFT defined")

@dataclass
class RFFTObj:
    """
    Dataclass to store information needed for rfft.

    Attributes:

        n_det: Number of detectors this object was built for.

        n: Number of samples this object was built for.

        a: Buffer for the real part of the FFT.

        b: Buffer for the complex part of the FFT.

        t_forward: Function for performing the forward FFT.

        t_backward: Function for performing the backward FFT.
    """
    n_det: int
    n: int
    a: NDArray[np.float32]
    b: NDArray[np.complex64]
    t_forward: Callable = field(default=partial(_t_null, "forward"))
    t_backward: Callable = field(default=partial(_t_null, "backward"))

    def validate(self, shape):
        if shape != (self.n_det, self.n):
            raise ValueError("Data is wrong shape for the rfft object")

    @classmethod
    def for_shape(cls, n_det, n, direction="FFTW_FORWARD", **kwargs):
        """Build PyFFTW object for fft-ing
    
        Arguments:
    
            n_det: number of detectors (or just the arr.shape[0] for the
                array you are going to fft)
    
            n: number of samples in timestream
    
            direction: fft direction. Can be FFTW_FORWARD, FFTW_BACKWARD, or BOTH
    
            kwargs: additional arguments to pass to pyfftw.FFTW
    
        Returns:
    
            rfft_obj: An instance of RFFTObj
        """
        fftargs = {"threads": _get_num_threads(), "flags": ["FFTW_ESTIMATE"]}
        fftargs.update(kwargs)
    
        a = pyfftw.empty_aligned((n_det, n), dtype="float32")
        b = pyfftw.empty_aligned((n_det, (n + 2) // 2), dtype="complex64")
        
        t_forward = partial(_t_null, "forward") 
        t_backward = partial(_t_null, "backward") 
        if direction == "FFTW_FORWARD":
            t_forward = pyfftw.FFTW(a, b, direction=direction, **fftargs)
        elif direction == "FFTW_BACKWARD":
            t_backward = pyfftw.FFTW(b, a, direction=direction, **fftargs)
        elif direction == "BOTH":
            t_forward = pyfftw.FFTW(a, b, direction="FFTW_FORWARD", **fftargs)
            t_backward = pyfftw.FFTW(b, a, direction="FFTW_BACKWARD", **fftargs)
        else:
            raise ValueError("direction must be FFTW_FORWARD, FFTW_BACKWARD, or BOTH")
    
        rfft_obj = cls(n_det, n, a, b, t_forward, t_backward)
    
        return rfft_obj 

    @classmethod
    def for_tod(cls, tod, direction="FFTW_FORWARD", **kwargs):
        """
        Wrapper around ``for_shape`` that pulls the shape from a 2d array

        Arguments: 

            tod: 2D array to build rfft object for.
    
            direction: fft direction. Can be FFTW_FORWARD, FFTW_BACKWARD, or BOTH
    
            kwargs: additional arguments to pass to pyfftw.FFTW
    
        Returns:
    
            rfft_obj: An instance of RFFTObj
        """
        if len(tod.shape) != 2:
            raise ValueError("Can only build rfft object for 2D arrays")
        return cls.for_shape(tod.shape[0], tod.shape[1], direction, **kwargs)


@lru_cache
def find_inferior_integer(target, primes=(2, 3, 5, 7, 11, 13)):
    """Find the largest integer less than or equal to target whose prime
    factorization contains only the integers listed in primes.

    """
    p = primes[0]
    n = np.floor(np.log(target) / np.log(p))
    best = p**n
    if len(primes) == 1:
        return int(best)
    while n > 0:
        n -= 1
        base = p**n
        best_friend = getattr(find_inferior_integer, "__wrapped__", find_inferior_integer)(target / base, primes[1:])
        if (best_friend * base) >= best:
            best = best_friend * base
    return int(best)


@lru_cache
def find_superior_integer(target, primes=(2, 3, 5, 7, 11, 13)):
    """Find the smallest integer less than or equal to target whose prime
    factorization contains only the integers listed in primes.

    """
    p = primes[0]
    n = np.ceil(np.log(target) / np.log(p))
    best = p**n
    if len(primes) == 1:
        return int(best)
    while n > 0:
        n -= 1
        base = p**n
        best_friend = getattr(find_superior_integer, "__wrapped__", find_superior_integer)(target / base, primes[1:])
        if (best_friend * base) <= best:
            best = best_friend * base
    return int(best)


def calc_psd(
    aman,
    signal=None,
    timestamps=None,
    max_samples=2**18,
    prefer='center',
    freq_spacing=None,
    merge=False,
    merge_suffix=None,
    overwrite=True,
    subscan=False,
    full_output=False,
    **kwargs
):
    """Calculates the power spectrum density of an input signal using signal.welch().
    Data defaults to aman.signal and times defaults to aman.timestamps.
    By default the nperseg will be set to power of 2 closest to the 1/50th of
    the samples used, this can be overridden by providing nperseg or freq_spacing.

    Arguments:
        aman (AxisManager): with (dets, samps) OR (channels, samps)axes.
        signal (float ndarray): data signal to pass to scipy.signal.welch().
        timestamps (float ndarray): timestamps associated with the data signal.
        max_samples (int): maximum samples along sample axis to send to welch.
        prefer (str): One of ['left', 'right', 'center'], indicating what
            part of the array we would like to send to welch if cuts are
            required.
        freq_spacing (float): The approximate desired frequency spacing of the PSD.
            If None the default nperseg of ~1/50th the signal length is used.
            If an nperseg is explicitly passed then that will be used.
        merge (bool): if True merge results into axismanager.
        merge_suffix (str, optional): Suffix to append to the Pxx field name in aman. Defaults to None (merged as Pxx).
        overwrite (bool): if true will overwrite f, Pxx axes.
        subscan (bool): if True, compute psd on subscans.
        full_output: if True this also outputs nseg, the number of segments used for
            welch, for correcting bias of median white noise estimation by calc_wn.
        **kwargs: keyword args to be passed to signal.welch().

    Returns:
        freqs: array of frequencies corresponding to PSD calculated from welch.
        Pxx: array of PSD values.
        nseg: number of segments used for welch. this is returned if full_output is True.
    """
    if signal is None:
        signal = aman.signal

    if ("noverlap" not in kwargs) or \
            ("noverlap" in kwargs and kwargs["noverlap"] != 0):
        warnings.warn('calc_wn will be biased. noverlap argument of welch '
                      'needs to be 0 to get unbiased median white noise estimate.')
    if not full_output:
        warnings.warn('calc_wn will be biased. full_output argument of calc_psd '
                      'needs to be True to get unbiased median white noise estimate.')

    if subscan:
        if full_output:
            freqs, Pxx, nseg = _calc_psd_subscan(aman, signal=signal,
                                                 freq_spacing=freq_spacing,
                                                 full_output=True,
                                                 **kwargs)
        else:
            freqs, Pxx = _calc_psd_subscan(aman, signal=signal,
                                           freq_spacing=freq_spacing,
                                           **kwargs)
        axis_map_pxx = [(0, "dets"), (1, "nusamps"), (2, "subscans")]
        axis_map_nseg = [(0, "subscans")]
    else:
        if timestamps is None:
            timestamps = aman.timestamps

        n_samps = signal.shape[-1]
        if n_samps <= max_samples:
            start = 0
            stop = n_samps
        else:
            offset = n_samps - max_samples
            if prefer == "left":
                offset = 0
            elif prefer == "center":
                offset //= 2
            elif prefer == "right":
                pass
            else:
                raise ValueError(f"Invalid choice prefer='{prefer}'")
            start = offset
            stop = offset + max_samples
        fs = 1 / np.nanmedian(np.diff(timestamps[start:stop]))
        if "nperseg" not in kwargs:
            if freq_spacing is not None:
                nperseg = int(2 ** (np.around(np.log2(fs / freq_spacing))))
            else:
                nperseg = int(2 ** (np.around(np.log2((stop - start) / 50.0))))
            kwargs["nperseg"] = nperseg

        if kwargs["nperseg"] > max_samples:
            nseg = 1
        else:
            nseg = int(max_samples / kwargs["nperseg"])

        freqs, Pxx = welch(signal[:, start:stop], fs, **kwargs)
        axis_map_pxx = [(0, aman.dets), (1, "nusamps")]
        axis_map_nseg = None

    if merge:
        if 'nusamps' not in aman:
            aman.merge(core.AxisManager(core.OffsetAxis("nusamps", len(freqs))))
            aman.wrap("freqs", freqs, [(0,"nusamps")])
        else:
            if len(freqs) != aman.nusamps.count:
                raise ValueError('New freqs does not match the shape of nusamps\
                                To avoid this, use the same value for nperseg')

        if merge_suffix is None:
            Pxx_name = 'Pxx'
        else:
            Pxx_name = f'Pxx_{merge_suffix}'

        if overwrite:
            if Pxx_name in aman._fields:
                aman.move("Pxx", None)
        aman.wrap(Pxx_name, Pxx, axis_map_pxx)

        if full_output:
            if overwrite and "nseg" in aman._fields:
                aman.move("nseg", None)
            aman.wrap("nseg", nseg, axis_map_nseg)

    if full_output:
        return freqs, Pxx, nseg
    else:
        return freqs, Pxx


def _calc_psd_subscan(aman, signal=None, freq_spacing=None, full_output=False, **kwargs):
    """
    Calculate the power spectrum density of subscans using signal.welch().
    Data defaults to aman.signal. aman.timestamps is used for times.
    aman.subscan_info is used to identify subscans.
    See calc_psd for arguments.
    """
    from .flags import get_subscan_signal
    if signal is None:
        signal = aman.signal

    fs = 1 / np.nanmedian(np.diff(aman.timestamps))
    if "nperseg" not in kwargs:
        if freq_spacing is not None:
            nperseg = int(2 ** (np.around(np.log2(fs / freq_spacing))))
        else:
            duration_samps = np.asarray([np.ptp(x.ranges()) if x.ranges().size > 0 else 0 for x in aman.subscan_info.subscan_flags])
            duration_samps = duration_samps[duration_samps > 0]
            nperseg = int(2 ** (np.around(np.log2(np.median(duration_samps) / 4))))
        kwargs["nperseg"] = nperseg

    Pxx, nseg = [], []
    for iss in range(aman.subscan_info.subscans.count):
        signal_ss = get_subscan_signal(aman, signal, iss)
        axis = -1 if "axis" not in kwargs else kwargs["axis"]
        nsamps = signal_ss.shape[axis]
        if nsamps >= kwargs["nperseg"]:
            freqs, pxx_sub = welch(signal_ss, fs, **kwargs)
            Pxx.append(pxx_sub)
            nseg.append(int(nsamps / kwargs["nperseg"]))
        else:
            Pxx.append(np.full((signal.shape[0], kwargs["nperseg"]//2+1), np.nan)) # Add nans if subscan is too short
            nseg.append(np.nan)
    nseg = np.array(nseg)
    Pxx = np.array(Pxx)
    Pxx = Pxx.transpose(1, 2, 0) # Dets, nusamps, subscans
    if full_output:
        return freqs, Pxx, nseg
    else:
        return freqs, Pxx

<<<<<<< HEAD
def calc_wn(aman, pxx=None, freqs=None, low_f=5, high_f=10, frequency_cutoff=None):
=======
def calc_wn(aman, pxx=None, freqs=None, nseg=None, low_f=5, high_f=10):
>>>>>>> a5326f5a
    """
    Function that calculates the white noise level as a median PSD value between
    two frequencies. Defaults to calculation of white noise between 5 and 10Hz.
    Defaults frequency information to a wrapped "freqs" field in aman.

    Arguments
    ---------
        aman (AxisManager):
            Uses aman.freq as frequency information associated with the PSD, pxx.

        pxx (Float array):
            Psd information to calculate white noise. Defaults to aman.pxx

        freqs (1d Float array):
            frequency information related to the psd. Defaults to aman.freqs

        nseg (Int or 1d Int array):
            number of segmnents used for welch. Defaults to aman.nseg. This is
            necessary for debiasing median white noise estimation. welch PSD with
            non-overlapping n segments follows chi square distribution with
            2 * nseg degrees of freedom. The median of chi square distribution is
            biased from its average.

        low_f (Float):
            low frequency cutoff to calculate median psd value. Defaults to 5Hz

        high_f (float):
            high frequency cutoff to calculate median psd value. Defaults to 10Hz

    Returns
    -------
        wn: Float array of white noise levels for each psd passed into argument.
    """
    if freqs is None:
        freqs = aman.freqs

    if pxx is None:
        pxx = aman.Pxx

<<<<<<< HEAD
    # limit upper frequency cutoffs to hwp freq
    if 'hwp_angle' in aman and frequency_cutoff is not None:
        hwp_freq = (np.sum(np.abs(np.diff(np.unwrap(aman.hwp_angle)))) /
                     (aman.timestamps[-1] - aman.timestamps[0])) / (2 * np.pi)
        if high_f >= frequency_cutoff:
            logger.warning(f"high frequency cutoff={high_f} > hwp_freq={hwp_freq}. Limiting to hwp_freq.")
            high_f = frequency_cutoff
            # make sure low_f < high_f
            if low_f >= frequency_cutoff:
                raise ValueError(f"lower frequency cutoff={low_f} >= lpf freq limit={frequency_cutoff}")
=======
    if nseg is None:
        nseg = aman.get('nseg')

    if nseg is None:
        warnings.warn('white noise level estimated by median PSD is biased. '
                      'nseg is necessary to debias. Need to use following '
                      'arguments in calc_psd to get correct nseg. '
                      '`noverlap=0, full_output=True`')
        debias = None
    else:
        debias = 2 * nseg / chi2.ppf(0.5, 2 * nseg)
>>>>>>> a5326f5a

    fmsk = np.all([freqs >= low_f, freqs <= high_f], axis=0)
    if pxx.ndim == 1:
        wn2 = np.median(pxx[fmsk])
    else:
        wn2 = np.median(pxx[:, fmsk], axis=1)
    if debias is not None:
        if pxx.ndim == 3:
            wn2 *= debias[None, :]
        else:
            wn2 *= debias
    wn = np.sqrt(wn2)
    return wn

def noise_model(f, params, **fixed_param):
    """
    Noise model for power spectrum with white noise, and 1/f noise.
    If any fixed param is handed, that parameter is fixed in the fit.
    'alpha' or 'wn' can be fixed.
    params = [wn, fknee, alpha]
    """
    if 'wn' in fixed_param.keys():
        if len(params)==2:
            wn = fixed_param['wn']
            fknee, alpha = params[0], params[1]
        else:
            raise ValueError('The number of fit parameters are invalid.')
    elif 'alpha' in fixed_param.keys():
        if len(params)==2:
            alpha = fixed_param['alpha']
            wn, fknee = params[0], params[1]
        else:
            raise ValueError('The number of fit parameters are invalid.')
    elif len(fixed_param)==0:
        if len(params)==3:
            wn, fknee, alpha = params[0], params[1], params[2]
        else:
            raise ValueError('The number of fit parameters are invalid.')
    else:
        raise ValueError('"alpha" or "wn" can be a fixed parameter.')
    return wn**2 * (1 + (fknee / f) ** alpha)

def neglnlike(params, x, y, bin_size=1, **fixed_param):
    model = noise_model(x, params, **fixed_param)
    output = np.sum((np.log(model) + y / model)*bin_size)
    if not np.isfinite(output):
        return 1.0e30
    return output

def get_psd_mask(aman, psd_mask=None, f=None,
                mask_hwpss=True, hwp_freq=None, max_hwpss_mode=10, hwpss_width=((-0.4, 0.6), (-0.2, 0.2)),
                mask_peak=False, peak_freq=None, peak_width=(-0.002, +0.002),
                merge=True, overwrite=True
):
    """
    Function to get masks for hwpss or single peak in PSD.

    Arguments
    ---------
        aman : AxisManager
            Axis manager which has 'nusamps' axis.
        psd_mask : numpy.ndarray or Ranges
            Existing psd_mask to be updated. If None, a new mask is created.
        f : nparray
            Frequency of PSD of signal. If None, aman.freqs are used.
        mask_hwpss : bool
            If True, hwpss are masked. Defaults to True.
        hwp_freq : float
            HWP frequency. If None, calculated based on aman.hwp_angle
        max_hwpss_mode : int
            Maximum hwpss mode to subtract. 
        hwpss_width : array-like
            If given in float, 
            nf-hwpss will be masked like (n * hwp_freq - width/2) < f < (n * hwp_freq + width/2).
            If given in array like [1.0, 0.4], 
            1f hwpss is masked like (hwp_freq - 0.5) < f < (hwp_freq + 0.5) and 
            nf hwpss are masked like (n * hwp_freq - 0.2) < f < (n * hwp_freq + 0.2).
            If given in array like [[-0.4, 0.6], [-0.2, 0.3]],
            1f hwpss is masked like (hwp_freq - 0.4) < f < (hwp_freq + 0.6) and
            nf are masked like (n * hwp_freq - 0.2) < f < (n * hwp_freq + 0.3).
        mask_peak : bool
            If True, single peak is masked.
        peak_freq : float
            Center frequency of the mask.
        peak_width : tuple
            Range to mask signal. The default masked range will be 
            (peak_freq - 0.002) < f < (peak_freq + 0.002).
        merge : bool
            if True merge results into axismanager.
        mode: str
            if "replace", existing PSD mask is replaced to new mask.
            If "add", new mask range is added to the existing one.
        overwrite: bool
            if true will overwrite aman.psd_mask.

    Returns
    -------
        psd_mask (nusamps): Ranges array. If merge == True, "psd_mask" is added to the aman.  
    """
    if f is None:
        f = aman.freqs
    if psd_mask is None:
        psd_mask = np.zeros(f.shape, dtype=bool)
    elif isinstance(psd_mask, so3g.RangesInt32):
        psd_mask = psd_mask.mask()

    if mask_hwpss:
        hwp_freq = hwp.get_hwp_freq(aman.timestamps, aman.hwp_solution.hwp_angle)
        psd_mask = psd_mask | get_mask_for_hwpss(f, hwp_freq, max_mode=max_hwpss_mode, width=hwpss_width)
    if mask_peak:
        psd_mask = psd_mask | get_mask_for_single_peak(f, peak_freq, peak_width=peak_width)

    psd_mask = Ranges.from_bitmask(psd_mask)
    if merge:
        if overwrite:
            if "psd_mask" in aman:
                aman.move("psd_mask", None)
        if 'nusamps' not in list(aman._axes.keys()):
            aman.merge(core.AxisManager(core.OffsetAxis("nusamps", len(f))))
        aman.wrap("psd_mask", psd_mask, [(0,"nusamps")])
    return psd_mask

def get_binned_psd(
    aman,
    f=None,
    pxx=None,
    unbinned_mode=3,
    base=1.05,
    merge=False, 
    overwrite=True,
):
    """
    Function that masks hwpss in PSD.

    Arguments
    ---------
        aman : AxisManager
            Axis manager which has samps axis aligned with signal.
        f : nparray
            Frequency of PSD of signal.
        pxx : nparray
            PSD of signal.
        mask : bool
            if True calculate binned psd with mask.
        unbinned_mode : int
            First Fourier modes up to this number are left un-binned.
        base : float (> 1)
            Base of the logspace bins. 
        merge : bool
            if True merge results into axismanager.
        overwrite: bool
            if true will overwrite f, pxx axes.

    Returns
    -------
        f_binned, pxx_binned, bin_size: binned frequency and PSD.
    """
    if f is None:
        f = aman.freqs
    if pxx is None:
        pxx = aman.Pxx
            
    f_bin, bin_size = log_binning(f, unbinned_mode=unbinned_mode, base=base, return_bin_size=True)
    pxx_bin = log_binning(pxx, unbinned_mode=unbinned_mode, base=base, return_bin_size=False)

    if merge:
        aman.merge(core.AxisManager(core.OffsetAxis("nusamps_bin", len(f_bin))))
        if overwrite:
            if "freqs_bin" in aman:
                aman.move("freqs_bin", None)
            if "Pxx_bin" in aman:
                aman.move("Pxx_bin", None)
            if "bin_size" in aman:
                aman.move("bin_size", None)
        aman.wrap("freqs_bin", f_bin, [(0,"nusamps_bin")])
        aman.wrap("bin_size", bin_size, [(0,"nusamps_bin")])
        if pxx_bin.ndim > 2 and 'subscans' in aman and pxx_bin.shape[-1] == aman.subscans.count:
            aman.wrap("Pxx_bin", pxx_bin, [(0, "dets"), (1, "nusamps_bin"), (2, "subscans")])
        else:
            aman.wrap("Pxx_bin", pxx_bin, [(0,"dets"),(1,"nusamps_bin")])

    return f_bin, pxx_bin, bin_size


def fit_noise_model(
    aman,
    signal=None,
    f=None,
    pxx=None,
    psdargs={},
    fknee_est=1,
    wn_est=4E-5,
    alpha_est=3.4,
    merge_fit=False,
    lowf=None,
    f_max=100,
    merge_name="noise_fit_stats",
    merge_psd=True,
    mask=False,
    fixed_param=None,
    binning=False,
    unbinned_mode=3,
    base=1.05,
    freq_spacing=None,
    subscan=False,
    frequency_cutoff=None
):
    """
    Fits noise model with white and 1/f noise to the PSD of binned signal.
    This uses a least square method since the distrubition of binned points 
    is close to the standard distribution.

    Args
    ----
    aman : AxisManager
        Axis manager which has samps axis aligned with signal.
    signal : nparray
        Signal sized ndets x nsamps to fit noise model to.
        Default is None which corresponds to aman.signal.
    f : nparray
        Frequency of PSD of signal.
        Default is None which calculates f, pxx from signal.
    pxx : nparray
        PSD sized ndets x len(f) which is fit to with model.
        Default is None which calculates f, pxx from signal.
    psdargs : dict
        Dictionary of optional argument for ``scipy.signal.welch``
    fknee_est : float or nparray
        Initial estimation value of knee frequency. If it is given in array,
        initial values are applied for each detector.
    wn_est : float or nparray
        Initial estimation value of white noise. If it is given in array,
        initial values are applied for each detector.
    alpha_est : float or nparray
        Initial estimation value of alpha. If it is given in array,
        initial values are applied for each detector.
    merge_fit : bool
        Merges fit and fit statistics into input axis manager.
    lowf : float
        Minimum frequency to include in the fitting.
        Default is None which selects lowf as the second index of f.
    f_max : float
        Maximum frequency to include in the fitting. This is particularly
        important for lowpass filtered data such as that post demodulation
        if the data is not downsampled after lowpass filtering.
    merge_name : bool
        If ``merge_fit`` is True then addes into axis manager with merge_name.
    merge_psd : bool
        If ``merge_psd`` is True then adds fres and Pxx to the axis manager.
    mask : bool
        If True, (nusamps,) mask is taken from aman.psd_mask, or calculated on the fly.
        Can also be a 1d (nusamps,) bool array True for good samples to keep.
        Can also be a Ranges in which case it will be inverted before application.

    fixed_param : str
        This accepts 'wn' or 'alpha' or None. If 'wn' ('alpha') is given, 
        white noise level (alpha) is fixed to the wn_est (alpha_est).
    binning : bool
        True to bin the psd before fitting.
        The binning is determined by the 'unbinned_mode' and 'base' params.
    unbinned_mode : int
        First Fourier modes up to this number are left un-binned.
    base : float (> 1)
        Base of the logspace bins.
    freq_spacing : float
        The approximate desired frequency spacing of the PSD. Passed to calc_psd.
    subscan : bool
        If True, fit noise on subscans.
    Returns
    -------
    noise_fit_stats : AxisManager
        If merge_fit is False then axis manager with fit and fit statistics
        is returned otherwise nothing is returned and axis manager is wrapped
        into input aman.
    """

    with warnings.catch_warnings():
        warnings.filterwarnings("error")

        if signal is None:
            signal = aman.signal

        if f is None or pxx is None:
            psdargs['noverlap'] = psdargs.get('noverlap', 0)
            f, pxx, nseg = calc_psd(
                aman,
                signal=signal,
                timestamps=aman.timestamps,
                freq_spacing=freq_spacing,
                merge=merge_psd,
                subscan=subscan,
                full_output=True,
                **psdargs,
            )
        if np.any(mask):
            if isinstance(mask, np.ndarray):
                pass
            elif isinstance(mask, Ranges):
                mask = ~mask.mask()
            elif mask == True:
                if 'psd_mask' in aman:
                    mask = ~aman.psd_mask.mask()
                else: # Calculate on the fly
                    mask = ~(get_psd_mask(aman, f=f, merge=False).mask())
            else:
                raise ValueError("mask should be an ndarray or True")
            f = f[mask]
            pxx = pxx[:, mask]

        if subscan:
            fit_noise_model_kwargs = {"fknee_est": fknee_est, "wn_est": wn_est, "alpha_est": alpha_est,
                                      "lowf": lowf, "f_max": f_max, "fixed_param": fixed_param,
                                      "binning": binning, "unbinned_mode": unbinned_mode, "base": base,
                                      "freq_spacing": freq_spacing}
            fitout, covout = _fit_noise_model_subscan(aman, signal,  f, pxx, fit_noise_model_kwargs)
            axis_map_fit = [(0, "dets"), (1, "noise_model_coeffs"), (2, aman.subscans)]
            axis_map_cov = [(0, "dets"), (1, "noise_model_coeffs"), (2, "noise_model_coeffs"), (3, aman.subscans)]
        else:
            eix = np.argmin(np.abs(f - f_max))
            if lowf is None:
                six = 1
            else:
                six = np.argmin(np.abs(f - lowf))
            f = f[six:eix]
            pxx = pxx[:, six:eix]
            bin_size = 1
            # binning
            if binning == True:
                f, pxx, bin_size = get_binned_psd(aman, f=f, pxx=pxx, unbinned_mode=unbinned_mode,
                                                  base=base, merge=False)
            fitout = np.zeros((aman.dets.count, 3))
            # This is equal to np.sqrt(np.diag(cov)) when doing curve_fit
            covout = np.zeros((aman.dets.count, 3, 3))
            if isinstance(wn_est, (int, float)):
                wn_est = np.full(aman.dets.count, wn_est)
            elif len(wn_est)!=aman.dets.count:
                print('Size of wn_est must be equal to aman.dets.count or a single value.')
                return
            if isinstance(fknee_est, (int, float)):
                fknee_est = np.full(aman.dets.count, fknee_est)
            elif len(fknee_est)!=aman.dets.count:
                print('Size of fknee_est must be equal to aman.dets.count or a single value.')
                return
            if isinstance(alpha_est, (int, float)):
                alpha_est = np.full(aman.dets.count, alpha_est)
            elif len(alpha_est)!=aman.dets.count:
                print('Size of alpha_est must be equal to aman.dets.count or a single value.')
                return
            if fixed_param == None:
                initial_params = np.array([wn_est, fknee_est, alpha_est])
                bounds= [(sys.float_info.min, None), (sys.float_info.min, None), (0, 10)]
            if fixed_param == "wn":
                initial_params = np.array([fknee_est, alpha_est])
                fixed = wn_est
                bounds= [(sys.float_info.min, None), (0, 10)]
            if fixed_param == "alpha":
                initial_params = np.array([wn_est, fknee_est])
                fixed = alpha_est
                bounds= [(sys.float_info.min, None), (sys.float_info.min, None)]

            for i in range(len(pxx)):
                p = pxx[i]
                p0 = initial_params.T[i]
                _fixed = {}
                if fixed_param != None:
                    _fixed = {fixed_param: fixed[i]}
                res = minimize(lambda params: neglnlike(params, f, p, bin_size=bin_size, **_fixed),
                               p0, bounds=bounds, method="Nelder-Mead")

                try:
                    Hfun = ndt.Hessian(lambda params: neglnlike(params, f, p, bin_size=bin_size, **_fixed), full_output=True)
                    hessian_ndt, _ = Hfun(res["x"])
                    # Inverse of the hessian is an estimator of the covariance matrix
                    # sqrt of the diagonals gives you the standard errors.
                    covout_i = np.linalg.inv(hessian_ndt)            
                except np.linalg.LinAlgError:
                    print(
                        f"Cannot calculate Hessian for detector {aman.dets.vals[i]} skipping. (LinAlgError)"
                    )
                    covout_i = np.full((len(p0), len(p0)), np.nan)
                except IndexError:
                    print(
                        f"Cannot calculate Hessian for detector {aman.dets.vals[i]} skipping. (IndexError)"
                    )
                    covout_i = np.full((len(p0), len(p0)), np.nan)
                except RuntimeWarning as e:
                    covout_i = np.full((len(p0), len(p0)), np.nan)
                    print(f'RuntimeWarning: {e}\n Hessian failed because results are: {res["x"]}, for det: {aman.dets.vals[i]}')
                fitout_i = res.x
                if fixed_param == "wn":
                    covout_i = np.insert(covout_i, 0, 0, axis=0)
                    covout_i = np.insert(covout_i, 0, 0, axis=1)
                    covout_i[0][0] = np.nan
                    fitout_i = np.insert(fitout_i, 0, wn_est[i])
                elif fixed_param == "alpha":
                    covout_i = np.insert(covout_i, 2, 0, axis=0)
                    covout_i = np.insert(covout_i, 2, 0, axis=1)
                    covout_i[2][2] = np.nan
                    fitout_i = np.insert(fitout_i, 2, alpha_est[i])
                covout[i] = covout_i
                fitout[i] = fitout_i
            axis_map_fit = [(0, "dets"), (1, "noise_model_coeffs")]
            axis_map_cov = [(0, "dets"), (1, "noise_model_coeffs"), (2, "noise_model_coeffs")]

        noise_model_coeffs = ["white_noise", "fknee", "alpha"]

        noise_fit_stats = core.AxisManager(
            aman.dets,
            core.LabelAxis(
                name="noise_model_coeffs", vals=np.array(noise_model_coeffs, dtype="<U11")
            ),
        )
<<<<<<< HEAD

    # limit upper frequency cutoffs to hwp freq
    if 'hwp_angle' in aman and frequency_cutoff is not None:
        hwp_freq = (np.sum(np.abs(np.diff(np.unwrap(aman.hwp_angle)))) /
                     (aman.timestamps[-1] - aman.timestamps[0])) / (2 * np.pi)
        if f_max >= frequency_cutoff:
            logger.warning(f"f_max={f_max} > hwp_freq={hwp_freq}. Limiting to hwp_freq.")
            f_max = frequency_cutoff
        if fwhite[1] >= frequency_cutoff:
            logger.warning(f"upper white noise freq={fwhite[1]} > hwp_freq={hwp_freq}. Limiting to hwp_freq.")
            fwhite[1] = frequency_cutoff
            # make sure fwhite[0] < fwhite[1]
            if fwhite[0] >= frequency_cutoff:
                raise ValueError(f"lower white noise freq={fwhite[0]} >= lpf freq={frequency_cutoff}")
    if subscan:
        fitout, covout = _fit_noise_model_subscan(aman, signal,  f, pxx, psdargs=psdargs,
                                                  fwhite=fwhite, lowf=lowf, f_max=f_max,
                                                  freq_spacing=freq_spacing)
        axis_map_fit = [(0, "dets"), (1, "noise_model_coeffs"), (2, aman.subscans)]
        axis_map_cov = [(0, "dets"), (1, "noise_model_coeffs"), (2, "noise_model_coeffs"), (3, aman.subscans)]
    else:
        eix = np.argmin(np.abs(f - f_max))
        f = f[1:eix]
        pxx = pxx[:, 1:eix]

        fitout = np.zeros((aman.dets.count, 3))
        # This is equal to np.sqrt(np.diag(cov)) when doing curve_fit
        covout = np.zeros((aman.dets.count, 3, 3))
        for i in range(aman.dets.count):
            p = pxx[i]
            wnest = np.median(p[((f > fwhite[0]) & (f < fwhite[1]))])
            pfit = np.polyfit(np.log10(f[f < lowf]), np.log10(p[f < lowf]), 1)
            fidx = np.argmin(np.abs(10 ** np.polyval(pfit, np.log10(f)) - wnest))
            p0 = [f[fidx], wnest, -pfit[0]]
            bounds = [(sys.float_info.min, None), (sys.float_info.min, None), (None, None)]
            res = minimize(neglnlike, p0, args=(f, p), bounds=bounds, method="Nelder-Mead")
            try:
                Hfun = ndt.Hessian(lambda params: neglnlike(params, f, p), full_output=True)
                hessian_ndt, _ = Hfun(res["x"])
                # Inverse of the hessian is an estimator of the covariance matrix
                # sqrt of the diagonals gives you the standard errors.
                covout[i] = np.linalg.inv(hessian_ndt)
            except np.linalg.LinAlgError:
                covout[i] = np.full((3, 3), np.nan)
            fitout[i] = res.x
        axis_map_fit = [(0, "dets"), (1, "noise_model_coeffs")]
        axis_map_cov = [(0, "dets"), (1, "noise_model_coeffs"), (2, "noise_model_coeffs")]

    noise_model_coeffs = ["fknee", "white_noise", "alpha"]
    noise_fit_stats = core.AxisManager(
        aman.dets,
        core.LabelAxis(
            name="noise_model_coeffs", vals=np.array(noise_model_coeffs, dtype="<U8")
        ),
    )
    noise_fit_stats.wrap("fit", fitout, axis_map_fit)
    noise_fit_stats.wrap("cov", covout, axis_map_cov)

    if merge_fit:
        aman.wrap(merge_name, noise_fit_stats)
    return noise_fit_stats
=======
        noise_fit_stats.wrap("fit", fitout, axis_map_fit)
        noise_fit_stats.wrap("cov", covout, axis_map_cov)

        if merge_fit:
            aman.wrap(merge_name, noise_fit_stats)
        return noise_fit_stats

def get_mask_for_hwpss(freq, hwp_freq, max_mode=10, width=((-0.4, 0.6), (-0.2, 0.2))):
    """
    Function that returns boolean array to mask hwpss in PSD.

    Arguments
    ---------
        freq : nparray
            Frequency of PSD of signal.

        hwp_freq : float
            HWP frequency.

        max_mode : int
            Maximum hwpss mode to subtract. 

        width : float/tuple/list/array
            If given in float, hwpss will be masked like
            (hwp_freq - width/2) < f < (hwp_freq + width/2).
            If given in array like [1.0, 0.4], 1f hwpss is masked like
            (hwp_freq - 0.5) < f < (hwp_freq + 0.5) and Nf hwpss are masked like
            (hwp_freq - 0.2) < f < (hwp_freq + 0.2).
            If given in array like [[-0.4, 0.6], [-0.2, 0.3]],
            1f hwpss is masked like (hwp_freq - 0.4) < f < (hwp_freq + 0.6)
            and Nf are masked like (hwp_freq - 0.2) < f < (hwp_freq + 0.3).
            Usually 1f hwpss distrubites wider than other hwpss.

    Returns
    -------
        mask: Boolean array to mask frequency and power of the given PSD. 
            True in this array stands for the index of hwpss to mask.
    """
    if isinstance(width, (float, int)):
        width_minus = -width/2
        width_plus = width/2
        mask_arrays = []
        for n in range(max_mode):
            mask_arrays.append(get_mask_for_single_peak(freq, hwp_freq*(n+1), peak_width=(width_minus, width_plus)))
    elif isinstance(width, (np.ndarray, list, tuple)):
        width = np.array(width)
        if len(width.shape) == 1:
            # mask for 1f
            width_minus = -width[0]/2
            width_plus = width[0]/2
            mask_arrays = [get_mask_for_single_peak(freq, hwp_freq, peak_width=(width_minus, width_plus))]
            # masks for Nf
            width_minus = -width[1]/2
            width_plus = width[1]/2
            for n in range(max_mode-1):
                mask_arrays.append(get_mask_for_single_peak(freq, hwp_freq*(n+2), peak_width=(width_minus, width_plus)))
        elif len(width.shape) == 2:
            # mask for 1f
            width_minus = width[0][0]
            width_plus = width[0][1]
            mask_arrays = [get_mask_for_single_peak(freq, hwp_freq, peak_width=(width_minus, width_plus))]
            # masks for Nf
            width_minus = width[1][0]
            width_plus = width[1][1]
            for n in range(max_mode-1):
                mask_arrays.append(get_mask_for_single_peak(freq, hwp_freq*(n+2), peak_width=(width_minus, width_plus)))
    mask = np.any(np.array(mask_arrays), axis=0)
    return mask
        
        
def get_mask_for_single_peak(f, peak_freq, peak_width=(-0.002, +0.002)):
    """
    Function that returns boolean array to masks single peak (e.g. scan synchronous signal) in PSD.

    Arguments
    ---------
        f : nparray
            Frequency of PSD of signal.

        peak_freq : float
            Center frequency of the mask.

        peak_width : tuple
            Range to mask signal. The default masked range will be 
            (peak_freq - 0.002) < f < (peak_freq + 0.002).

    Returns
    -------
        mask: Boolean array to mask the given PSD. 
            True in this array stands for the index of the single peak to mask.
    """
    mask = (f > peak_freq + peak_width[0])&(f < peak_freq + peak_width[1])
    return mask

def log_binning(psd, unbinned_mode=3, base=1.05, mask=None,
                return_bin_size=False, drop_nan=False):
    """
    Function to bin PSD or frequency. First several Fourier modes are left un-binned.
    Fourier modes higher than that are averaged into logspace bins.

    Parameters
    ----------
    psd : numpy.ndarray
        PSD (or frequency) to be binned. Can be a 1D or 2D array.
    unbinned_mode : int, optional
        First Fourier modes up to this number are left un-binned. Defaults to 3.
    base : float, optional
        Base of the logspace bins. Must be greater than 1. Defaults to 1.05.
    mask : numpy.ndarray, optional
        Mask for psd. If all values in a bin are masked, the value becomes np.nan.
        Should be a 1D array.
    return_bin_size : bool, optional
        If True, the number of data points in the bins are returned. Defaults to False.
    drop_nan : bool, optional
        If True, drop the indices where psd is NaN. Defaults to False.

    Returns
    -------
    binned_psd : numpy.ndarray
        The binned PSD. If the input is 2D, the output will also be 2D with the same number of rows.
    bin_size : numpy.ndarray, optional
        The number of data points in each bin, only returned if return_bin_size is True.
    """
    if base <= 1:
        raise ValueError("base must be greater than 1")

    is_1d = psd.ndim == 1

    # Ensure psd is at least 2D for consistent processing
    psd = np.atleast_2d(psd)
    num_signals, num_samples = psd.shape[:2]
    
    if mask is not None:
        # Ensure mask is at least 2D and has the same shape as psd
        mask = np.atleast_2d(mask)
        if mask.shape[1] != num_samples:
            raise ValueError("Mask must have the same number of columns as psd")
        mask = np.tile(mask, (num_signals,) + psd.shape[2:] + (1,))
        mask = np.moveaxis(mask, -1, 1)
        psd = np.ma.masked_array(psd, mask=mask)
    
    # Initialize the binned PSD and optionally the bin sizes
    binned_psd = np.zeros((num_signals, unbinned_mode + 1) + psd.shape[2:])
    binned_psd[:, :unbinned_mode + 1] = psd[:, :unbinned_mode + 1]
    bin_size = np.ones((num_signals, unbinned_mode + 1)) if return_bin_size else None

    # Determine the number of bins and their indices
    N = int(np.ceil(np.emath.logn(base, num_samples - unbinned_mode)))
    binning_idx = np.unique(np.logspace(base, N, N, base=base, dtype=int) + unbinned_mode - 1)
    
    # Bin the PSD values for each signal
    new_binned_psd = []
    new_bin_size = []
    for start, end in zip(binning_idx[:-1], binning_idx[1:]):
        bin_mean = np.nanmean(psd[:, start:end], axis=1)
        new_binned_psd.append(bin_mean)
        if return_bin_size:
            new_bin_size.append(end - start)
    
    # Convert lists to numpy arrays and concatenate with initial values
    new_binned_psd = np.array(new_binned_psd)
    new_binned_psd = np.moveaxis(new_binned_psd, 0, 1)# Transpose to match dimensions
    binned_psd = np.hstack([binned_psd, new_binned_psd])
    if return_bin_size:
        new_bin_size = np.array(new_bin_size)
        bin_size = np.hstack([bin_size, np.tile(new_bin_size, (num_signals, 1))])

    if drop_nan:
        valid_indices = ~np.isnan(binned_psd).any(axis=0)
        binned_psd = binned_psd[:, valid_indices]
        if return_bin_size:
            bin_size = bin_size[:, valid_indices]

    if is_1d:
        binned_psd = binned_psd.flatten()
        if return_bin_size:
            bin_size = bin_size.flatten()

    if return_bin_size:
        return binned_psd, bin_size
    return binned_psd
>>>>>>> a5326f5a


def _fit_noise_model_subscan(
    aman,
    signal,
    f,
    pxx,
    fit_noise_model_kwargs,
):
    """
    Fits noise model with white and 1/f noise to the PSD of signal subscans.
    Args are as for fit_noise_model.
    """
    fitout = np.empty((aman.dets.count, 3, aman.subscan_info.subscans.count))
    covout = np.empty((aman.dets.count, 3, 3, aman.subscan_info.subscans.count))

    per_subscan = {}
    for entry in ["fknee_est", "wn_est", "alpha_est"]:
        if (entry in fit_noise_model_kwargs):
            val = fit_noise_model_kwargs[entry]
            if isinstance(val, np.ndarray) and val.ndim > 1 and val.shape[-1] == aman.subscan_info.subscans.count:
                per_subscan[entry] = fit_noise_model_kwargs.pop(entry)

    kwargs = fit_noise_model_kwargs.copy() if len(per_subscan) > 0 else fit_noise_model_kwargs
    for isub in range(aman.subscan_info.subscans.count):
        if np.all(np.isnan(pxx[...,isub])): # Subscan has been fully cut
            fitout[..., isub] = np.full((aman.dets.count, 3), np.nan)
            covout[..., isub] = np.full((aman.dets.count, 3, 3), np.nan)
        else:
            for entry in list(per_subscan.keys()):
                kwargs[entry] = per_subscan[entry][..., isub]
            noise_model = fit_noise_model(aman, f=f, pxx=pxx[...,isub], merge_fit=False, merge_psd=False, subscan=False, **kwargs)

            fitout[..., isub] = noise_model.fit
            covout[..., isub] = noise_model.cov

    return fitout, covout


def build_hpf_params_dict(
    filter_name,
    noise_fit=None,
    filter_params=None
):
    """
    Build the filter parameter dictionary from a provided
    dictionary or from noise fit results.

    Args
    ----
    filter_name : str
        Name of the filter to build the parameter dict for.
    noise_fit: AxisManager
        AxisManager containing the result of the noise model fit sized nparams x ndets.
    filter_params: dict
        Filter parameters dictionary to complement parameters
        derived from the noise fit (or to be used if noise fit is None).
    Returns
    -------
    filter_params : dict
        Returns a dictionary of the median values of the noise model fit parameters
        if noise_fit is not None, otherwise return the provided filter_params.
    """
    if noise_fit is not None:

        pars_mapping = {
            "high_pass_butter4": {
                "fc": "fknee",
            },
            "counter_1_over_f": {
                "fk": "fknee", 
                "n": "alpha"
            },
            "high_pass_sine2": {
                "cutoff": "fknee",
                "width": None
            }
        }

        if filter_name not in pars_mapping.keys():
            raise NotImplementedError(
                f"{filter_name} params from noise fit is not implemented"
            )
        
        noise_fit_array = noise_fit.fit
        noise_fit_params = noise_fit.noise_model_coeffs.vals
        
        median_params = np.median(noise_fit_array, axis=0)
        median_dict = {
            k: median_params[i]
            for i, k in enumerate(noise_fit_params)
        }

        params_dict = {}
        for k, v in pars_mapping[filter_name].items():
            if v is None:
                if (filter_params is None) or (k not in filter_params):
                    raise ValueError(
                        f"Required parameters {k} not found in config "
                         "and cannot be derived from noise fit."
                    )
                else:
                    params_dict.update({k: filter_params[k]})
            else:
                params_dict[k] = median_dict[v]

        filter_params = params_dict
    
    return filter_params<|MERGE_RESOLUTION|>--- conflicted
+++ resolved
@@ -441,11 +441,7 @@
     else:
         return freqs, Pxx
 
-<<<<<<< HEAD
-def calc_wn(aman, pxx=None, freqs=None, low_f=5, high_f=10, frequency_cutoff=None):
-=======
-def calc_wn(aman, pxx=None, freqs=None, nseg=None, low_f=5, high_f=10):
->>>>>>> a5326f5a
+def calc_wn(aman, pxx=None, freqs=None, nseg=None, low_f=5, high_f=10, frequency_cutoff=None):
     """
     Function that calculates the white noise level as a median PSD value between
     two frequencies. Defaults to calculation of white noise between 5 and 10Hz.
@@ -485,7 +481,6 @@
     if pxx is None:
         pxx = aman.Pxx
 
-<<<<<<< HEAD
     # limit upper frequency cutoffs to hwp freq
     if 'hwp_angle' in aman and frequency_cutoff is not None:
         hwp_freq = (np.sum(np.abs(np.diff(np.unwrap(aman.hwp_angle)))) /
@@ -496,7 +491,6 @@
             # make sure low_f < high_f
             if low_f >= frequency_cutoff:
                 raise ValueError(f"lower frequency cutoff={low_f} >= lpf freq limit={frequency_cutoff}")
-=======
     if nseg is None:
         nseg = aman.get('nseg')
 
@@ -508,7 +502,6 @@
         debias = None
     else:
         debias = 2 * nseg / chi2.ppf(0.5, 2 * nseg)
->>>>>>> a5326f5a
 
     fmsk = np.all([freqs >= low_f, freqs <= high_f], axis=0)
     if pxx.ndim == 1:
@@ -817,6 +810,20 @@
                 raise ValueError("mask should be an ndarray or True")
             f = f[mask]
             pxx = pxx[:, mask]
+            
+        # limit upper frequency cutoffs to hwp freq
+        if 'hwp_angle' in aman and frequency_cutoff is not None:
+            hwp_freq = (np.sum(np.abs(np.diff(np.unwrap(aman.hwp_angle)))) /
+                         (aman.timestamps[-1] - aman.timestamps[0])) / (2 * np.pi)
+            if f_max >= frequency_cutoff:
+                logger.warning(f"f_max={f_max} > hwp_freq={hwp_freq}. Limiting to hwp_freq.")
+                f_max = frequency_cutoff
+            if fwhite[1] >= frequency_cutoff:
+                logger.warning(f"upper white noise freq={fwhite[1]} > hwp_freq={hwp_freq}. Limiting to hwp_freq.")
+                fwhite[1] = frequency_cutoff
+                # make sure fwhite[0] < fwhite[1]
+                if fwhite[0] >= frequency_cutoff:
+                    raise ValueError(f"lower white noise freq={fwhite[0]} >= lpf freq={frequency_cutoff}")
 
         if subscan:
             fit_noise_model_kwargs = {"fknee_est": fknee_est, "wn_est": wn_est, "alpha_est": alpha_est,
@@ -921,21 +928,7 @@
                 name="noise_model_coeffs", vals=np.array(noise_model_coeffs, dtype="<U11")
             ),
         )
-<<<<<<< HEAD
-
-    # limit upper frequency cutoffs to hwp freq
-    if 'hwp_angle' in aman and frequency_cutoff is not None:
-        hwp_freq = (np.sum(np.abs(np.diff(np.unwrap(aman.hwp_angle)))) /
-                     (aman.timestamps[-1] - aman.timestamps[0])) / (2 * np.pi)
-        if f_max >= frequency_cutoff:
-            logger.warning(f"f_max={f_max} > hwp_freq={hwp_freq}. Limiting to hwp_freq.")
-            f_max = frequency_cutoff
-        if fwhite[1] >= frequency_cutoff:
-            logger.warning(f"upper white noise freq={fwhite[1]} > hwp_freq={hwp_freq}. Limiting to hwp_freq.")
-            fwhite[1] = frequency_cutoff
-            # make sure fwhite[0] < fwhite[1]
-            if fwhite[0] >= frequency_cutoff:
-                raise ValueError(f"lower white noise freq={fwhite[0]} >= lpf freq={frequency_cutoff}")
+
     if subscan:
         fitout, covout = _fit_noise_model_subscan(aman, signal,  f, pxx, psdargs=psdargs,
                                                   fwhite=fwhite, lowf=lowf, f_max=f_max,
@@ -983,7 +976,6 @@
     if merge_fit:
         aman.wrap(merge_name, noise_fit_stats)
     return noise_fit_stats
-=======
         noise_fit_stats.wrap("fit", fitout, axis_map_fit)
         noise_fit_stats.wrap("cov", covout, axis_map_cov)
 
@@ -1165,7 +1157,6 @@
     if return_bin_size:
         return binned_psd, bin_size
     return binned_psd
->>>>>>> a5326f5a
 
 
 def _fit_noise_model_subscan(
