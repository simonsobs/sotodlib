--- conflicted
+++ resolved
@@ -13,15 +13,9 @@
 from so3g.proj import Ranges, RangesMatrix
 from scipy.optimize import minimize
 from scipy.signal import welch
-<<<<<<< HEAD
 from scipy.stats import chi2
-from sotodlib import core
-
-from . import detrend_tod
-=======
 from sotodlib import core, hwp
 from sotodlib.tod_ops import detrend_tod
->>>>>>> ea7118f0
 
 logger = logging.getLogger(__name__)
 
@@ -279,9 +273,9 @@
     max_samples=2**18,
     prefer='center',
     freq_spacing=None,
-    merge=False, 
+    merge=False,
     merge_suffix=None,
-    overwrite=True, 
+    overwrite=True,
     subscan=False,
     full_output=False,
     **kwargs
@@ -381,30 +375,27 @@
             if len(freqs) != aman.nusamps.count:
                 raise ValueError('New freqs does not match the shape of nusamps\
                                 To avoid this, use the same value for nperseg')
-        
+
         if merge_suffix is None:
             Pxx_name = 'Pxx'
         else:
             Pxx_name = f'Pxx_{merge_suffix}'
-        
+
         if overwrite:
             if Pxx_name in aman._fields:
                 aman.move("Pxx", None)
-<<<<<<< HEAD
-        aman.wrap("freqs", freqs, [(0,"nusamps")])
-        aman.wrap("Pxx", Pxx, axis_map_pxx)
+        aman.wrap(Pxx_name, Pxx, axis_map_pxx)
+
         if full_output:
             if overwrite and "nseg" in aman._fields:
                 aman.move("nseg", None)
             aman.wrap("nseg", nseg, axis_map_nseg)
+
     if full_output:
         return freqs, Pxx, nseg
     else:
         return freqs, Pxx
-=======
-        aman.wrap(Pxx_name, Pxx, axis_map_pxx)
-    return freqs, Pxx
->>>>>>> ea7118f0
+
 
 def _calc_psd_subscan(aman, signal=None, freq_spacing=None, full_output=False, **kwargs):
     """
