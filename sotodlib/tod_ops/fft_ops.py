"""FFTs and related operations
"""
from dataclasses import dataclass, field
from functools import lru_cache, partial
from typing_extensions import Callable
from numpy.typing import NDArray
import warnings
import numdifftools as ndt
import numpy as np
import pyfftw
import so3g
import sys
from so3g.proj import Ranges
from scipy.optimize import minimize
from scipy.signal import welch
from scipy.stats import chi2
from sotodlib import core, hwp
from sotodlib.tod_ops import detrend_tod


def _get_num_threads():
    # Guess how many threads we should be using in FFT ops...
    return so3g.useful_info().get("omp_num_threads", 4)


def rfft(
    aman,
    detrend="linear",
    resize="zero_pad",
    window=np.hanning,
    axis_name="samps",
    signal_name="signal",
    delta_t=None,
):
    """Return the real fft of aman.signal_name along the axis axis_name.
        Does not change the data in the axis manager.

    Arguments:

        aman: axis manager

        detrend: Method of detrending to be done before ffting. Can
            be 'linear', 'mean', or None. Note that detrending here can be slow
            for large arrays.

        resize: How to resize the axis to increase fft speed. 'zero_pad'
            will increase to the next 2**N. 'trim' will cut out so the
            factorization of N contains only low primes. None will not
            change the axis length and might be quite slow.

        window: a function that takes N are returns an fft window
            Can be None if no windowing

        axis_name: name of axis you would like to fft along

        signal_name: name of the variable in aman to fft

        delta_t: if none, it will look for 'timestamps' in the axis manager
                and will otherwise assume 1. if not None, it should be the
                sampling rate along the axis you're ffting

    Returns:

        fft: the fft'd data

        freqs: the frequencies it is value at (since resizing is an option)
    """

    axis = getattr(aman, axis_name)

    if len(aman._assignments[signal_name]) == 1:
        n_det = 1
        other_idx = None
    elif len(aman._assignments[signal_name]) == 2:
        checks = np.array(
            [x == axis_name for x in aman._assignments[signal_name]], dtype="bool"
        )
        other_idx = np.where(~checks)[0][0]
        other_axis = getattr(aman, aman._assignments[signal_name][other_idx])
        n_det = other_axis.count
    else:
        raise ValueError("rfft only works for 1D or 2D data streams")

    if detrend is None:
        signal = np.atleast_2d(getattr(aman, signal_name))
    else:
        signal = detrend_tod(
            aman, detrend, axis_name=axis_name, signal_name=signal_name, in_place=True
        )

    if other_idx is not None and other_idx != 0:
        signal = signal.transpose()

    if window is not None:
        signal = signal * window(axis.count)[None, :]

    if resize == "zero_pad":
        k = int(np.ceil(np.log(axis.count) / np.log(2)))
        n = 2**k
    elif resize == "trim":
        n = find_inferior_integer(axis.count)
    elif resize is None:
        n = axis.count
    else:
        raise ValueError('resize must be "zero_pad", "trim", or None')

    rfft = RFFTObj.for_shape(n_det, n, "FFTW_FORWARD")
    if resize == "zero_pad":
        rfft.a[:, : axis.count] = signal
        rfft.a[:, axis.count :] = 0
    elif resize == "trim":
        rfft.a[:] = signal[:, :n]
    else:
        rfft.a[:] = signal[:]

    rfft.t_forward()

    if delta_t is None:
        if "timestamps" in aman:
            delta_t = (aman.timestamps[-1] - aman.timestamps[0]) / axis.count
        else:
            delta_t = 1
    freqs = np.fft.rfftfreq(n, delta_t)

    if other_idx is not None and other_idx != 0:
        return rfft.b.transpose(), freqs

    return rfft.b, freqs


def _t_null(direction):
    raise ValueError(f"No {direction} FFT defined")

@dataclass
class RFFTObj:
    """
    Dataclass to store information needed for rfft.

    Attributes:

        n_det: Number of detectors this object was built for.

        n: Number of samples this object was built for.

        a: Buffer for the real part of the FFT.

        b: Buffer for the complex part of the FFT.

        t_forward: Function for performing the forward FFT.

        t_backward: Function for performing the backward FFT.
    """
    n_det: int
    n: int
    a: NDArray[np.float32]
    b: NDArray[np.complex64]
    t_forward: Callable = field(default=partial(_t_null, "forward"))
    t_backward: Callable = field(default=partial(_t_null, "backward"))

    def validate(self, shape):
        if shape != (self.n_det, self.n):
            raise ValueError("Data is wrong shape for the rfft object")

    @classmethod
    def for_shape(cls, n_det, n, direction="FFTW_FORWARD", **kwargs):
        """Build PyFFTW object for fft-ing
    
        Arguments:
    
            n_det: number of detectors (or just the arr.shape[0] for the
                array you are going to fft)
    
            n: number of samples in timestream
    
            direction: fft direction. Can be FFTW_FORWARD, FFTW_BACKWARD, or BOTH
    
            kwargs: additional arguments to pass to pyfftw.FFTW
    
        Returns:
    
            rfft_obj: An instance of RFFTObj
        """
        fftargs = {"threads": _get_num_threads(), "flags": ["FFTW_ESTIMATE"]}
        fftargs.update(kwargs)
    
        a = pyfftw.empty_aligned((n_det, n), dtype="float32")
        b = pyfftw.empty_aligned((n_det, (n + 2) // 2), dtype="complex64")
        
        t_forward = partial(_t_null, "forward") 
        t_backward = partial(_t_null, "backward") 
        if direction == "FFTW_FORWARD":
            t_forward = pyfftw.FFTW(a, b, direction=direction, **fftargs)
        elif direction == "FFTW_BACKWARD":
            t_backward = pyfftw.FFTW(b, a, direction=direction, **fftargs)
        elif direction == "BOTH":
            t_forward = pyfftw.FFTW(a, b, direction="FFTW_FORWARD", **fftargs)
            t_backward = pyfftw.FFTW(b, a, direction="FFTW_BACKWARD", **fftargs)
        else:
            raise ValueError("direction must be FFTW_FORWARD, FFTW_BACKWARD, or BOTH")
    
        rfft_obj = cls(n_det, n, a, b, t_forward, t_backward)
    
        return rfft_obj 

    @classmethod
    def for_tod(cls, tod, direction="FFTW_FORWARD", **kwargs):
        """
        Wrapper around ``for_shape`` that pulls the shape from a 2d array

        Arguments: 

            tod: 2D array to build rfft object for.
    
            direction: fft direction. Can be FFTW_FORWARD, FFTW_BACKWARD, or BOTH
    
            kwargs: additional arguments to pass to pyfftw.FFTW
    
        Returns:
    
            rfft_obj: An instance of RFFTObj
        """
        if len(tod.shape) != 2:
            raise ValueError("Can only build rfft object for 2D arrays")
        return cls.for_shape(tod.shape[0], tod.shape[1], direction, **kwargs)


@lru_cache
def find_inferior_integer(target, primes=(2, 3, 5, 7, 11, 13)):
    """Find the largest integer less than or equal to target whose prime
    factorization contains only the integers listed in primes.

    """
    p = primes[0]
    n = np.floor(np.log(target) / np.log(p))
    best = p**n
    if len(primes) == 1:
        return int(best)
    while n > 0:
        n -= 1
        base = p**n
        best_friend = getattr(find_inferior_integer, "__wrapped__", find_inferior_integer)(target / base, primes[1:])
        if (best_friend * base) >= best:
            best = best_friend * base
    return int(best)


@lru_cache
def find_superior_integer(target, primes=(2, 3, 5, 7, 11, 13)):
    """Find the smallest integer less than or equal to target whose prime
    factorization contains only the integers listed in primes.

    """
    p = primes[0]
    n = np.ceil(np.log(target) / np.log(p))
    best = p**n
    if len(primes) == 1:
        return int(best)
    while n > 0:
        n -= 1
        base = p**n
        best_friend = getattr(find_superior_integer, "__wrapped__", find_superior_integer)(target / base, primes[1:])
        if (best_friend * base) <= best:
            best = best_friend * base
    return int(best)


def calc_psd(
    aman,
    signal=None,
    timestamps=None,
    max_samples=2**18,
    prefer='center',
    freq_spacing=None,
    merge=False,
    merge_suffix=None,
    overwrite=True,
    subscan=False,
    full_output=False,
<<<<<<< HEAD
=======
    aggregate=None,          # None | 'mean' | 'median' | callable(arr, axis=0)->1D
>>>>>>> cc1c8f3b
    label_axis='dets',
    **kwargs
):
    """
    Calculates the power spectrum density of an input signal using scipy.signal.welch().
    Data defaults to aman.signal and timestamps to aman.timestamps.

<<<<<<< HEAD
    Arguments:
        aman (AxisManager): with (dets, samps) OR (channels, samps)axes.
        signal (float ndarray): data signal to pass to scipy.signal.welch().
        timestamps (float ndarray): timestamps associated with the data signal.
        max_samples (int): maximum samples along sample axis to send to welch.
        prefer (str): One of ['left', 'right', 'center'], indicating what
            part of the array we would like to send to welch if cuts are
            required.
        freq_spacing (float): The approximate desired frequency spacing of the PSD.
            If None the default nperseg of ~1/50th the signal length is used.
            If an nperseg is explicitly passed then that will be used.
        merge (bool): if True merge results into axismanager.
        merge_suffix (str, optional): Suffix to append to the Pxx field name in aman. Defaults to None (merged as Pxx).
        overwrite (bool): if true will overwrite f, Pxx axes.
        subscan (bool): if True, compute psd on subscans.
        full_output: if True this also outputs nseg, the number of segments used for
            welch, for correcting bias of median white noise estimation by calc_wn.
        label_axis (str): The name of LabelAxis in the input aman.
            Default is ``dets``.
        **kwargs: keyword args to be passed to signal.welch().
=======
    By default the nperseg will be ~power of 2 closest to 1/50 of the samples used,
    unless explicitly overridden by nperseg or freq_spacing.
>>>>>>> cc1c8f3b

    Arguments
    ---------
        aman : AxisManager
            with (dets, samps) OR (channels, samps) axes.

        signal : ndarray, optional
            Data signal to pass to scipy.signal.welch(). Defaults to aman.signal.

        timestamps : ndarray, optional
            Timestamps corresponding to the data signal. Defaults to aman.timestamps.

        max_samples : int
            Max samples along sample axis to send to Welch.

        prefer : {'left','right','center'}
            How to select a slice if trimming to max_samples.

        freq_spacing : float, optional
            Approximate desired frequency spacing of the PSD. If None the default
            nperseg (~1/50th the length) is used unless nperseg is passed directly.

        merge : bool
            If True, merge results (freqs and Pxx) into aman.

        merge_suffix : str or None
            Suffix for the Pxx field name (Pxx_{suffix}). If None:
              - When aggregate is None: field name 'Pxx'
              - When aggregate is set: field name 'Pxx_agg'

        overwrite : bool
            If True, overwrite existing 'freqs' / 'Pxx*' / 'nseg' fields.

        subscan : bool
            If True, compute PSD on subscans and stack results.

        full_output : bool
            If True also return nseg (segments used by Welch) for debiasing.

        aggregate : None | 'mean' | 'median' | callable
            If None (default), keep per-detector PSDs.
              - Regular path  : Pxx shape (dets, nfreqs)
              - Subscan path  : Pxx shape (dets, nfreqs, nsubscans)
            If set, reduce over detectors (axis=0):
              - Regular path  : Pxx shape (nfreqs,)
              - Subscan path  : Pxx shape (nfreqs, nsubscans)

        label_axis : str
            Name of label axis for detectors/channels. Default 'dets'.

        **kwargs :
            Passed through to scipy.signal.welch() (e.g., nperseg, noverlap, window, axis).

    Returns
    -------
        freqs : ndarray
        Pxx   : ndarray
        nseg  : int or ndarray (only if full_output=True)

    Notes
    -----
    - For unbiased median white-noise estimates via calc_wn, use noverlap=0 and full_output=True.
    """
    if signal is None:
        signal = aman.signal

    if ("noverlap" not in kwargs) or ("noverlap" in kwargs and kwargs["noverlap"] != 0):
        warnings.warn(
            'calc_wn will be biased. noverlap argument of welch needs to be 0 '
            'to get an unbiased median white noise estimate.'
        )
    if not full_output:
        warnings.warn(
            'calc_wn will be biased. full_output argument of calc_psd needs to be True '
            'to get an unbiased median white noise estimate.'
        )

    if subscan:
        # --- Subscan path (delegates to helper and supports aggregate) ---
        if full_output:
            freqs, Pxx, nseg = _calc_psd_subscan(
                aman, signal=signal, freq_spacing=freq_spacing,
                full_output=True, aggregate=aggregate, **kwargs
            )
        else:
            freqs, Pxx = _calc_psd_subscan(
                aman, signal=signal, freq_spacing=freq_spacing,
                full_output=False, aggregate=aggregate, **kwargs
            )

        # Axis maps depend on aggregation
        if aggregate is None:
            axis_map_pxx = [(0, label_axis), (1, "nusamps"), (2, "subscans")]
        else:
<<<<<<< HEAD
            freqs, Pxx = _calc_psd_subscan(aman, signal=signal,
                                           freq_spacing=freq_spacing,
                                           **kwargs)
        axis_map_pxx = [(0, label_axis), (1, "nusamps"), (2, "subscans")]
=======
            # aggregated over detectors -> (nusamps, subscans)
            axis_map_pxx = [(0, "nusamps"), (1, "subscans")]
>>>>>>> cc1c8f3b
        axis_map_nseg = [(0, "subscans")]

    else:
        # --- Regular (non-subscan) path ---
        if timestamps is None:
            timestamps = aman.timestamps

        n_samps = signal.shape[-1]
        if n_samps <= max_samples:
            start, stop = 0, n_samps
        else:
            offset = n_samps - max_samples
            if prefer == "left":
                offset = 0
            elif prefer == "center":
                offset //= 2
            elif prefer == "right":
                pass
            else:
                raise ValueError(f"Invalid choice prefer='{prefer}'")
            start, stop = offset, offset + max_samples

        fs = 1 / np.nanmedian(np.diff(timestamps[start:stop]))
        if "nperseg" not in kwargs:
            if freq_spacing is not None:
                nperseg = int(2 ** (np.around(np.log2(fs / freq_spacing))))
            else:
                nperseg = int(2 ** (np.around(np.log2((stop - start) / 50.0))))
            kwargs["nperseg"] = nperseg

        if kwargs["nperseg"] > max_samples:
            nseg = 1
        else:
            nseg = int(max_samples / kwargs["nperseg"])

        freqs, Pxx = welch(signal[:, start:stop], fs, **kwargs)
<<<<<<< HEAD
        axis_map_pxx = [(0, aman[label_axis]), (1, "nusamps")]
        axis_map_nseg = None
=======
>>>>>>> cc1c8f3b

        # Aggregate (reduce detectors) if requested
        if aggregate is not None:
            if aggregate == 'mean':
                Pxx = np.nanmean(Pxx, axis=0)      # -> (nfreqs,)
            elif aggregate == 'median':
                Pxx = np.nanmedian(Pxx, axis=0)    # -> (nfreqs,)
            elif callable(aggregate):
                Pxx = aggregate(Pxx, axis=0)       # -> (nfreqs,)
            else:
                raise ValueError("aggregate must be None, 'mean', 'median', or a callable(arr, axis=0)->1D")

        # Axis maps depend on aggregation
        if aggregate is None:
            axis_map_pxx = [(0, aman[label_axis]), (1, "nusamps")]
        else:
            axis_map_pxx = [(0, "nusamps")]
        axis_map_nseg = None if aggregate is None else None  # nseg is scalar here

    # --- Merge into aman if requested ---
    if merge:
        # ensure 'nusamps' axis and 'freqs'
        if 'nusamps' not in aman:
            aman.merge(core.AxisManager(core.OffsetAxis("nusamps", len(freqs))))
            aman.wrap("freqs", freqs, [(0, "nusamps")])
        else:
            if len(freqs) != aman.nusamps.count:
                raise ValueError(
                    "New freqs does not match the shape of existing nusamps. "
                    "Use the same nperseg (or freq_spacing) to keep consistency."
                )

        # name selection
        if merge_suffix is None:
            Pxx_name = 'Pxx' if aggregate is None else 'Pxx_agg'
        else:
            Pxx_name = f'Pxx_{merge_suffix}'

        if overwrite and (Pxx_name in aman._fields):
            aman.move(Pxx_name, None)
        aman.wrap(Pxx_name, Pxx, axis_map_pxx)

        if full_output:
            if overwrite and ("nseg" in aman._fields):
                aman.move("nseg", None)
            # For subscan path nseg is (subscans,), else it's scalar
            if subscan:
                aman.wrap("nseg", nseg, axis_map_nseg)
            else:
                aman.wrap("nseg", nseg, None)

    if full_output:
        return freqs, Pxx, nseg
    else:
        return freqs, Pxx


def _calc_psd_subscan(aman, signal=None, freq_spacing=None, full_output=False,
                      aggregate=None, **kwargs):
    """
    Calculate PSD on each subscan using scipy.signal.welch().
    Data defaults to aman.signal. Timestamps from aman.timestamps.
    Subscan windows from aman.subscan_info.

    Parameters
    ----------
    aman : AxisManager
    signal : ndarray, optional
        Defaults to aman.signal
    freq_spacing : float, optional
        If provided, sets nperseg ~ 2**round(log2(fs / freq_spacing)).
    full_output : bool
        If True, also return nseg per subscan.
    aggregate : None | 'mean' | 'median' | callable
        If None: return per-detector PSDs with shape (dets, nusamps, subscans).
        Otherwise: reduce over detectors (axis=0) and return shape (nusamps, subscans).
    **kwargs :
        Passed to scipy.signal.welch (e.g., nperseg, noverlap, window, axis).

    Returns
    -------
    freqs : ndarray
    Pxx   : ndarray
        (dets, nusamps, subscans) if aggregate is None;
        (nusamps, subscans) otherwise.
    nseg  : ndarray
        Number of segments per subscan (only if full_output=True).
    """
    from .flags import get_subscan_signal

    if signal is None:
        signal = aman.signal

    fs = 1 / np.nanmedian(np.diff(aman.timestamps))
    if "nperseg" not in kwargs:
        if freq_spacing is not None:
            nperseg = int(2 ** (np.around(np.log2(fs / freq_spacing))))
        else:
            # use typical subscan duration / 4
            duration_samps = np.asarray([
                np.ptp(x.ranges()) if x.ranges().size > 0 else 0
                for x in aman.subscan_info.subscan_flags
            ])
            duration_samps = duration_samps[duration_samps > 0]
            if duration_samps.size == 0:
                # fallback
                nperseg = int(2 ** (np.around(np.log2(signal.shape[-1] / 50.0))))
            else:
                nperseg = int(2 ** (np.around(np.log2(np.median(duration_samps) / 4))))
        kwargs["nperseg"] = nperseg

    Pxx_list, nseg_list = [], []
    for iss in range(aman.subscan_info.subscans.count):
        signal_ss = get_subscan_signal(aman, signal, iss)
        axis = -1 if "axis" not in kwargs else kwargs["axis"]
        nsamps = signal_ss.shape[axis]

        if nsamps >= kwargs["nperseg"]:
            freqs, pxx_sub = welch(signal_ss, fs, **kwargs)  # pxx_sub: (dets, nfreqs)
            Pxx_list.append(pxx_sub)
            nseg_list.append(int(nsamps / kwargs["nperseg"]))
        else:
            # too short: fill with NaNs to keep shapes consistent
            Pxx_list.append(np.full((signal.shape[0], kwargs["nperseg"]//2 + 1), np.nan))
            nseg_list.append(np.nan)

    nseg = np.array(nseg_list)                             # (subscans,)
    Pxx = np.array(Pxx_list)                                # (subscans, dets, nfreqs)
    Pxx = Pxx.transpose(1, 2, 0)                            # -> (dets, nfreqs, subscans)

    # Aggregate over detectors if requested
    if aggregate is not None:
        if aggregate == 'mean':
            Pxx = np.nanmean(Pxx, axis=0)                   # -> (nfreqs, subscans)
        elif aggregate == 'median':
            Pxx = np.nanmedian(Pxx, axis=0)                 # -> (nfreqs, subscans)
        elif callable(aggregate):
            Pxx = aggregate(Pxx, axis=0)                    # -> (nfreqs, subscans)
        else:
            raise ValueError("aggregate must be None, 'mean', 'median', or a callable(arr, axis=0)->1D")

    if full_output:
        return freqs, Pxx, nseg
    else:
        return freqs, Pxx


def calc_wn(aman, pxx=None, freqs=None, nseg=None, low_f=5, high_f=10):
    """
    Function that calculates the white noise level as a median PSD value between
    two frequencies. Defaults to calculation of white noise between 5 and 10Hz.
    Defaults frequency information to a wrapped "freqs" field in aman.

    Arguments
    ---------
        aman (AxisManager):
            Uses aman.freq as frequency information associated with the PSD, pxx.

        pxx (Float array):
            Psd information to calculate white noise. Defaults to aman.pxx

        freqs (1d Float array):
            frequency information related to the psd. Defaults to aman.freqs

        nseg (Int or 1d Int array):
            number of segmnents used for welch. Defaults to aman.nseg. This is
            necessary for debiasing median white noise estimation. welch PSD with
            non-overlapping n segments follows chi square distribution with
            2 * nseg degrees of freedom. The median of chi square distribution is
            biased from its average.

        low_f (Float):
            low frequency cutoff to calculate median psd value. Defaults to 5Hz

        high_f (float):
            high frequency cutoff to calculate median psd value. Defaults to 10Hz

    Returns
    -------
        wn: Float array of white noise levels for each psd passed into argument.
    """
    if freqs is None:
        freqs = aman.freqs

    if pxx is None:
        pxx = aman.Pxx

    if nseg is None:
        nseg = aman.get('nseg')

    if nseg is None:
        warnings.warn('white noise level estimated by median PSD is biased. '
                      'nseg is necessary to debias. Need to use following '
                      'arguments in calc_psd to get correct nseg. '
                      '`noverlap=0, full_output=True`')
        debias = None
    else:
        debias = 2 * nseg / chi2.ppf(0.5, 2 * nseg)

    fmsk = np.all([freqs >= low_f, freqs <= high_f], axis=0)
    if pxx.ndim == 1:
        wn2 = np.median(pxx[fmsk])
    else:
        wn2 = np.median(pxx[:, fmsk], axis=1)
    if debias is not None:
        if pxx.ndim == 3:
            wn2 *= debias[None, :]
        else:
            wn2 *= debias
    wn = np.sqrt(wn2)
    return wn

'''
def noise_model(f, params, **fixed_param):
    """
    Noise model for power spectrum with white noise, and 1/f noise.
    If any fixed param is handed, that parameter is fixed in the fit.
    'alpha' or 'wn' can be fixed.
    params = [wn, fknee, alpha]

    Minimal stabilization: enforce a tiny floor on fknee relative to the
    lowest frequency *actually used in the fit* to avoid unphysically
    small fknee solutions that destabilize the fit.
    """
    # --- unpack as before ---
    if 'wn' in fixed_param.keys():
        if len(params) == 2:
            wn = fixed_param['wn']
            fknee, alpha = params[0], params[1]
        else:
            raise ValueError('The number of fit parameters are invalid.')
    elif 'alpha' in fixed_param.keys():
        if len(params) == 2:
            alpha = fixed_param['alpha']
            wn, fknee = params[0], params[1]
        else:
            raise ValueError('The number of fit parameters are invalid.')
    elif len(fixed_param) == 0:
        if len(params) == 3:
            wn, fknee, alpha = params[0], params[1], params[2]
        else:
            raise ValueError('The number of fit parameters are invalid.')
    else:
        raise ValueError('"alpha" or "wn" can be a fixed parameter.')

    # --- minimal fknee floor tied to the fit band ---
    # use the smallest positive frequency in the passed-in f array
    # (fit_noise_model already slices out f=0 via six=1)
    fpos = f[f > 0]
    if fpos.size == 0:
        # extreme corner case; keep behavior sane
        fmin_pos = 1e-6
    else:
        fmin_pos = float(np.nanmin(fpos))

    # floor fknee at a small fraction of the lowest fitted frequency
    # tweak 0.25 -> 0.1 or 0.5 if you want looser/tighter floor
    fknee_floor = max(1e-6, 0.25 * fmin_pos)
    fknee_eff = fknee if fknee >= fknee_floor else fknee_floor

    return wn**2 * (1 + (fknee_eff / f) ** alpha)

def noise_model_v0(f, params, **fixed_param):
    """
    Noise model for power spectrum with white noise, and 1/f noise.
    If any fixed param is handed, that parameter is fixed in the fit.
    'alpha' or 'wn' can be fixed.
    params = [wn, fknee, alpha]
    """
    #if 'wn' in fixed_param.keys():
    #    if len(params)==2:
    #        wn = fixed_param['wn']
    #        fknee, alpha = params[0], params[1]
    #    else:
    #        raise ValueError('The number of fit parameters are invalid.')
    #elif 'alpha' in fixed_param.keys():
    #    if len(params)==2:
    #        alpha = fixed_param['alpha']
    #        wn, fknee = params[0], params[1]
    #    else:
    #        raise ValueError('The number of fit parameters are invalid.')
    #elif len(fixed_param)==0:
    #    if len(params)==3:
    #        wn, fknee, alpha = params[0], params[1], params[2]
    #    else:
    #        raise ValueError('The number of fit parameters are invalid.')
    #else:
    #    raise ValueError('"alpha" or "wn" can be a fixed parameter.')
    #return wn**2 * (1 + (fknee / f) ** alpha)
    if 'wn' in fixed_param:
        log_wn = np.log(fixed_param['wn'])
        log_fknee, alpha = params
    elif 'alpha' in fixed_param:
        alpha = fixed_param['alpha']
        log_wn, log_fknee = params
    else:
        log_wn, log_fknee, alpha = params

    # Guard f away from 0
    f_safe = np.maximum(f, 1e-8)

    # log(model) = 2*log_wn + log(1 + exp(alpha*(log_fknee - log f)))
    t = alpha * (log_fknee - np.log(f_safe))
    t = np.clip(t, -50, 50)                # avoid overflow in exp
    log_model = 2.0*log_wn + np.log1p(np.exp(t))
    return np.exp(log_model)

def noise_model(f, params, **fixed_param):
    """
    Original model with minimal stabilization so 'Nelder-Mead' can't
    drive fknee -> 0 or alpha to absurd values (it ignores 'bounds').
    """
    # --- unpack exactly like before ---
    if 'wn' in fixed_param.keys():
        if len(params)==2:
            wn = fixed_param['wn']
            fknee, alpha = params[0], params[1]
        else:
            raise ValueError('The number of fit parameters are invalid.')
    elif 'alpha' in fixed_param.keys():
        if len(params)==2:
            alpha = fixed_param['alpha']
            wn, fknee = params[0], params[1]
        else:
            raise ValueError('The number of fit parameters are invalid.')
    elif len(fixed_param)==0:
        if len(params)==3:
            wn, fknee, alpha = params[0], params[1], params[2]
        else:
            raise ValueError('The number of fit parameters are invalid.')
    else:
        raise ValueError('"alpha" or "wn" can be a fixed parameter.')

    # --- minimal, model-internal constraints (since Nelder–Mead ignores bounds) ---
    f_safe = np.maximum(f, 1e-21)                # avoid div-by-zero
    # floor fknee at small fraction of the *lowest fitted* frequency
    fpos = f_safe[f_safe > 0]
    fmin_pos = float(np.nanmin(fpos)) if fpos.size else 1e-6
    fknee_floor = max(1e-6, 0.25 * fmin_pos)     # tweak 0.25 if desired (0.1–0.5)
    fknee_eff = fknee if fknee >= fknee_floor else fknee_floor

    # softly clip alpha to the same bounds the code intended (0..10)
    alpha_eff = np.clip(alpha, 0.0, 10.0)

    return wn**2 * (1 + (fknee_eff / f_safe) ** alpha_eff)


def noise_model_stable(f, params, **fixed_param):
    """
    Stable version of wn^2 * (1 + (fknee/f)^alpha), parameterized in log-space.

    params = [log_wn, log_fknee, alpha]    (or 2 params if one is fixed)
    """
    # Unpack (handle fixed params)
    if 'wn' in fixed_param:
        log_wn = np.log(fixed_param['wn'])
        log_fknee, alpha = params
    elif 'alpha' in fixed_param:
        alpha = fixed_param['alpha']
        log_wn, log_fknee = params
    else:
        log_wn, log_fknee, alpha = params

    # Guard f away from 0
    f_safe = np.maximum(f, 1e-8)

    # log(model) = 2*log_wn + log(1 + exp(alpha*(log_fknee - log f)))
    t = alpha * (log_fknee - np.log(f_safe))
    t = np.clip(t, -50, 50)                # avoid overflow in exp
    log_model = 2.0*log_wn + np.log1p(np.exp(t))
    return np.exp(log_model)


def neglnlike_stable(params, x, y, bin_size=1, **fixed_param):
    m = noise_model_stable(x, params, **fixed_param)
    if not np.all(np.isfinite(m)) or np.any(m <= 0):
        return 1e30
    out = np.sum((np.log(m) + y/m) * bin_size)
    if not np.isfinite(out):
        return 1e30
    return out
'''

def noise_model(
    f,
    params,
    *,
    fixed_param=None,           # None, or {'wn': <float>} or {'alpha': <float>}
    use_logspace=True,          # False -> linear params [wn, fknee, alpha]
                                # True  -> log-space params [log_wn, log_fknee, alpha]
    fknee_floor_frac=0.25,      # floor fknee at this fraction of lowest fitted f
    alpha_bounds=(0.0, 10.0),   # clip alpha into these bounds
):
    """
    Unified noise model:
        P(f) = wn^2 * [1 + (fknee / f)^alpha]

    Parameters
    ----------
    f : array-like
        Frequencies.
    params : array-like
        If use_logspace == False (linear):
            - fixed_param is None -> [wn, fknee, alpha]
            - fixed_param == {'wn': wn0} -> [fknee, alpha]
            - fixed_param == {'alpha': a0} -> [wn, fknee]
        If use_logspace == True (stable/log-space):
            - fixed_param is None -> [log_wn, log_fknee, alpha]
            - fixed_param == {'wn': wn0} -> [log_fknee, alpha]
            - fixed_param == {'alpha': a0} -> [log_wn, log_fknee]

    Keyword-only options
    --------------------
    fixed_param : dict or None
        Fix 'wn' or 'alpha' during evaluation.
    use_logspace : bool
        If True, interpret params in log-space (numerically stable).
    fknee_floor_frac : float
        Floor fknee at max(1e-6, fknee_floor_frac * f_min_pos) where f_min_pos is
        the smallest positive frequency used (protects against fknee -> 0).
    alpha_bounds : (float, float)
        Clip alpha to this range.

    Returns
    -------
    ndarray
        PSD model evaluated at f.
    """
    f = np.asarray(f, dtype=float)
    f_safe = np.maximum(f, 1e-21)  # avoid div-by-zero and log(0)
    fpos = f_safe[f_safe > 0]
    fmin_pos = float(np.nanmin(fpos)) if fpos.size else 1e-6
    fknee_floor = max(1e-6, fknee_floor_frac * fmin_pos)

    # --- Unpack parameters depending on space and fixed_param ---
    if use_logspace:
        if fixed_param is None:
            if len(params) != 3:
                raise ValueError("use_logspace=True expects [log_wn, log_fknee, alpha].")
            log_wn, log_fknee, alpha = params
        elif 'wn' in fixed_param:
            if len(params) != 2:
                raise ValueError("use_logspace=True with fixed wn expects [log_fknee, alpha].")
            log_fknee, alpha = params
            log_wn = np.log(float(fixed_param['wn']))
        elif 'alpha' in fixed_param:
            if len(params) != 2:
                raise ValueError("use_logspace=True with fixed alpha expects [log_wn, log_fknee].")
            log_wn, log_fknee = params
            alpha = float(fixed_param['alpha'])
        else:
            raise ValueError("fixed_param must be None, {'wn': val}, or {'alpha': val}.")

        # Guard / clip
        alpha_eff = float(np.clip(alpha, *alpha_bounds))
        fknee = float(np.exp(log_fknee))
        fknee_eff = fknee if fknee >= fknee_floor else fknee_floor
        log_fknee_eff = np.log(fknee_eff)

        # Stable computation in log space: log P = 2*log_wn + log(1 + exp(alpha*(log_fknee - log f)))
        t = alpha_eff * (log_fknee_eff - np.log(f_safe))
        t = np.clip(t, -50.0, 50.0)                # avoid overflow
        log_model = 2.0 * float(log_wn) + np.log1p(np.exp(t))
        P = np.exp(log_model)
        return P

    else:
        # Linear parameterization
        if fixed_param is None:
            if len(params) != 3:
                raise ValueError("Linear mode expects [wn, fknee, alpha].")
            wn, fknee, alpha = params
        elif 'wn' in fixed_param:
            if len(params) != 2:
                raise ValueError("Linear mode with fixed wn expects [fknee, alpha].")
            wn = float(fixed_param['wn'])
            fknee, alpha = params
        elif 'alpha' in fixed_param:
            if len(params) != 2:
                raise ValueError("Linear mode with fixed alpha expects [wn, fknee].")
            alpha = float(fixed_param['alpha'])
            wn, fknee = params
        else:
            raise ValueError("fixed_param must be None, {'wn': val}, or {'alpha': val}.")

        wn = float(wn)
        fknee = float(fknee)
        alpha_eff = float(np.clip(alpha, *alpha_bounds))
        fknee_eff = fknee if fknee >= fknee_floor else fknee_floor

        return wn**2 * (1.0 + (fknee_eff / f_safe) ** alpha_eff)


def neglnlike(
    params,
    x,
    y,
    *,
    bin_size=1.0,
    fixed_param=None,
    use_logspace=False,
    fknee_floor_frac=0.25,
    alpha_bounds=(0.0, 10.0),
    fail_value=1.0e30,
):
    """
    Negative log-likelihood for PSD data under the Whittle approximation:

        -ln L ~ sum_{bins} bin_size * [ ln M(f) + Pxx(f) / M(f) ]

    where M is the model P(f) and Pxx is the observed PSD.

    Parameters
    ----------
    params : array-like
        See `noise_model` for parameter expectations (depends on use_logspace / fixed_param).
    x : ndarray
        Frequencies.
    y : ndarray
        Observed PSD samples at x.
    bin_size : float
        Optional multiplicity/weight per bin (e.g., size of log-bins).
    fixed_param : dict or None
        Forwarded to `noise_model`.
    use_logspace : bool
        Forwarded to `noise_model`.
    fknee_floor_frac : float
        Forwarded to `noise_model`.
    alpha_bounds : (float, float)
        Forwarded to `noise_model`.
    fail_value : float
        Return value if numerical issues occur.

    Returns
    -------
    float
        The negative log-likelihood value.
    """
    try:
        m = noise_model(
            x,
            params,
            fixed_param=fixed_param,
            use_logspace=use_logspace,
            fknee_floor_frac=fknee_floor_frac,
            alpha_bounds=alpha_bounds,
        )
    except Exception:
        return fail_value

    if (not np.all(np.isfinite(m))) or np.any(m <= 0):
        return fail_value

    out = np.sum((np.log(m) + (y / m)) * bin_size)
    if not np.isfinite(out):
        return fail_value
    return float(out)


def get_psd_mask(aman, psd_mask=None, f=None,
                mask_hwpss=True, hwp_freq=None, max_hwpss_mode=10, hwpss_width=((-0.4, 0.6), (-0.2, 0.2)),
                mask_peak=False, peak_freq=None, peak_width=(-0.002, +0.002),
                merge=True, overwrite=True
):
    """
    Function to get masks for hwpss or single peak in PSD.

    Arguments
    ---------
        aman : AxisManager
            Axis manager which has 'nusamps' axis.
        psd_mask : numpy.ndarray or Ranges
            Existing psd_mask to be updated. If None, a new mask is created.
        f : nparray
            Frequency of PSD of signal. If None, aman.freqs are used.
        mask_hwpss : bool
            If True, hwpss are masked. Defaults to True.
        hwp_freq : float
            HWP frequency. If None, calculated based on aman.hwp_angle
        max_hwpss_mode : int
            Maximum hwpss mode to subtract. 
        hwpss_width : array-like
            If given in float, 
            nf-hwpss will be masked like (n * hwp_freq - width/2) < f < (n * hwp_freq + width/2).
            If given in array like [1.0, 0.4], 
            1f hwpss is masked like (hwp_freq - 0.5) < f < (hwp_freq + 0.5) and 
            nf hwpss are masked like (n * hwp_freq - 0.2) < f < (n * hwp_freq + 0.2).
            If given in array like [[-0.4, 0.6], [-0.2, 0.3]],
            1f hwpss is masked like (hwp_freq - 0.4) < f < (hwp_freq + 0.6) and
            nf are masked like (n * hwp_freq - 0.2) < f < (n * hwp_freq + 0.3).
        mask_peak : bool
            If True, single peak is masked.
        peak_freq : float
            Center frequency of the mask.
        peak_width : tuple
            Range to mask signal. The default masked range will be 
            (peak_freq - 0.002) < f < (peak_freq + 0.002).
        merge : bool
            if True merge results into axismanager.
        mode: str
            if "replace", existing PSD mask is replaced to new mask.
            If "add", new mask range is added to the existing one.
        overwrite: bool
            if true will overwrite aman.psd_mask.

    Returns
    -------
        psd_mask (nusamps): Ranges array. If merge == True, "psd_mask" is added to the aman.  
    """
    if f is None:
        f = aman.freqs
    if psd_mask is None:
        psd_mask = np.zeros(f.shape, dtype=bool)
    elif isinstance(psd_mask, so3g.RangesInt32):
        psd_mask = psd_mask.mask()

    if mask_hwpss:
        hwp_freq = hwp.get_hwp_freq(aman.timestamps, aman.hwp_solution.hwp_angle)
        psd_mask = psd_mask | get_mask_for_hwpss(f, hwp_freq, max_mode=max_hwpss_mode, width=hwpss_width)
    if mask_peak:
        psd_mask = psd_mask | get_mask_for_single_peak(f, peak_freq, peak_width=peak_width)

    psd_mask = Ranges.from_bitmask(psd_mask)
    if merge:
        if overwrite:
            if "psd_mask" in aman:
                aman.move("psd_mask", None)
        if 'nusamps' not in list(aman._axes.keys()):
            aman.merge(core.AxisManager(core.OffsetAxis("nusamps", len(f))))
        aman.wrap("psd_mask", psd_mask, [(0,"nusamps")])
    return psd_mask

def get_binned_psd(
    aman,
    f=None,
    pxx=None,
    unbinned_mode=3,
    base=1.05,
    merge=False, 
    overwrite=True,
):
    """
    Function that masks hwpss in PSD.

    Arguments
    ---------
        aman : AxisManager
            Axis manager which has samps axis aligned with signal.
        f : nparray
            Frequency of PSD of signal.
        pxx : nparray
            PSD of signal.
        mask : bool
            if True calculate binned psd with mask.
        unbinned_mode : int
            First Fourier modes up to this number are left un-binned.
        base : float (> 1)
            Base of the logspace bins. 
        merge : bool
            if True merge results into axismanager.
        overwrite: bool
            if true will overwrite f, pxx axes.

    Returns
    -------
        f_binned, pxx_binned, bin_size: binned frequency and PSD.
    """
    if f is None:
        f = aman.freqs
    if pxx is None:
        pxx = aman.Pxx
            
    f_bin, bin_size = log_binning(f, unbinned_mode=unbinned_mode, base=base, return_bin_size=True)
    pxx_bin = log_binning(pxx, unbinned_mode=unbinned_mode, base=base, return_bin_size=False)

    if merge:
        aman.merge(core.AxisManager(core.OffsetAxis("nusamps_bin", len(f_bin))))
        if overwrite:
            if "freqs_bin" in aman:
                aman.move("freqs_bin", None)
            if "Pxx_bin" in aman:
                aman.move("Pxx_bin", None)
            if "bin_size" in aman:
                aman.move("bin_size", None)
        aman.wrap("freqs_bin", f_bin, [(0,"nusamps_bin")])
        aman.wrap("bin_size", bin_size, [(0,"nusamps_bin")])
        if pxx_bin.ndim > 2 and 'subscans' in aman and pxx_bin.shape[-1] == aman.subscans.count:
            aman.wrap("Pxx_bin", pxx_bin, [(0, "dets"), (1, "nusamps_bin"), (2, "subscans")])
        else:
            aman.wrap("Pxx_bin", pxx_bin, [(0,"dets"),(1,"nusamps_bin")])

    return f_bin, pxx_bin, bin_size


def _perdet_log_bounds_from_estimates(
    wn_est, fknee_est, alpha_est, f_max,
    fixed_param=None,
    # relative expansion around estimates:
    wn_factor_lo=0.25, wn_factor_hi=4.0,
    fknee_factor_lo=0.25, fknee_factor_hi=4.0,
    alpha_pad_lo=0.75, alpha_pad_hi=0.75,
    # absolute clamps:
    wn_global=(1e-12, 1e-2),
    fknee_global=(1e-4, None),  # upper bound will become f_max/2
    alpha_global=(0.5, 4.0),
):
    """
    Build per-detector bounds in log-space from per-det (or scalar) estimates.
    Returns arrays (N,2) for each parameter you are fitting.
    """
    import numpy as np

    wn_est    = np.asarray(wn_est,    dtype=float)
    fknee_est = np.asarray(fknee_est, dtype=float)
    alpha_est = np.asarray(alpha_est, dtype=float)
    ndet = max(wn_est.size, fknee_est.size, alpha_est.size)

    if wn_est.size    == 1: wn_est    = np.full(ndet, wn_est.item())
    if fknee_est.size == 1: fknee_est = np.full(ndet, fknee_est.item())
    if alpha_est.size == 1: alpha_est = np.full(ndet, alpha_est.item())

    # ---- derive linear bounds around estimates with multiplicative padding
    wn_lo_lin    = wn_est    * wn_factor_lo
    wn_hi_lin    = wn_est    * wn_factor_hi
    fknee_lo_lin = fknee_est * fknee_factor_lo
    fknee_hi_lin = fknee_est * fknee_factor_hi
    alpha_lo_lin = alpha_est - alpha_pad_lo
    alpha_hi_lin = alpha_est + alpha_pad_hi

    # ---- clamp to global limits
    wn_lo_lin    = np.maximum(wn_lo_lin, wn_global[0])
    wn_hi_lin    = np.minimum(wn_hi_lin, wn_global[1])

    fknee_upper  = f_max/2.0 if f_max is not None else None
    fknee_lo_lin = np.maximum(fknee_lo_lin, fknee_global[0])
    if fknee_upper is not None:
        fknee_hi_lin = np.minimum(fknee_hi_lin, fknee_upper)

    alpha_lo_lin = np.maximum(alpha_lo_lin, alpha_global[0])
    alpha_hi_lin = np.minimum(alpha_hi_lin, alpha_global[1])

    # Avoid inversions; if estimate was tiny/NaN, fall back to globals
    def _sanitize(lo, hi, lo_default, hi_default):
        lo2 = lo.copy()
        hi2 = hi.copy()
        bad = ~np.isfinite(lo2) | ~np.isfinite(hi2) | (hi2 <= lo2)
        lo2[bad] = lo_default
        hi2[bad] = hi_default
        return lo2, hi2

    wn_lo_lin,    wn_hi_lin    = _sanitize(wn_lo_lin,    wn_hi_lin,    wn_global[0],    wn_global[1])
    fknee_lo_lin, fknee_hi_lin = _sanitize(fknee_lo_lin, fknee_hi_lin, fknee_global[0], fknee_upper or 1.0)
    alpha_lo_lin, alpha_hi_lin = _sanitize(alpha_lo_lin, alpha_hi_lin, alpha_global[0], alpha_global[1])

    # Convert to log-space for wn,fknee
    log_wn_bounds    = np.stack([np.log(wn_lo_lin),    np.log(wn_hi_lin)],    axis=1)  # (N,2)
    log_fknee_bounds = np.stack([np.log(fknee_lo_lin), np.log(fknee_hi_lin)], axis=1)  # (N,2)
    alpha_bounds     = np.stack([alpha_lo_lin,         alpha_hi_lin],         axis=1)  # (N,2)

    # Drop the bound for any fixed parameter
    if fixed_param == 'wn':
        return None, log_fknee_bounds, alpha_bounds
    elif fixed_param == 'alpha':
        return log_wn_bounds, log_fknee_bounds, None
    else:
        return log_wn_bounds, log_fknee_bounds, alpha_bounds


'''
def fit_noise_model(
    aman,
    signal=None,
    f=None,
    pxx=None,
    psdargs={},
    fknee_est=1,
    wn_est=4E-5,
    alpha_est=3.4,
    merge_fit=False,
    lowf=None,
    f_max=100,
    merge_name="noise_fit_stats",
    merge_psd=True,
    mask=False,
    fixed_param=None,
    binning=False,
    unbinned_mode=3,
    base=1.05,
    freq_spacing=None,
    subscan=False,
    label_axis='dets'
):
    """
    Fits noise model with white and 1/f noise to the PSD of binned signal.
    This uses a least square method since the distrubition of binned points 
    is close to the standard distribution.

    Args
    ----
    aman : AxisManager
        Axis manager which has samps axis aligned with signal.
    signal : nparray
        Signal sized ndets x nsamps to fit noise model to.
        Default is None which corresponds to aman.signal.
    f : nparray
        Frequency of PSD of signal.
        Default is None which calculates f, pxx from signal.
    pxx : nparray
        PSD sized ndets x len(f) which is fit to with model.
        Default is None which calculates f, pxx from signal.
    psdargs : dict
        Dictionary of optional argument for ``scipy.signal.welch``
    fknee_est : float or nparray
        Initial estimation value of knee frequency. If it is given in array,
        initial values are applied for each detector.
    wn_est : float or nparray
        Initial estimation value of white noise. If it is given in array,
        initial values are applied for each detector.
    alpha_est : float or nparray
        Initial estimation value of alpha. If it is given in array,
        initial values are applied for each detector.
    merge_fit : bool
        Merges fit and fit statistics into input axis manager.
    lowf : float
        Minimum frequency to include in the fitting.
        Default is None which selects lowf as the second index of f.
    f_max : float
        Maximum frequency to include in the fitting. This is particularly
        important for lowpass filtered data such as that post demodulation
        if the data is not downsampled after lowpass filtering.
    merge_name : bool
        If ``merge_fit`` is True then addes into axis manager with merge_name.
    merge_psd : bool
        If ``merge_psd`` is True then adds fres and Pxx to the axis manager.
    mask : bool
        If True, (nusamps,) mask is taken from aman.psd_mask, or calculated on the fly.
        Can also be a 1d (nusamps,) bool array True for good samples to keep.
        Can also be a Ranges in which case it will be inverted before application.

    fixed_param : str
        This accepts 'wn' or 'alpha' or None. If 'wn' ('alpha') is given, 
        white noise level (alpha) is fixed to the wn_est (alpha_est).
    binning : bool
        True to bin the psd before fitting.
        The binning is determined by the 'unbinned_mode' and 'base' params.
    unbinned_mode : int
        First Fourier modes up to this number are left un-binned.
    base : float (> 1)
        Base of the logspace bins.
    freq_spacing : float
        The approximate desired frequency spacing of the PSD. Passed to calc_psd.
    subscan : bool
        If True, fit noise on subscans.
    label_axis : str
        The name of LabelAxis in the input aman.
        Default is ``dets``.
    Returns
    -------
    noise_fit_stats : AxisManager
        If merge_fit is False then axis manager with fit and fit statistics
        is returned otherwise nothing is returned and axis manager is wrapped
        into input aman.
    """

    if signal is None:
        signal = aman.signal

    if f is None or pxx is None:
        psdargs['noverlap'] = psdargs.get('noverlap', 0)
        f, pxx, nseg = calc_psd(
            aman,
            signal=signal,
            timestamps=aman.timestamps,
            freq_spacing=freq_spacing,
            merge=merge_psd,
            subscan=subscan,
            full_output=True,
            label_axis=label_axis,
            **psdargs,
        )
    if np.any(mask):
        if isinstance(mask, np.ndarray):
            pass
        elif isinstance(mask, Ranges):
            mask = ~mask.mask()
        elif mask == True:
            if 'psd_mask' in aman:
                mask = ~aman.psd_mask.mask()
            else: # Calculate on the fly
                mask = ~(get_psd_mask(aman, f=f, merge=False).mask())
        else:
            raise ValueError("mask should be an ndarray or True")
        f = f[mask]
        pxx = pxx[:, mask]

    if subscan:
        fit_noise_model_kwargs = {"fknee_est": fknee_est, "wn_est": wn_est, "alpha_est": alpha_est,
                                  "lowf": lowf, "f_max": f_max, "fixed_param": fixed_param,
                                  "binning": binning, "unbinned_mode": unbinned_mode, "base": base,
                                  "freq_spacing": freq_spacing}
        fitout, covout = _fit_noise_model_subscan(aman, signal,  f, pxx, fit_noise_model_kwargs)
        axis_map_fit = [(0, label_axis), (1, "noise_model_coeffs"), (2, aman.subscans)]
        axis_map_cov = [(0, label_axis), (1, "noise_model_coeffs"), (2, "noise_model_coeffs"), (3, aman.subscans)]
    else:
        eix = np.argmin(np.abs(f - f_max))
        if lowf is None:
            six = 1
        else:
            six = np.argmin(np.abs(f - lowf))
        f = f[six:eix]
        pxx = pxx[:, six:eix]
        bin_size = 1
        
        # --- sensible fknee bounds from the band we are actually fitting ---
        fpos = f[f > 0]
        fmin_pos = float(np.nanmin(fpos)) if fpos.size else 1e-6
        #fknee_lb = max(1e-6, 0.25 * fmin_pos)          # lower bound ~ fraction of lowest f
        fknee_lb = max(1e-6, 0.10 * fmin_pos)
        fknee_ub = None #f_max / 2.0 if np.isfinite(f_max) else None  # conservative upper bound
        
        # binning
        if binning == True:
            f, pxx, bin_size = get_binned_psd(aman, f=f, pxx=pxx, unbinned_mode=unbinned_mode,
                                              base=base, merge=False)
        fitout = np.zeros((aman[label_axis].count, 3))
        # This is equal to np.sqrt(np.diag(cov)) when doing curve_fit
        covout = np.zeros((aman[label_axis].count, 3, 3))
        if isinstance(wn_est, (int, float)):
            wn_est = np.full(aman[label_axis].count, wn_est)
        elif len(wn_est)!=aman[label_axis].count:
            print('Size of wn_est must be equal to aman.dets.count or a single value.')
            return
        if isinstance(fknee_est, (int, float)):
            fknee_est = np.full(aman[label_axis].count, fknee_est)
        elif len(fknee_est)!=aman[label_axis].count:
            print('Size of fknee_est must be equal to aman.dets.count or a single value.')
            return
        if isinstance(alpha_est, (int, float)):
            alpha_est = np.full(aman[label_axis].count, alpha_est)
        elif len(alpha_est)!=aman[label_axis].count:
            print('Size of alpha_est must be equal to aman.dets.count or a single value.')
            return
        if fixed_param == None:
            initial_params = np.array([wn_est, fknee_est, alpha_est])
            bounds = ((sys.float_info.min, None), (fknee_lb, fknee_ub), (0, 4.0)) #TODO add to args 0,4
        if fixed_param == "wn":
            initial_params = np.array([fknee_est, alpha_est])
            fixed = wn_est
            bounds = ((fknee_lb, fknee_ub), (0, 4.0)) #TODO add to args 0,4
        if fixed_param == "alpha":
            initial_params = np.array([wn_est, fknee_est])
            fixed = alpha_est
            bounds = ((sys.float_info.min, None), (fknee_lb, fknee_ub))

        for i in range(len(pxx)):
            p = pxx[i]
            #p0 = initial_params.T[i]
            #_fixed = {}
            #if fixed_param != None:
            #    _fixed = {fixed_param: fixed[i]}
            #res = minimize(lambda params: neglnlike(params, f, p, bin_size=bin_size, **_fixed),
            #               p0, bounds=bounds, method="Nelder-Mead")
            p0 = initial_params.T[i]
            # clip initial guess into bounds (keeps optimizer inside feasible region)
            def _clip(p, bnds):
                q = np.array(p, dtype=float)
                for j, (lo, hi) in enumerate(bnds):
                    if lo is not None: q[j] = max(q[j], lo)
                    if hi is not None: q[j] = min(q[j], hi)
                return q
            p0 = _clip(p0, bounds)

            _fixed = {}
            if fixed_param != None:
                _fixed = {fixed_param: fixed[i]}

            # bounded optimizer that actually respects bounds
            res = minimize(lambda params: neglnlike(params, f, p, bin_size=bin_size, **_fixed),
                           p0, bounds=bounds, method="L-BFGS-B", options={"maxiter": 200})

            with warnings.catch_warnings():
                warnings.filterwarnings("error")
                try:
                    Hfun = ndt.Hessian(lambda params: neglnlike(params, f, p, bin_size=bin_size, **_fixed), full_output=True)
                    hessian_ndt, _ = Hfun(res["x"])
                    # Inverse of the hessian is an estimator of the covariance matrix
                    # sqrt of the diagonals gives you the standard errors.
                    #covout_i = np.linalg.inv(hessian_ndt)  
                    covout_i = np.linalg.pinv(hessian_ndt + 1e-12 * np.eye(hessian_ndt.shape[0]))          
                except np.linalg.LinAlgError:
                    print(
                        f"Cannot calculate Hessian for detector {aman[label_axis].vals[i]} skipping. (LinAlgError)"
                    )
                    covout_i = np.full((len(p0), len(p0)), np.nan)
                except IndexError:
                    print(
                        f"Cannot calculate Hessian for detector {aman[label_axis].vals[i]} skipping. (IndexError)"
                    )
                    covout_i = np.full((len(p0), len(p0)), np.nan)
                except RuntimeWarning as e:
                    covout_i = np.full((len(p0), len(p0)), np.nan)
                    print(f'RuntimeWarning: {e}\n Hessian failed because results are: {res["x"]}, for det: {aman[label_axis].vals[i]}')
            fitout_i = res.x
            if fixed_param == "wn":
                covout_i = np.insert(covout_i, 0, 0, axis=0)
                covout_i = np.insert(covout_i, 0, 0, axis=1)
                covout_i[0][0] = np.nan
                fitout_i = np.insert(fitout_i, 0, wn_est[i])
            elif fixed_param == "alpha":
                covout_i = np.insert(covout_i, 2, 0, axis=0)
                covout_i = np.insert(covout_i, 2, 0, axis=1)
                covout_i[2][2] = np.nan
                fitout_i = np.insert(fitout_i, 2, alpha_est[i])
            
            # Build a full 3x3 covariance matrix for convenience (even if a param is fixed)
            Cfull = np.full((3, 3), np.nan)

            if covout_i is None:
                pass  # leave NaNs
            elif covout_i.shape == (3, 3):
                # already padded to [wn, fknee, alpha]
                Cfull[:] = covout_i
            elif covout_i.shape == (2, 2):
                # unpadded; place it depending on which param is fixed
                if fixed_param == "wn":
                    # cov over [fknee, alpha] -> rows/cols 1..2
                    Cfull[1:, 1:] = covout_i
                elif fixed_param == "alpha":
                    # cov over [wn, fknee] -> rows/cols 0..1
                    Cfull[:2, :2] = covout_i
                else:
                    # unexpected but safe fallback: assume it's [fknee, alpha]
                    Cfull[1:, 1:] = covout_i
            else:
                # unexpected shape; keep NaNs
                pass

            # Now you can safely compute correlation etc.
            fknee_fit = float(fitout_i[1])
            alpha_fit = float(fitout_i[2])

            rho_fa = 0.0
            if (np.isfinite(Cfull[1,1]) and Cfull[1,1] > 0 and
                np.isfinite(Cfull[2,2]) and Cfull[2,2] > 0 and
                np.isfinite(Cfull[1,2])):
                rho_fa = Cfull[1,2] / np.sqrt(Cfull[1,1] * Cfull[2,2])

            at_floor   = (fknee_fit <= fknee_lb * (1 + 1e-4))
            steep_a    = (alpha_fit >= 3.5)  # tweak threshold if desired
            high_corr  = (abs(rho_fa) >= 0.9)

            if fixed_param == "wn" and at_floor and (steep_a or high_corr):
                #print(f"Detector {aman.dets.vals[i]}: refitting with wn free (was at fknee floor, alpha={alpha_fit:.2f}, rho={rho_fa:.2f})")
                # --- targeted second pass: narrow alpha around prior estimate ---
                alpha_lo = max(0.5, alpha_est[i] - 0.5)
                alpha_hi = min(4.0, alpha_est[i] + 0.5)
                bnds2 = ((fknee_lb, fknee_ub), (alpha_lo, alpha_hi))

                p0_2 = np.array([
                    np.clip(fknee_est[i], fknee_lb, fknee_ub),
                    np.clip(alpha_est[i], alpha_lo, alpha_hi)
                ], dtype=float)

                try:
                    res2 = minimize(lambda params: neglnlike(params, f, p, bin_size=bin_size, **{'wn': wn_est[i]}),
                                    p0_2, bounds=bnds2, method="L-BFGS-B", options={"maxiter": 200})
                    if (res2.fun < res.fun) or not np.isfinite(res.fun):
                        res = res2
                        fitout_i = np.insert(res.x, 0, wn_est[i])  # [wn_fixed, fknee, alpha]
                        # recompute covariance at the new optimum (use pinv for robustness)
                        with warnings.catch_warnings():
                            warnings.filterwarnings("error")
                            Hfun = ndt.Hessian(lambda params: neglnlike(params, f, p, bin_size=bin_size, **{'wn': wn_est[i]}),
                                            full_output=True)
                            H2, _ = Hfun(res.x)
                            cov22 = np.linalg.pinv(H2 + 1e-12*np.eye(H2.shape[0]))
                        covout_i = np.full((3,3), np.nan)
                        covout_i[1:,1:] = cov22
                        Cfull[:] = covout_i  # keep Cfull in sync if you use it later
                except Exception:
                    pass  # keep first-pass result if second pass fails
            
            covout[i] = covout_i
            fitout[i] = fitout_i
        axis_map_fit = [(0, label_axis), (1, "noise_model_coeffs")]
        axis_map_cov = [(0, label_axis), (1, "noise_model_coeffs"), (2, "noise_model_coeffs")]

    noise_model_coeffs = ["white_noise", "fknee", "alpha"]

    noise_fit_stats = core.AxisManager(
        aman[label_axis],
        core.LabelAxis(
            name="noise_model_coeffs", vals=np.array(noise_model_coeffs, dtype="<U11")
        ),
    )
    noise_fit_stats.wrap("fit", fitout, axis_map_fit)
    noise_fit_stats.wrap("cov", covout, axis_map_cov)

    if merge_fit:
        aman.wrap(merge_name, noise_fit_stats)
    return noise_fit_stats
'''

def fit_noise_model(
    aman,
    signal=None,
    f=None,
    pxx=None,
    psdargs={},
    fknee_est=1,
    wn_est=4E-5,
    alpha_est=3.4,
    merge_fit=False,
    lowf=None,
    f_max=100,
    merge_name="noise_fit_stats",
    merge_psd=True,
    mask=False,
    fixed_param=None,          # None | "wn" | "alpha"
    binning=False,
    unbinned_mode=3,
    base=1.05,
    freq_spacing=None,
    subscan=False,
    label_axis='dets',
    use_logspace=False,        # NEW: optimize in log-space if True
    method="L-BFGS-B",         # NEW: optimizer method (respects bounds)
    options=None               # NEW: scipy.optimize.minimize options
):
    """
    Fits noise model P(f) = wn^2 * [1 + (fknee / f)^alpha] to the PSD.

    If use_logspace=True, parameters are optimized in log space and
    neglnlike(..., use_logspace=True) is used internally.
    """
    if options is None:
        options = {"maxiter": 200}

    if signal is None:
        signal = aman.signal

    # --- PSD (compute if not provided) ---
    if f is None or pxx is None:
        psdargs['noverlap'] = psdargs.get('noverlap', 0)
        f, pxx, nseg = calc_psd(
            aman,
            signal=signal,
            timestamps=aman.timestamps,
            freq_spacing=freq_spacing,
            merge=merge_psd,
            subscan=subscan,
            full_output=True,
            label_axis=label_axis,
            **psdargs,
        )

    # --- Optional mask handling ---
    if np.any(mask):
        if isinstance(mask, np.ndarray):
            pass
        elif isinstance(mask, Ranges):
            mask = ~mask.mask()
        elif mask is True:
            if 'psd_mask' in aman:
                mask = ~aman.psd_mask.mask()
            else:
                mask = ~(get_psd_mask(aman, f=f, merge=False).mask())
        else:
            raise ValueError("mask should be an ndarray or True")
        f = f[mask]
        pxx = pxx[:, mask]

    # --- Subscan path delegates to helper (propagate use_logspace/method/options) ---
    if subscan:
        fit_noise_model_kwargs = {
            "fknee_est": fknee_est, "wn_est": wn_est, "alpha_est": alpha_est,
            "lowf": lowf, "f_max": f_max, "fixed_param": fixed_param,
            "binning": binning, "unbinned_mode": unbinned_mode, "base": base,
            "freq_spacing": freq_spacing, "use_logspace": use_logspace,
            "method": method, "options": options, "merge_psd": False,
            "label_axis": label_axis,
        }
        fitout, covout = _fit_noise_model_subscan(aman, signal, f, pxx, fit_noise_model_kwargs)
        axis_map_fit = [(0, label_axis), (1, "noise_model_coeffs"), (2, aman.subscans)]
        axis_map_cov = [(0, label_axis), (1, "noise_model_coeffs"), (2, "noise_model_coeffs"), (3, aman.subscans)]

    else:
        # --- Frequency window selection ---
        eix = np.argmin(np.abs(f - f_max))
        six = 1 if lowf is None else np.argmin(np.abs(f - lowf))
        f = f[six:eix]
        pxx = pxx[:, six:eix]

        # --- Optional log binning ---
        bin_size = 1.0
        if binning:
            f, pxx, bin_size = get_binned_psd(
                aman, f=f, pxx=pxx,
                unbinned_mode=unbinned_mode, base=base, merge=False
            )

        # --- fknee lower bound from fitted band ---
        fpos = f[f > 0]
        fmin_pos = float(np.nanmin(fpos)) if fpos.size else 1e-6
        fknee_lb = max(1e-6, 0.10 * fmin_pos)
        fknee_ub = None

        ndet = pxx.shape[0]
        fitout = np.zeros((ndet, 3), dtype=float)
        covout = np.zeros((ndet, 3, 3), dtype=float)

        def _as_arr(x, n, name):
            if isinstance(x, (int, float)): return np.full(n, float(x))
            x = np.asarray(x, dtype=float)
            if x.size != n:
                raise ValueError(f"{name} must be scalar or length {n}")
            return x

        def _clip1(v, lo, hi):
            v2 = float(v)
            if lo is not None: v2 = max(v2, lo)
            if hi is not None: v2 = min(v2, hi)
            return v2

        wn_est_arr    = _as_arr(wn_est,    ndet, "wn_est")
        fknee_est_arr = _as_arr(fknee_est, ndet, "fknee_est")
        alpha_est_arr = _as_arr(alpha_est, ndet, "alpha_est")

        for i in range(ndet):
            p = pxx[i]

            # --- Build initial guess and bounds in chosen space ---
            if not use_logspace:
                if fixed_param is None:
                    p0 = np.array([wn_est_arr[i], fknee_est_arr[i], alpha_est_arr[i]], float)
                    bnds = ((np.finfo(float).tiny, None), (fknee_lb, fknee_ub), (0.0, 4.0))
                elif fixed_param == "wn":
                    p0 = np.array([fknee_est_arr[i], alpha_est_arr[i]], float)
                    bnds = ((fknee_lb, fknee_ub), (0.0, 4.0))
                elif fixed_param == "alpha":
                    p0 = np.array([wn_est_arr[i], fknee_est_arr[i]], float)
                    bnds = ((np.finfo(float).tiny, None), (fknee_lb, fknee_ub))
                else:
                    raise ValueError("fixed_param must be None, 'wn', or 'alpha'")
                p0 = np.array([_clip1(p0[j], *bnds[j]) for j in range(len(p0))], float)
            else:
                log_wn0    = np.log(max(wn_est_arr[i],    1e-30))
                log_fknee0 = np.log(max(fknee_est_arr[i], 1e-30))
                if fixed_param is None:
                    p0 = np.array([log_wn0, log_fknee0, alpha_est_arr[i]], float)
                    log_wn_lo, log_wn_hi       = np.log(1e-12), np.log(1e-2)
                    log_fknee_lo, log_fknee_hi = np.log(fknee_lb), (np.log(fknee_ub) if fknee_ub else np.inf)
                    bnds = ((log_wn_lo, log_wn_hi), (log_fknee_lo, log_fknee_hi), (0.5, 4.0))
                elif fixed_param == "wn":
                    p0 = np.array([log_fknee0, alpha_est_arr[i]], float)
                    log_fknee_lo, log_fknee_hi = np.log(fknee_lb), (np.log(fknee_ub) if fknee_ub else np.inf)
                    bnds = ((log_fknee_lo, log_fknee_hi), (0.5, 4.0))
                elif fixed_param == "alpha":
                    p0 = np.array([log_wn0, log_fknee0], float)
                    log_wn_lo, log_wn_hi       = np.log(1e-12), np.log(1e-2)
                    log_fknee_lo, log_fknee_hi = np.log(fknee_lb), (np.log(fknee_ub) if fknee_ub else np.inf)
                    bnds = ((log_wn_lo, log_wn_hi), (log_fknee_lo, log_fknee_hi))
                else:
                    raise ValueError("fixed_param must be None, 'wn', or 'alpha'")
                p0 = np.array([_clip1(p0[j], *bnds[j]) for j in range(len(p0))], float)

            fixed_dict = {}
            if fixed_param == "wn":
                fixed_dict = {"wn": wn_est_arr[i]}
            elif fixed_param == "alpha":
                fixed_dict = {"alpha": alpha_est_arr[i]}

            # --- Optimize unified Whittle NLL in chosen space ---
            res = minimize(
                lambda params: neglnlike(
                    params, f, p,
                    bin_size=bin_size,
                    fixed_param=(fixed_dict if fixed_dict else None),
                    use_logspace=use_logspace,
                    fknee_floor_frac=0.25,
                    alpha_bounds=(0.0, 10.0),
                ),
                p0, bounds=bnds, method=method, options=options
            )

            # --- Map solution to linear [wn, fknee, alpha] ---
            if not use_logspace:
                if fixed_param is None:
                    wn, fknee, alpha = res.x
                elif fixed_param == "wn":
                    fknee, alpha = res.x
                    wn = wn_est_arr[i]
                else:
                    wn, fknee = res.x
                    alpha = alpha_est_arr[i]
            else:
                if fixed_param is None:
                    log_wn, log_fknee, alpha = res.x
                    wn, fknee = np.exp(log_wn), np.exp(log_fknee)
                elif fixed_param == "wn":
                    log_fknee, alpha = res.x
                    wn, fknee = wn_est_arr[i], np.exp(log_fknee)
                else:
                    log_wn, log_fknee = res.x
                    wn, fknee = np.exp(log_wn), np.exp(log_fknee)

            fitout[i] = [wn, fknee, alpha]

            # --- Covariance via Hessian in chosen space, then -> linear 3×3 ---
            Cfull = np.full((3, 3), np.nan, dtype=float)
            try:
                with warnings.catch_warnings():
                    warnings.filterwarnings("error")
                    Hfun = ndt.Hessian(lambda params: neglnlike(
                        params, f, p,
                        bin_size=bin_size,
                        fixed_param=(fixed_dict if fixed_dict else None),
                        use_logspace=use_logspace,
                        fknee_floor_frac=0.25,
                        alpha_bounds=(0.0, 10.0),
                    ), full_output=True)
                    H, _ = Hfun(res.x)
                    C_param = np.linalg.pinv(H + 1e-12*np.eye(H.shape[0]))

                if not use_logspace:
                    if fixed_param is None:
                        Cfull = C_param
                    elif fixed_param == "wn":
                        Cfull[1:, 1:] = C_param
                    else:
                        Cfull[:2, :2] = C_param
                else:
                    if fixed_param is None:
                        J = np.diag([wn, fknee, 1.0])  # d(wn)/d(log_wn)=wn, d(fknee)/d(log_fknee)=fknee
                        Cfull = J @ C_param @ J.T
                    elif fixed_param == "wn":
                        J = np.array([[fknee, 0.0],
                                      [0.0,   1.0]])
                        C_lin = J @ C_param @ J.T
                        Cfull[1:, 1:] = C_lin
                    else:
                        J = np.array([[wn,    0.0],
                                      [0.0, fknee]])
                        C_lin = J @ C_param @ J.T
                        Cfull[:2, :2] = C_lin
            except Exception:
                pass

            covout[i] = Cfull

        axis_map_fit = [(0, label_axis), (1, "noise_model_coeffs")]
        axis_map_cov = [(0, label_axis), (1, "noise_model_coeffs"), (2, "noise_model_coeffs")]

    # --- Wrap outputs ---
    noise_model_coeffs = ["white_noise", "fknee", "alpha"]
    noise_fit_stats = core.AxisManager(
        aman[label_axis],
        core.LabelAxis(name="noise_model_coeffs", vals=np.array(noise_model_coeffs, dtype="<U11")),
    )
    noise_fit_stats.wrap("fit", fitout, axis_map_fit)
    noise_fit_stats.wrap("cov", covout, axis_map_cov)

    if merge_fit:
        aman.wrap(merge_name, noise_fit_stats)
    return noise_fit_stats



def fit_noise_model_test(
    aman,
    signal=None,
    f=None,
    pxx=None,
    psdargs={},
    fknee_est=1,
    wn_est=4E-5,
    alpha_est=3.4,
    merge_fit=False,
    lowf=None,
    f_max=100,
    merge_name="noise_fit_stats",
    merge_psd=True,
    mask=False,
    fixed_param=None,
    binning=False,
    unbinned_mode=3,
    base=1.05,
    freq_spacing=None,
    subscan=False,
    method="L-BFGS-B",   # or "Powell", "Nelder-Mead" (but L-BFGS-B respects bounds)
    options={"maxiter": 200}
):
    """
    Fits noise model with white and 1/f noise to the PSD of binned signal.
    Stable (log-space) formulation with per-detector bounds derived from estimates.

    Model: P(f) = wn^2 * [1 + (fknee / f)^alpha]
    We fit params in log-space: theta = [log_wn, log_fknee, alpha]
    """

    # ----------------------- stable helpers -----------------------
    def noise_model_stable(fx, params, **fixed_param_):
        """
        Stable version of wn^2 * (1 + (fknee/f)^alpha) using log-space params.
        params = [log_wn, log_fknee, alpha] (or 2-long if one param fixed).
        """
        if 'wn' in fixed_param_:
            log_wn = np.log(fixed_param_['wn'])
            log_fknee, alpha = params
        elif 'alpha' in fixed_param_:
            alpha = fixed_param_['alpha']
            log_wn, log_fknee = params
        else:
            log_wn, log_fknee, alpha = params

        f_safe = np.maximum(fx, 1e-8)
        t = alpha * (log_fknee - np.log(f_safe))
        t = np.clip(t, -50, 50)  # avoid overflow
        log_model = 2.0 * log_wn + np.log1p(np.exp(t))
        return np.exp(log_model)

    def neglnlike_stable(params, x, y, bin_size=1, **fixed_param_):
        m = noise_model_stable(x, params, **fixed_param_)
        if not np.all(np.isfinite(m)) or np.any(m <= 0):
            return 1e30
        out = np.sum((np.log(m) + y / m) * bin_size)
        if not np.isfinite(out):
            return 1e30
        return out

    def _perdet_log_bounds_from_estimates(
        wn_est_, fknee_est_, alpha_est_, f_max_,
        fixed_param_=None,
        # multiplicative padding around estimates
        wn_factor_lo=0.25, wn_factor_hi=4.0,
        fknee_factor_lo=0.25, fknee_factor_hi=4.0,
        alpha_pad_lo=0.75, alpha_pad_hi=0.75,
        # absolute clamps
        wn_global=(1e-12, 1e-2),
        fknee_global=(1e-4, None),  # upper bound will be f_max_/2
        alpha_global=(0.5, 4.0),
    ):
        wn_est_ = np.asarray(wn_est_, dtype=float)
        fknee_est_ = np.asarray(fknee_est_, dtype=float)
        alpha_est_ = np.asarray(alpha_est_, dtype=float)
        ndet = max(wn_est_.size, fknee_est_.size, alpha_est_.size)

        if wn_est_.size == 1: wn_est_ = np.full(ndet, wn_est_.item())
        if fknee_est_.size == 1: fknee_est_ = np.full(ndet, fknee_est_.item())
        if alpha_est_.size == 1: alpha_est_ = np.full(ndet, alpha_est_.item())

        # expand around estimates
        wn_lo_lin    = wn_est_    * wn_factor_lo
        wn_hi_lin    = wn_est_    * wn_factor_hi
        fknee_lo_lin = fknee_est_ * fknee_factor_lo
        fknee_hi_lin = fknee_est_ * fknee_factor_hi
        alpha_lo_lin = alpha_est_ - alpha_pad_lo
        alpha_hi_lin = alpha_est_ + alpha_pad_hi

        # clamp to globals
        wn_lo_lin = np.maximum(wn_lo_lin, wn_global[0])
        wn_hi_lin = np.minimum(wn_hi_lin, wn_global[1])

        fknee_upper = (f_max_/2.0) if f_max_ is not None else None
        fknee_lo_lin = np.maximum(fknee_lo_lin, fknee_global[0])
        if fknee_upper is not None:
            fknee_hi_lin = np.minimum(fknee_hi_lin, fknee_upper)

        alpha_lo_lin = np.maximum(alpha_lo_lin, alpha_global[0])
        alpha_hi_lin = np.minimum(alpha_hi_lin, alpha_global[1])

        # sanitize inversions/NaNs
        def _sanitize(lo, hi, lo_def, hi_def):
            lo2, hi2 = lo.copy(), hi.copy()
            bad = ~np.isfinite(lo2) | ~np.isfinite(hi2) | (hi2 <= lo2)
            lo2[bad] = lo_def
            hi2[bad] = hi_def
            return lo2, hi2

        wn_lo_lin, wn_hi_lin = _sanitize(wn_lo_lin, wn_hi_lin, wn_global[0], wn_global[1])
        fknee_lo_lin, fknee_hi_lin = _sanitize(fknee_lo_lin, fknee_hi_lin,
                                               fknee_global[0],
                                               fknee_upper if fknee_upper is not None else 1.0)
        alpha_lo_lin, alpha_hi_lin = _sanitize(alpha_lo_lin, alpha_hi_lin,
                                               alpha_global[0], alpha_global[1])

        # to log-space for wn/fknee
        log_wn_bnds    = np.stack([np.log(wn_lo_lin),    np.log(wn_hi_lin)],    axis=1)
        log_fknee_bnds = np.stack([np.log(fknee_lo_lin), np.log(fknee_hi_lin)], axis=1)
        alpha_bnds     = np.stack([alpha_lo_lin,         alpha_hi_lin],         axis=1)

        if fixed_param_ == 'wn':
            return None, log_fknee_bnds, alpha_bnds
        elif fixed_param_ == 'alpha':
            return log_wn_bnds, log_fknee_bnds, None
        else:
            return log_wn_bnds, log_fknee_bnds, alpha_bnds
    # --------------------- end helpers ----------------------------

    if signal is None:
        signal = aman.signal

    # PSD (compute if not provided)
    if f is None or pxx is None:
        psdargs['noverlap'] = psdargs.get('noverlap', 0)
        f, pxx, nseg = calc_psd(
            aman,
            signal=signal,
            timestamps=aman.timestamps,
            freq_spacing=freq_spacing,
            merge=merge_psd,
            subscan=subscan,
            full_output=True,
            **psdargs,
        )

    # Optional masking
    if np.any(mask):
        if isinstance(mask, np.ndarray):
            pass
        elif isinstance(mask, Ranges):
            mask = ~mask.mask()
        elif mask is True:
            if 'psd_mask' in aman:
                mask = ~aman.psd_mask.mask()
            else:
                mask = ~(get_psd_mask(aman, f=f, merge=False).mask())
        else:
            raise ValueError("mask should be an ndarray or True")
        f = f[mask]
        pxx = pxx[:, mask]

    # Subscan path (delegates to per-subscan calls to this function)
    if subscan:
        fit_noise_model_kwargs = {
            "fknee_est": fknee_est, "wn_est": wn_est, "alpha_est": alpha_est,
            "lowf": lowf, "f_max": f_max, "fixed_param": fixed_param,
            "binning": binning, "unbinned_mode": unbinned_mode, "base": base,
            "freq_spacing": freq_spacing, "merge_psd": False,
            "method": method, "options": options
        }
        fitout, covout = _fit_noise_model_subscan(aman, signal, f, pxx, fit_noise_model_kwargs)
        axis_map_fit = [(0, "dets"), (1, "noise_model_coeffs"), (2, aman.subscans)]
        axis_map_cov = [(0, "dets"), (1, "noise_model_coeffs"), (2, "noise_model_coeffs"), (3, aman.subscans)]
    else:
        # Frequency window
        eix = np.argmin(np.abs(f - f_max))
        six = 1 if lowf is None else np.argmin(np.abs(f - lowf))
        f = f[six:eix]
        pxx = pxx[:, six:eix]
        
        # Optional log binning
        bin_size = 1
        if binning:
            f, pxx, bin_size = get_binned_psd(aman, f=f, pxx=pxx,
                                              unbinned_mode=unbinned_mode,
                                              base=base, merge=False)

        ndet = pxx.shape[0]
        fitout = np.zeros((ndet, 3), dtype=float)
        covout = np.zeros((ndet, 3, 3), dtype=float)

        # Ensure per-det arrays for estimates
        def _as_array(x, name):
            if isinstance(x, (int, float)): return np.full(ndet, float(x))
            x = np.asarray(x, dtype=float)
            if x.size != ndet:
                raise ValueError(f"{name} must be scalar or length ndet ({ndet}), got {x.size}.")
            return x
        wn_est_arr    = _as_array(wn_est, "wn_est")
        fknee_est_arr = _as_array(fknee_est, "fknee_est")
        alpha_est_arr = _as_array(alpha_est, "alpha_est")

        # Per-detector bounds from estimates
        log_wn_bnds_arr, log_fknee_bnds_arr, alpha_bnds_arr = _perdet_log_bounds_from_estimates(
            wn_est_arr, fknee_est_arr, alpha_est_arr, f_max, fixed_param_=fixed_param,
            wn_factor_lo=0.25, wn_factor_hi=4.0,
            fknee_factor_lo=0.25, fknee_factor_hi=4.0,
            alpha_pad_lo=0.75, alpha_pad_hi=0.75,
            wn_global=(1e-12, 1e-2),
            fknee_global=(1e-4, None),
            alpha_global=(0.5, 4.0),
        )

        # Fit each detector robustly
        for i in range(ndet):
            p = pxx[i]

            # Default outputs (avoid UnboundLocalError)
            fit_linear = np.array([np.nan, np.nan, np.nan], dtype=float)
            C = np.full((3, 3), np.nan, dtype=float)

            # Initial guesses in log-space + per-det bounds
            try:
                if fixed_param is None:
                    p0 = np.array([np.log(wn_est_arr[i]),
                                   np.log(fknee_est_arr[i]),
                                   alpha_est_arr[i]], dtype=float)
                    # clip into bounds
                    p0[0] = np.clip(p0[0], log_wn_bnds_arr[i,0],    log_wn_bnds_arr[i,1])
                    p0[1] = np.clip(p0[1], log_fknee_bnds_arr[i,0], log_fknee_bnds_arr[i,1])
                    p0[2] = np.clip(p0[2], alpha_bnds_arr[i,0],     alpha_bnds_arr[i,1])
                    bnds = (tuple(log_wn_bnds_arr[i]),
                            tuple(log_fknee_bnds_arr[i]),
                            tuple(alpha_bnds_arr[i]))
                elif fixed_param == "wn":
                    p0 = np.array([np.log(fknee_est_arr[i]),
                                   alpha_est_arr[i]], dtype=float)
                    p0[0] = np.clip(p0[0], log_fknee_bnds_arr[i,0], log_fknee_bnds_arr[i,1])
                    p0[1] = np.clip(p0[1], alpha_bnds_arr[i,0],     alpha_bnds_arr[i,1])
                    bnds = (tuple(log_fknee_bnds_arr[i]),
                            tuple(alpha_bnds_arr[i]))
                elif fixed_param == "alpha":
                    p0 = np.array([np.log(wn_est_arr[i]),
                                   np.log(fknee_est_arr[i])], dtype=float)
                    p0[0] = np.clip(p0[0], log_wn_bnds_arr[i,0],    log_wn_bnds_arr[i,1])
                    p0[1] = np.clip(p0[1], log_fknee_bnds_arr[i,0], log_fknee_bnds_arr[i,1])
                    bnds = (tuple(log_wn_bnds_arr[i]),
                            tuple(log_fknee_bnds_arr[i]))
                else:
                    raise ValueError("fixed_param must be None, 'wn', or 'alpha'")
            except Exception as e:
                print(f"[fit init] det {aman.dets.vals[i]}: {e}")
                fitout[i] = fit_linear
                covout[i] = C
                continue

            # Fixed dict
            fixed_dict = {}
            if fixed_param is not None:
                fixed_dict = {fixed_param: (wn_est_arr[i] if fixed_param == 'wn' else alpha_est_arr[i])}

            # Optimize
            try:
                res = minimize(lambda params: neglnlike_stable(params, f, p,
                                                               bin_size=bin_size, **fixed_dict),
                               p0, bounds=bnds, method=method, options=options)
            except Exception as e:
                print(f"[opt fail] det {aman.dets.vals[i]}: {e}")
                fitout[i] = fit_linear
                covout[i] = C
                continue

            # Map solution back to linear space
            try:
                if fixed_param is None:
                    log_wn, log_fknee, alpha = res.x
                    wn, fknee = np.exp(log_wn), np.exp(log_fknee)
                    fit_linear = np.array([wn, fknee, alpha], dtype=float)
                elif fixed_param == "wn":
                    log_fknee, alpha = res.x
                    fknee = np.exp(log_fknee)
                    fit_linear = np.array([wn_est_arr[i], fknee, alpha], dtype=float)
                else:  # fixed_param == "alpha"
                    log_wn, log_fknee = res.x
                    wn, fknee = np.exp(log_wn), np.exp(log_fknee)
                    fit_linear = np.array([wn, fknee, alpha_est_arr[i]], dtype=float)
            except Exception as e:
                print(f"[map fail] det {aman.dets.vals[i]}: {e}")

            # Covariance via Hessian in log-space (optional; robust pinv)
            try:
                with warnings.catch_warnings():
                    warnings.filterwarnings("error")
                    Hfun = ndt.Hessian(lambda params: neglnlike_stable(params, f, p,
                                                                       bin_size=bin_size, **fixed_dict),
                                       full_output=True)
                    H, _ = Hfun(res.x)
                    cov_log = np.linalg.pinv(H)

                if fixed_param is None:
                    # params=[log_wn,log_fknee,alpha] -> [wn,fknee,alpha]
                    J = np.diag([np.exp(res.x[0]), np.exp(res.x[1]), 1.0])
                    C = J @ cov_log @ J.T
                elif fixed_param == "wn":
                    # params=[log_fknee,alpha] -> [wn_fixed,fknee,alpha] (pad to 3x3)
                    J = np.array([[np.exp(res.x[0]), 0.0],
                                  [0.0,              1.0]])
                    cov_lin = J @ cov_log @ J.T
                    C = np.full((3,3), np.nan); C[1:,1:] = cov_lin
                else:  # fixed_param == "alpha"
                    # params=[log_wn,log_fknee] -> [wn,fknee,alpha_fixed] (pad to 3x3)
                    J = np.array([[np.exp(res.x[0]), 0.0],
                                  [0.0,              np.exp(res.x[1])]])
                    cov_lin = J @ cov_log @ J.T
                    C = np.full((3,3), np.nan); C[:2,:2] = cov_lin
            except Exception:
                # keep C as NaNs if Hessian fails
                pass

            fitout[i] = fit_linear
            covout[i] = C

        axis_map_fit = [(0, "dets"), (1, "noise_model_coeffs")]
        axis_map_cov = [(0, "dets"), (1, "noise_model_coeffs"), (2, "noise_model_coeffs")]

    # Wrap outputs
    noise_model_coeffs = ["white_noise", "fknee", "alpha"]
    noise_fit_stats = core.AxisManager(
        aman.dets,
        core.LabelAxis(name="noise_model_coeffs", vals=np.array(noise_model_coeffs, dtype="<U11")),
    )
    noise_fit_stats.wrap("fit", fitout, axis_map_fit)
    noise_fit_stats.wrap("cov", covout, axis_map_cov)

    if merge_fit:
        aman.wrap(merge_name, noise_fit_stats)
    return noise_fit_stats



def get_mask_for_hwpss(freq, hwp_freq, max_mode=10, width=((-0.4, 0.6), (-0.2, 0.2))):
    """
    Function that returns boolean array to mask hwpss in PSD.

    Arguments
    ---------
        freq : nparray
            Frequency of PSD of signal.

        hwp_freq : float
            HWP frequency.

        max_mode : int
            Maximum hwpss mode to subtract. 

        width : float/tuple/list/array
            If given in float, hwpss will be masked like
            (hwp_freq - width/2) < f < (hwp_freq + width/2).
            If given in array like [1.0, 0.4], 1f hwpss is masked like
            (hwp_freq - 0.5) < f < (hwp_freq + 0.5) and Nf hwpss are masked like
            (hwp_freq - 0.2) < f < (hwp_freq + 0.2).
            If given in array like [[-0.4, 0.6], [-0.2, 0.3]],
            1f hwpss is masked like (hwp_freq - 0.4) < f < (hwp_freq + 0.6)
            and Nf are masked like (hwp_freq - 0.2) < f < (hwp_freq + 0.3).
            Usually 1f hwpss distrubites wider than other hwpss.

    Returns
    -------
        mask: Boolean array to mask frequency and power of the given PSD. 
            True in this array stands for the index of hwpss to mask.
    """
    if isinstance(width, (float, int)):
        width_minus = -width/2
        width_plus = width/2
        mask_arrays = []
        for n in range(max_mode):
            mask_arrays.append(get_mask_for_single_peak(freq, hwp_freq*(n+1), peak_width=(width_minus, width_plus)))
    elif isinstance(width, (np.ndarray, list, tuple)):
        width = np.array(width)
        if len(width.shape) == 1:
            # mask for 1f
            width_minus = -width[0]/2
            width_plus = width[0]/2
            mask_arrays = [get_mask_for_single_peak(freq, hwp_freq, peak_width=(width_minus, width_plus))]
            # masks for Nf
            width_minus = -width[1]/2
            width_plus = width[1]/2
            for n in range(max_mode-1):
                mask_arrays.append(get_mask_for_single_peak(freq, hwp_freq*(n+2), peak_width=(width_minus, width_plus)))
        elif len(width.shape) == 2:
            # mask for 1f
            width_minus = width[0][0]
            width_plus = width[0][1]
            mask_arrays = [get_mask_for_single_peak(freq, hwp_freq, peak_width=(width_minus, width_plus))]
            # masks for Nf
            width_minus = width[1][0]
            width_plus = width[1][1]
            for n in range(max_mode-1):
                mask_arrays.append(get_mask_for_single_peak(freq, hwp_freq*(n+2), peak_width=(width_minus, width_plus)))
    mask = np.any(np.array(mask_arrays), axis=0)
    return mask
        
        
def get_mask_for_single_peak(f, peak_freq, peak_width=(-0.002, +0.002)):
    """
    Function that returns boolean array to masks single peak (e.g. scan synchronous signal) in PSD.

    Arguments
    ---------
        f : nparray
            Frequency of PSD of signal.

        peak_freq : float
            Center frequency of the mask.

        peak_width : tuple
            Range to mask signal. The default masked range will be 
            (peak_freq - 0.002) < f < (peak_freq + 0.002).

    Returns
    -------
        mask: Boolean array to mask the given PSD. 
            True in this array stands for the index of the single peak to mask.
    """
    mask = (f > peak_freq + peak_width[0])&(f < peak_freq + peak_width[1])
    return mask

def log_binning(psd, unbinned_mode=3, base=1.05, mask=None,
                return_bin_size=False, drop_nan=False):
    """
    Function to bin PSD or frequency. First several Fourier modes are left un-binned.
    Fourier modes higher than that are averaged into logspace bins.

    Parameters
    ----------
    psd : numpy.ndarray
        PSD (or frequency) to be binned. Can be a 1D or 2D array.
    unbinned_mode : int, optional
        First Fourier modes up to this number are left un-binned. Defaults to 3.
    base : float, optional
        Base of the logspace bins. Must be greater than 1. Defaults to 1.05.
    mask : numpy.ndarray, optional
        Mask for psd. If all values in a bin are masked, the value becomes np.nan.
        Should be a 1D array.
    return_bin_size : bool, optional
        If True, the number of data points in the bins are returned. Defaults to False.
    drop_nan : bool, optional
        If True, drop the indices where psd is NaN. Defaults to False.

    Returns
    -------
    binned_psd : numpy.ndarray
        The binned PSD. If the input is 2D, the output will also be 2D with the same number of rows.
    bin_size : numpy.ndarray, optional
        The number of data points in each bin, only returned if return_bin_size is True.
    """
    if base <= 1:
        raise ValueError("base must be greater than 1")

    is_1d = psd.ndim == 1

    # Ensure psd is at least 2D for consistent processing
    psd = np.atleast_2d(psd)
    num_signals, num_samples = psd.shape[:2]
    
    if mask is not None:
        # Ensure mask is at least 2D and has the same shape as psd
        mask = np.atleast_2d(mask)
        if mask.shape[1] != num_samples:
            raise ValueError("Mask must have the same number of columns as psd")
        mask = np.tile(mask, (num_signals,) + psd.shape[2:] + (1,))
        mask = np.moveaxis(mask, -1, 1)
        psd = np.ma.masked_array(psd, mask=mask)
    
    # Initialize the binned PSD and optionally the bin sizes
    binned_psd = np.zeros((num_signals, unbinned_mode + 1) + psd.shape[2:])
    binned_psd[:, :unbinned_mode + 1] = psd[:, :unbinned_mode + 1]
    bin_size = np.ones((num_signals, unbinned_mode + 1)) if return_bin_size else None

    # Determine the number of bins and their indices
    N = int(np.ceil(np.emath.logn(base, num_samples - unbinned_mode)))
    binning_idx = np.unique(np.logspace(base, N, N, base=base, dtype=int) + unbinned_mode - 1)
    
    # Bin the PSD values for each signal
    new_binned_psd = []
    new_bin_size = []
    for start, end in zip(binning_idx[:-1], binning_idx[1:]):
        bin_mean = np.nanmean(psd[:, start:end], axis=1)
        new_binned_psd.append(bin_mean)
        if return_bin_size:
            new_bin_size.append(end - start)
    
    # Convert lists to numpy arrays and concatenate with initial values
    new_binned_psd = np.array(new_binned_psd)
    new_binned_psd = np.moveaxis(new_binned_psd, 0, 1)# Transpose to match dimensions
    binned_psd = np.hstack([binned_psd, new_binned_psd])
    if return_bin_size:
        new_bin_size = np.array(new_bin_size)
        bin_size = np.hstack([bin_size, np.tile(new_bin_size, (num_signals, 1))])

    if drop_nan:
        valid_indices = ~np.isnan(binned_psd).any(axis=0)
        binned_psd = binned_psd[:, valid_indices]
        if return_bin_size:
            bin_size = bin_size[:, valid_indices]

    if is_1d:
        binned_psd = binned_psd.flatten()
        if return_bin_size:
            bin_size = bin_size.flatten()

    if return_bin_size:
        return binned_psd, bin_size
    return binned_psd

'''
def _fit_noise_model_subscan(
    aman,
    signal,
    f,
    pxx,
    fit_noise_model_kwargs,
):
    """
    Fits noise model with white and 1/f noise to the PSD of signal subscans.
    Args are as for fit_noise_model.
    """
    fitout = np.empty((aman.dets.count, 3, aman.subscan_info.subscans.count))
    covout = np.empty((aman.dets.count, 3, 3, aman.subscan_info.subscans.count))

    per_subscan = {}
    for entry in ["fknee_est", "wn_est", "alpha_est"]:
        if (entry in fit_noise_model_kwargs):
            val = fit_noise_model_kwargs[entry]
            if isinstance(val, np.ndarray) and val.ndim > 1 and val.shape[-1] == aman.subscan_info.subscans.count:
                per_subscan[entry] = fit_noise_model_kwargs.pop(entry)

    kwargs = fit_noise_model_kwargs.copy() if len(per_subscan) > 0 else fit_noise_model_kwargs
    for isub in range(aman.subscan_info.subscans.count):
        if np.all(np.isnan(pxx[...,isub])): # Subscan has been fully cut
            fitout[..., isub] = np.full((aman.dets.count, 3), np.nan)
            covout[..., isub] = np.full((aman.dets.count, 3, 3), np.nan)
        else:
            for entry in list(per_subscan.keys()):
                kwargs[entry] = per_subscan[entry][..., isub]
            noise_model = fit_noise_model(aman, f=f, pxx=pxx[...,isub], merge_fit=False, merge_psd=False, subscan=False, **kwargs)

            fitout[..., isub] = noise_model.fit
            covout[..., isub] = noise_model.cov

    return fitout, covout
'''

def _fit_noise_model_subscan(
    aman,
    signal,
    f,
    pxx,
    fit_noise_model_kwargs,
):
    """
    Fits noise model with white and 1/f noise to the PSD of signal subscans.
    Propagates use_logspace/method/options into per-subscan fits.
    """
    fitout = np.empty((aman.dets.count, 3, aman.subscan_info.subscans.count))
    covout = np.empty((aman.dets.count, 3, 3, aman.subscan_info.subscans.count))

    per_subscan = {}
    for entry in ["fknee_est", "wn_est", "alpha_est"]:
        if (entry in fit_noise_model_kwargs):
            val = fit_noise_model_kwargs[entry]
            if isinstance(val, np.ndarray) and val.ndim > 1 and val.shape[-1] == aman.subscan_info.subscans.count:
                per_subscan[entry] = fit_noise_model_kwargs.pop(entry)

    kwargs = fit_noise_model_kwargs.copy() if len(per_subscan) > 0 else fit_noise_model_kwargs
    for isub in range(aman.subscan_info.subscans.count):
        if np.all(np.isnan(pxx[..., isub])):  # Subscan fully cut
            fitout[..., isub] = np.full((aman.dets.count, 3), np.nan)
            covout[..., isub] = np.full((aman.dets.count, 3, 3), np.nan)
        else:
            for entry in list(per_subscan.keys()):
                kwargs[entry] = per_subscan[entry][..., isub]
            # Ensure we do NOT merge PSD again or recurse into subscan
            noise_model_stats = fit_noise_model(
                aman, f=f, pxx=pxx[..., isub],
                merge_fit=False, merge_psd=False, subscan=False, **kwargs
            )
            fitout[..., isub] = noise_model_stats.fit
            covout[..., isub] = noise_model_stats.cov

    return fitout, covout


<<<<<<< HEAD
def build_filt_params_dict(
    filter_name,
    noise_fit=None,
    filter_params=None,
=======
'''
def build_hpf_params_dict(
    filter_name,
    noise_fit=None,
    filter_params=None,
):
    """
    Build the filter parameter dictionary from a provided dictionary or from
    noise-fit results.

    Parameters
    ----------
    filter_name : str
        One of:
          - "counter_1_over_f" -> expects {"fk": ..., "n": ...}
          - "high_pass_butter4" -> expects {"fc": ...}
          - "high_pass_sine2"   -> expects {"cutoff": ..., "width": ...}
          - "low_pass_butter4"  -> expects {"fc": ...}
          - "low_pass_sine2"    -> expects {"cutoff": ..., "width": ...}
    noise_fit : AxisManager or None
        AxisManager with fields:
          - .fit: (ndet, 3) array ordered like noise_fit.noise_model_coeffs
          - .noise_model_coeffs.vals: list/array of names, e.g. ["white_noise","fknee","alpha"]
        If provided, mapped parameters are pulled from this.
    filter_params : dict or None
        Optional user-specified parameters. Used to:
          - Provide required params not derivable from noise_fit (e.g. "width").
          - Toggle per-detector output via 'each_detector': True/False.
          - For "counter_1_over_f": override field names via:
                'fk_field' (default "fknee"), 'n_field' (default "alpha"),
            and optionally scale fk via 'fk_scale' (default 1.0).

    Returns
    -------
    dict
        Parameter dict ready for the requested filter.

    Behavior
    --------
    - If noise_fit is None: returns filter_params unchanged (no inference).
    - If noise_fit is given:
        * Default: returns median parameters across detectors.
        * If filter_params['each_detector'] is True: returns per-detector vectors.
        * Special override for "counter_1_over_f":
            - If 'fk_field' or 'n_field' present, build from those columns (per-detector vectors);
              apply optional 'fk_scale' to fk values.
    """
    # Mapping from filter param names -> noise_fit model coefficient names
    pars_mapping = {
        "counter_1_over_f": {
            "fk": "fknee",    # knee frequency
            "n":  "alpha",    # 1/f slope
        },
        "high_pass_butter4": {
            "fc": "fknee",
        },
        "high_pass_sine2": {
            "cutoff": "fknee",
            "width":  None,   # must be supplied by user filter_params
        },
        "low_pass_butter4": {
            "fc": "fknee",
        },
        "low_pass_sine2": {
            "cutoff": "fknee",
            "width":  None,   # must be supplied by user filter_params
        },
    }

    if filter_name not in pars_mapping:
        raise NotImplementedError(
            f"{filter_name} params from noise fit are not implemented"
        )

    # If we cannot infer from noise_fit, just return provided params
    if noise_fit is None:
        if filter_params is None:
            raise ValueError(
                "noise_fit is None and no filter_params provided; nothing to build."
            )
        return filter_params

    if filter_params is None:
        filter_params = {}

    # Extract fit array and coefficient names
    coeff_names = list(noise_fit.noise_model_coeffs.vals)   # e.g., ["white_noise","fknee","alpha"]
    fit_arr     = np.asarray(noise_fit.fit)                 # shape (ndet, 3)

    # Helper: median or per-detector vectors from noise_fit
    each_detector = bool(filter_params.get("each_detector", False))
    if each_detector:
        # Return per-detector vectors for each coefficient name
        noise_fit_dict = {k: fit_arr[:, i] for i, k in enumerate(coeff_names)}
    else:
        # Return medians across detectors
        med = np.nanmedian(fit_arr, axis=0)
        noise_fit_dict = {k: med[i] for i, k in enumerate(coeff_names)}

    # Special HEAD feature: field-driven per-detector overrides for counter_1_over_f
    # If the user specifies fk_field/n_field, use those columns (always per-detector vectors)
    # and apply optional fk_scale.
    if filter_name == "counter_1_over_f" and (
        ("fk_field" in filter_params) or ("n_field" in filter_params)
    ):
        fk_field = filter_params.get("fk_field", "fknee")
        n_field  = filter_params.get("n_field",  "alpha")
        if fk_field not in coeff_names:
            raise ValueError(f"fk_field '{fk_field}' not found in noise_fit.noise_model_coeffs {coeff_names}")
        if n_field not in coeff_names:
            raise ValueError(f"n_field '{n_field}' not found in noise_fit.noise_model_coeffs {coeff_names}")

        fk_idx = coeff_names.index(fk_field)
        n_idx  = coeff_names.index(n_field)

        fk_vec = np.asarray(fit_arr[:, fk_idx], dtype=float)
        n_vec  = np.asarray(fit_arr[:, n_idx],  dtype=float)

        fk_scale = float(filter_params.get("fk_scale", 1.0))
        fk_vec = fk_vec * fk_scale

        params_dict = {}
        for k, v in pars_mapping[filter_name].items():
            if v is None:
                if k not in filter_params:
                    raise ValueError(
                        f"Required parameter '{k}' not found in filter_params and cannot be derived from noise_fit."
                    )
                params_dict[k] = filter_params[k]
            else:
                if v == "fknee":
                    params_dict[k] = fk_vec
                elif v == "alpha":
                    params_dict[k] = n_vec
                else:
                    raise ValueError(f"Unexpected mapping target '{v}' for {filter_name}")
        return params_dict

    # General path: build params from noise_fit_dict according to mapping
    # Optionally apply fk_scale to any parameter sourced from 'fknee'.
    fk_scale_global = float(filter_params.get("fk_scale", 1.0)) if "fk_scale" in filter_params else 1.0

    params_dict = {}
    for param_name, source_coeff in pars_mapping[filter_name].items():
        if source_coeff is None:
            # Must be provided by user
            if param_name not in filter_params:
                raise ValueError(
                    f"Required parameter '{param_name}' not found in filter_params and cannot be derived from noise_fit."
                )
            params_dict[param_name] = filter_params[param_name]
        else:
            if source_coeff not in noise_fit_dict:
                raise ValueError(
                    f"Coefficient '{source_coeff}' not present in noise_fit_dict keys {list(noise_fit_dict.keys())}"
                )
            val = noise_fit_dict[source_coeff]
            # Apply global scaling to fknee-derived values if requested
            if source_coeff == "fknee" and ("fk_scale" in filter_params):
                val = np.asarray(val, dtype=float) * fk_scale_global
            params_dict[param_name] = val

    return params_dict
'''

def build_hpf_params_dict(
    filter_name,
    noise_fit=None,
    filter_params=None,
>>>>>>> cc1c8f3b
):
    """
    Build the filter parameter dictionary from a provided
    dictionary or from noise fit results.

    Args
    ----
    filter_name : str
        Name of the filter to build the parameter dict for.
    noise_fit: AxisManager
        AxisManager containing the result of the noise model fit sized nparams x ndets.
    filter_params: dict
        Filter parameters dictionary to complement parameters
        derived from the noise fit (or to be used if noise fit is None).
    Returns
    -------
    filter_params : dict
        Returns a dictionary of the median values of the noise model fit parameters
        if noise_fit is not None, otherwise return the provided filter_params.
    """
    if noise_fit is not None:

        pars_mapping = {
            "counter_1_over_f": {
                "fk": "fknee", 
                "n": "alpha"
            },
            "high_pass_butter4": {
                "fc": "fknee",
            },
            "high_pass_sine2": {
                "cutoff": "fknee",
                "width": None
            },
            "low_pass_butter4": {
                "fc": "fknee",
            },
            "low_pass_sine2": {
                "cutoff": "fknee",
                "width": None
            },
        }

        if filter_name not in pars_mapping.keys():
            raise NotImplementedError(
                f"{filter_name} params from noise fit is not implemented"
            )
        
        noise_fit_array = noise_fit.fit
        noise_fit_params = noise_fit.noise_model_coeffs.vals

        each_detector = False
        if filter_params is not None:
            each_detector = filter_params.get('each_detector', False)
        if each_detector:
            noise_fit_dict = {
                k: noise_fit_array[:, i]
                for i, k in enumerate(noise_fit_params)
            }
        else:
            median_params = np.median(noise_fit_array, axis=0)
            noise_fit_dict = {
                k: median_params[i]
                for i, k in enumerate(noise_fit_params)
            }

        params_dict = {}
        for k, v in pars_mapping[filter_name].items():
            if v is None:
                if (filter_params is None) or (k not in filter_params):
                    raise ValueError(
                        f"Required parameters {k} not found in config "
                         "and cannot be derived from noise fit."
                    )
                else:
                    params_dict.update({k: filter_params[k]})
            else:
                params_dict[k] = noise_fit_dict[v]

        filter_params = params_dict
    
    return filter_params

<<<<<<< HEAD
=======

>>>>>>> cc1c8f3b
def get_common_noise_params(
    aman,
    signal=None,
    merge=False,
    merge_name='common_mode',
    **fit_args
):
    """
    Fits noise model with white and 1/f noise to the PSD of common noise.
    This can be applied to any 1D data with same size as aman.samps.

    Args
    ----
    aman : AxisManager
        Axis manager which has samps axis aligned with signal.
    signal : nparray
        The pre-computed common mode sized 1 x nsamps, or
        the signal sized ndets x nsamps.
        When signal is given in 2D shape, the common mode across detectors
        is calculated with median method.
        
    merge : bool
        If True, ``aman_common`` is added into axis manager with merge_name.
    merge_name : str
        ``aman_common`` is added with this name.
    
    Returns
    -------
    noise_fit_stats : AxisManager
        The fit parameters of given common mode.

    """

    if signal is None:
        signal = np.nanmedian(aman.signal, axis=0)
    elif signal.shape == (aman.dets.count, aman.samps.count):
        signal = np.nanmedian(signal, axis=0)
    elif len(signal) != aman.samps.count:
        raise ValueError(
                        "The input signal is required to have same length as aman.samps."
                    )
    aman_common = core.AxisManager(core.LabelAxis('common', ['common']), aman.samps)
    aman_common.wrap('signal', np.array([signal]), [(0, 'common'), (1, 'samps')])
    aman_common.wrap('timestamps', aman.timestamps, [(0, 'samps')])
    noise_fit_stats = fit_noise_model(aman_common, signal=None, merge_fit=True, 
                                      label_axis='common', **fit_args)
    if merge:
        aman.wrap(merge_name, aman_common)
    return noise_fit_stats<|MERGE_RESOLUTION|>--- conflicted
+++ resolved
@@ -276,10 +276,7 @@
     overwrite=True,
     subscan=False,
     full_output=False,
-<<<<<<< HEAD
-=======
     aggregate=None,          # None | 'mean' | 'median' | callable(arr, axis=0)->1D
->>>>>>> cc1c8f3b
     label_axis='dets',
     **kwargs
 ):
@@ -287,31 +284,8 @@
     Calculates the power spectrum density of an input signal using scipy.signal.welch().
     Data defaults to aman.signal and timestamps to aman.timestamps.
 
-<<<<<<< HEAD
-    Arguments:
-        aman (AxisManager): with (dets, samps) OR (channels, samps)axes.
-        signal (float ndarray): data signal to pass to scipy.signal.welch().
-        timestamps (float ndarray): timestamps associated with the data signal.
-        max_samples (int): maximum samples along sample axis to send to welch.
-        prefer (str): One of ['left', 'right', 'center'], indicating what
-            part of the array we would like to send to welch if cuts are
-            required.
-        freq_spacing (float): The approximate desired frequency spacing of the PSD.
-            If None the default nperseg of ~1/50th the signal length is used.
-            If an nperseg is explicitly passed then that will be used.
-        merge (bool): if True merge results into axismanager.
-        merge_suffix (str, optional): Suffix to append to the Pxx field name in aman. Defaults to None (merged as Pxx).
-        overwrite (bool): if true will overwrite f, Pxx axes.
-        subscan (bool): if True, compute psd on subscans.
-        full_output: if True this also outputs nseg, the number of segments used for
-            welch, for correcting bias of median white noise estimation by calc_wn.
-        label_axis (str): The name of LabelAxis in the input aman.
-            Default is ``dets``.
-        **kwargs: keyword args to be passed to signal.welch().
-=======
     By default the nperseg will be ~power of 2 closest to 1/50 of the samples used,
     unless explicitly overridden by nperseg or freq_spacing.
->>>>>>> cc1c8f3b
 
     Arguments
     ---------
@@ -406,15 +380,8 @@
         if aggregate is None:
             axis_map_pxx = [(0, label_axis), (1, "nusamps"), (2, "subscans")]
         else:
-<<<<<<< HEAD
-            freqs, Pxx = _calc_psd_subscan(aman, signal=signal,
-                                           freq_spacing=freq_spacing,
-                                           **kwargs)
-        axis_map_pxx = [(0, label_axis), (1, "nusamps"), (2, "subscans")]
-=======
             # aggregated over detectors -> (nusamps, subscans)
             axis_map_pxx = [(0, "nusamps"), (1, "subscans")]
->>>>>>> cc1c8f3b
         axis_map_nseg = [(0, "subscans")]
 
     else:
@@ -451,11 +418,6 @@
             nseg = int(max_samples / kwargs["nperseg"])
 
         freqs, Pxx = welch(signal[:, start:stop], fs, **kwargs)
-<<<<<<< HEAD
-        axis_map_pxx = [(0, aman[label_axis]), (1, "nusamps")]
-        axis_map_nseg = None
-=======
->>>>>>> cc1c8f3b
 
         # Aggregate (reduce detectors) if requested
         if aggregate is not None:
@@ -2420,12 +2382,6 @@
     return fitout, covout
 
 
-<<<<<<< HEAD
-def build_filt_params_dict(
-    filter_name,
-    noise_fit=None,
-    filter_params=None,
-=======
 '''
 def build_hpf_params_dict(
     filter_name,
@@ -2591,11 +2547,10 @@
     return params_dict
 '''
 
-def build_hpf_params_dict(
+def build_filt_params_dict(
     filter_name,
     noise_fit=None,
     filter_params=None,
->>>>>>> cc1c8f3b
 ):
     """
     Build the filter parameter dictionary from a provided
@@ -2679,10 +2634,7 @@
     
     return filter_params
 
-<<<<<<< HEAD
-=======
-
->>>>>>> cc1c8f3b
+
 def get_common_noise_params(
     aman,
     signal=None,
