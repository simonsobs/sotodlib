--- conflicted
+++ resolved
@@ -278,10 +278,6 @@
             valid_slice = slice(*np.where(~_truncate_flag)[0][[0, -1]])
             valid_i_start, valid_i_end = np.where(~_truncate_flag)[0][0], np.where(~_truncate_flag)[0][-1]
             aman.restrict('samps', (aman.samps.offset + valid_i_start, aman.samps.offset+valid_i_end))
-<<<<<<< HEAD
-            #aman.restrict('samps', valid_slice)
-=======
->>>>>>> 9d90c4f3
             ta_flag = Ranges.from_bitmask(_ta_flag[valid_slice])
         else:
             ta_flag = Ranges.from_bitmask(np.logical_or(_ta_flag, _truncate_flag))
