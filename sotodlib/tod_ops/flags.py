--- conflicted
+++ resolved
@@ -84,7 +84,6 @@
             aman.flags[name] = mskexp
         else:
             aman.flags.wrap(name, mskexp, [(0, 'dets'), (1, 'samps')])
-<<<<<<< HEAD
 
     if full_output:
         msks = []
@@ -107,9 +106,6 @@
 
         return mskexp, msk_aman
     
-=======
-            
->>>>>>> f7f5f181
     return mskexp
 
 def get_turnaround_flags(aman, az=None, method='scanspeed', name='turnarounds',
