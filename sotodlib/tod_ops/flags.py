import numpy as np
import scipy.stats as stats
from scipy.signal import find_peaks

## "temporary" fix to deal with scipy>1.8 changing the sparse setup
try:
    from scipy.sparse import csr_array
except ImportError:
    from scipy.sparse import csr_matrix as csr_array

from so3g.proj import Ranges, RangesMatrix

from .. import core
from .. import coords
from . import filters
from . import fourier_filter 
from . import sub_polyf

def get_det_bias_flags(aman, detcal=None, rfrac_range=(0.1, 0.7),
                       psat_range=None, rn_range=None, si_nan=False,
                       merge=True, overwrite=True,
                       name='det_bias_flags', full_output=False):
    """
    Function for selecting detectors in appropriate bias range.

    Parameters
    ----------
    aman : AxisManager
        Input axis manager.
    detcal : AxisManager
        AxisManager containing detector calibration information
        from bias steps and IVs. If None defaults to aman.det_cal.
    rfrac_range : Tuple
        Tuple (lower_bound, upper_bound) for rfrac det selection.
    psat_range : Tuple
        Tuple (lower_bound, upper_bound) for P_SAT from IV analysis.
        P_SAT in the IV analysis is the bias power at 90% Rn in pW.
        If None, no flags are not applied from P_SAT. 
    rn_range : Tuple
        Tuple (lower_bound, upper_bound) for r_n det selection.
    si_nan : bool
        If true, flag dets where s_i is NaN. Default is false.
    merge : bool
        If true, merges the generated flag into aman.
    overwrite : bool
        If true, write over flag. If false, don't.
    name : str
        Name of flag to add to aman.flags if merge is True.
    full_output : bool
        If true, returns the full output with separated RangesMatrices

    Returns
    -------
    msk_aman : AxisManager
        AxisManager containing RangesMatrix shaped N_dets x N_samps
        that is True if the detector is flagged to be cut and false
        if it should be kept based on the rfrac, and psat ranges. 
        To create a boolean mask from the RangesMatrix that can be
        used for aman.restrict() use ``keep = ~has_all_cut(mask)``
        and then restrict with ``aman.restrict('dets', aman.dets.vals[keep])``.
        If full_output is True, this will contain multiple RangesMatrices.
    """
    if detcal is None:
        if 'det_cal' not in aman:
            raise ValueError("AxisManager missing required 'det_cal' field " 
                             "with detector calibration information")
        detcal = aman.det_cal

    if 'flags' not in aman:
        overwrite = False
        merge = False
    if overwrite and name in aman.flags:
        aman.flags.move(name, None)

    ranges = [detcal.bg >= 0,
              detcal.r_tes > 0,
              detcal.r_frac >= rfrac_range[0],
              detcal.r_frac <= rfrac_range[1]
             ]    
    if psat_range is not None:
        ranges.append(detcal.p_sat*1e12 >= psat_range[0])
        ranges.append(detcal.p_sat*1e12 <= psat_range[1])
    if rn_range is not None:
        ranges.append(detcal.r_n >= rn_range[0])
        ranges.append(detcal.r_n <= rn_range[1])
    if si_nan:
        ranges.append(np.isnan(detcal.s_i) == False)

    msk = ~(np.all(ranges, axis=0))
    # Expand mask to ndets x nsamps RangesMatrix
    if 'samps' in aman:
        x = Ranges(aman.samps.count)
        mskexp = RangesMatrix([Ranges.ones_like(x) if Y
                            else Ranges.zeros_like(x) for Y in msk])
        msk_aman = core.AxisManager(aman.dets, aman.samps)
        msk_aman.wrap(name, mskexp, [(0, 'dets'), (1, 'samps')])
    else:
        mskexp = msk
        msk_aman = core.AxisManager(aman.dets)
        msk_aman.wrap(name, mskexp, [(0, 'dets')])
    
    if merge:
        if name in aman.flags and not overwrite:
            raise ValueError(f"Flag name {name} already exists in aman.flags")
        if name in aman.flags:
            aman.flags[name] = mskexp
        else:
            aman.flags.wrap(name, mskexp, [(0, 'dets'), (1, 'samps')])

    if full_output:
        msks = []
        ranges = [detcal.bg >= 0,
                  detcal.r_tes > 0,
                  detcal.r_frac >= rfrac_range[0],
                  detcal.r_frac <= rfrac_range[1]
                 ]
        if psat_range is not None:
            ranges.append(detcal.p_sat*1e12 >= psat_range[0])
            ranges.append(detcal.p_sat*1e12 <= psat_range[1])

        for range in ranges:
            msk = ~(np.all([range], axis=0))
            msks.append(RangesMatrix([Ranges.ones_like(x) if Y
                                      else Ranges.zeros_like(x) for Y in msk]))

        msk_names = ['bg', 'r_tes', 'r_frac_gt', 'r_frac_lt']
        
        if psat_range is not None:
            msk_names.extend(['p_sat_gt', 'p_sat_lt'])
            
        for i, msk in enumerate(msks):
            if 'samps' in aman:
                msk_aman.wrap(f'{msk_names[i]}_flags', msk, [(0, 'dets'), (1, 'samps')])
            else:
                msk_aman.wrap(f'{msk_names[i]}_flags', msk, [(0, 'dets')])
    
    return msk_aman

def get_turnaround_flags(aman, az=None, method='scanspeed', name='turnarounds',
                         merge=True, merge_lr=True, overwrite=True, 
                         t_buffer=2., kernel_size=400, peak_threshold=0.1, rel_distance_peaks=0.3,
                         truncate=False, qlim=1, merge_subscans=True, turnarounds_in_subscan=False):
    """
    Compute turnaround flags for a dataset.

    Parameters
    ----------
    aman : AxisManager
        Input axis manager.
    az : Array
        (Optional). Azimuth data for turnaround flag computation. If not provided, it uses ``aman.boresight.az.``
    method : str
        (Optional). The method for computing turnaround flags. Options are ``az`` or ``scanspeed``.
    name : str
        (Optional). The name of the turnaround flag in ``aman.flags``. Default is ``turnarounds``
    merge : bool
        (Optional). Merge the computed turnaround flags into ``aman.flags`` if ``True``.
    merge_lr : bool
        (Optional). Merge left and right scan flags as ``aman.flags.left_scan`` and ``aman.flags.right_scan`` if ``True``.
    overwrite : bool
        (Optional). Overwrite an existing flag in ``aman.flags`` with the same name.
    t_buffer : float
        (Optional). Buffer time (in seconds) for flagging turnarounds in ``scanspeed`` method.
    kernel_size : int
        (Optional). Size of the step-wise matched filter kernel used in ``scanspeed`` method.
    peak_threshold : float
        (Optional). Peak threshold for identifying peaks in the matched filter response.
        It is a value used to determine the minimum peak height in the signal.
    rel_distance_peaks : float
        (Optional). Relative distance between peaks.
        It specifies the minimum distance between peaks as a fraction of the approximate number of samples in one scan period.
    truncate : bool
        (Optional). Truncate unstable scan segments if True in ``scanspeed`` method.
    qlim : float
        (Optional). Azimuth threshold percentile for ``az`` method turnaround detection.
    merge_subscans : bool
        (Optional). Also merge an AxisManager with subscan information.
    turnarounds_in_subscan : bool
        (Optional). Turnarounds are included as part of a subscan.

    Returns
    -------
    Ranges : RangesMatrix
        The turnaround flags as a Ranges object.
    """
    if az is None : 
        az = aman.boresight.az
        
    if method not in ['az', 'scanspeed']:
        raise ValueError('Unsupported method. Supported methods are `az` or `scanspeed`')
    
    # `az` method: flag turnarounds based on azimuth threshold specifled by qlim
    elif method=='az':
        lo, hi = np.percentile(az, [qlim, 100 - qlim])
        m = np.logical_or(az < lo, az > hi)
        ta_flag = Ranges.from_bitmask(m)
    
    # `scanspeed` method: flag turnarounds based on scanspeed.
    elif method=='scanspeed':
        daz = np.diff(az)
        daz = np.append(daz,daz[-1])
        approx_daz = np.median(daz[daz>np.percentile(daz, 95)])
        
        # derive approximate number of samples in one_scan period
        approx_samps_onescan = int(np.ptp(az) / approx_daz)
        # update approx_samps_onescan with detrending
        x = np.linspace(0, 1, az.shape[0])
        slope = az[-approx_samps_onescan:].mean() - az[:approx_samps_onescan].mean()
        approx_samps_onescan = int(np.ptp(az - slope*x) / approx_daz)

        # Make a step-function like matched filter. Kernel is normarized to make peak height ~1
        kernel = np.ones(kernel_size) / approx_daz / kernel_size
        kernel[kernel_size//2:] *= -1

        # convolve signal with the kernel
        pad_init = np.ones(kernel_size//2) * daz[0]
        pad_last = np.ones(kernel_size//2) * daz[-1]
        matched = np.convolve(np.hstack([pad_init, daz, pad_last]), kernel, mode='same')
        matched = matched[kernel_size//2:-kernel_size//2]

        # find peaks in matched daz
        peaks, _ = find_peaks(np.abs(matched), height=peak_threshold, distance=rel_distance_peaks*approx_samps_onescan)
        is_pos = matched[peaks] > 0

        # update approx_samps_onescan
        approx_samps_onescan = int(np.mean(np.diff(peaks)))
        
        # flags turnarounds, left/right scans
        _ta_flag = np.zeros(aman.samps.count, dtype=bool)
        _left_flag = np.zeros(aman.samps.count, dtype=bool)
        _right_flag = np.zeros(aman.samps.count, dtype=bool)
        
        dt = np.mean(np.diff(aman.timestamps))
        nbuffer_half = int(t_buffer/dt//2)
        
        for ip,p in enumerate(peaks[:-1]):
            _ta_flag[p-nbuffer_half:p+nbuffer_half] = True
            if is_pos[ip]: 
                _right_flag[peaks[ip]:peaks[ip+1]] = True
            else:
                _left_flag[peaks[ip]:peaks[ip+1]] = True
        _ta_flag[peaks[-1]-nbuffer_half:peaks[-1]+nbuffer_half] = True
        
        # Check the initial/last part. If the daz is the same as the other scaning part,
        # the part is regarded as left or right scan. If not, flagged as `_truncate_flag`, which
        # will be truncated if `truncate` is True, or flagged as `turnarounds` if `truncate` is False.
        _truncate_flag = np.zeros(aman.samps.count, dtype=bool)
        daz_right = daz[_right_flag & ~_ta_flag]
        daz_right_mean, daz_right_std, daz_right_samps = daz_right.mean(), daz_right.std(), daz_right.shape[0]
        daz_left = daz[_left_flag & ~_ta_flag]
        daz_left_mean, daz_left_std, daz_left_samps = daz_left.mean(), daz_left.std(), daz_left.shape[0]
        
        part_slices_ta_masked = [slice(None, np.where(_ta_flag)[0][0]), slice(np.where(_ta_flag)[0][-1], None)]
        part_slices_ta_unmasked = [slice(None, peaks[0]), slice(peaks[-1], None)]
        
        for part_slice_ta_masked, part_slice_ta_unmasked in zip(part_slices_ta_masked, part_slices_ta_unmasked):
            daz_part = daz[part_slice_ta_masked]
            daz_part_mean, daz_part_std, daz_part_samps = daz_part.mean(), daz_part.std(), daz_part.shape[0]
            if np.isclose(daz_part_mean, daz_right_mean, rtol=0.01, atol=3.*daz_right_std/np.sqrt(daz_right_samps)) and \
                np.isclose(daz_part_std, daz_right_std, rtol=3., atol=0):
                _right_flag[part_slice_ta_unmasked] = True
            elif np.isclose(daz_part_mean, daz_left_mean, rtol=0.01, atol=3.*daz_right_std/np.sqrt(daz_left_samps)) and \
                np.isclose(daz_part_std, daz_left_std, rtol=3., atol=0):
                _left_flag[part_slice_ta_unmasked] = True
            else:
                _truncate_flag[part_slice_ta_unmasked] = True
        
        # Check if flagging works
        check_sum = _left_flag.astype(int) + _right_flag.astype(int) + _truncate_flag.astype(int)
        check_sum = np.all(np.ones(aman.samps.count, dtype=int) == check_sum)
        if not check_sum:
            raise ValueError('Check sum failed. There are samples not allocated any of left, right, or truncate.')
        
        # merge left/right mask
        left_flag = Ranges.from_bitmask(_left_flag)
        right_flag = Ranges.from_bitmask(_right_flag)
        if merge_lr:
            if ("left_scan" in aman.flags or "right_scan" in aman.flags ) and not overwrite:
                raise ValueError("Flag name left/right_flag already exists in aman.flags.")
            else : 
                if "left_scan" in aman.flags:
                    aman.flags["left_scan"] = left_flag
                else :
                    aman.flags.wrap("left_scan", left_flag)
                if "right_scan" in aman.flags:
                    aman.flags["right_scan"] = right_flag
                else :
                    aman.flags.wrap("right_scan", right_flag)

        # truncate unstable scan before the first turnaround or after the last turnaround
        if truncate:
            valid_slice = slice(*np.where(~_truncate_flag)[0][[0, -1]])
            valid_i_start, valid_i_end = np.where(~_truncate_flag)[0][0], np.where(~_truncate_flag)[0][-1]
            aman.restrict('samps', (aman.samps.offset + valid_i_start, aman.samps.offset+valid_i_end))
            ta_flag = Ranges.from_bitmask(_ta_flag[valid_slice])
        else:
            ta_flag = Ranges.from_bitmask(np.logical_or(_ta_flag, _truncate_flag))
    
    # merge turnaround flags
    if merge:
        if name in aman.flags and not overwrite:
            raise ValueError("Flag name {} already exists in aman.flags".format(name))
        elif name in aman.flags:
            aman.flags[name] = ta_flag
        else:
            aman.flags.wrap(name, ta_flag)   

    if merge_subscans:
        get_subscans(aman, merge=True, include_turnarounds=turnarounds_in_subscan)

    if method == 'az':
        ta_exp = RangesMatrix([ta_flag for i in range(aman.dets.count)])
        return ta_exp
    if method == 'scanspeed':
        ta_exp = RangesMatrix([ta_flag for i in range(aman.dets.count)])
        left_exp = RangesMatrix([left_flag for i in range(aman.dets.count)])
        right_exp = RangesMatrix([right_flag for i in range(aman.dets.count)])
        return ta_exp, left_exp, right_exp
    
def get_glitch_flags(aman,
                     t_glitch=0.002,
                     hp_fc=0.5,
                     n_sig=10,
                     buffer=200,
                     detrend=None,
                     signal_name=None,
                     merge=True,
                     overwrite=False,
                     name="glitches",
                     full_output=False,
                     edge_guard=2000,
                     subscan=False):
    """
    Find glitches with fourier filtering. Translation from moby2 as starting point

    Parameters
    ----------
    aman : AxisManager
        The tod.
    t_glitch : float
        Gaussian filter width.
    hp_fc : float
        High pass filter cutoff.
    n_sig : int or float
        Significance of detection.
    buffer : int
        Amount to buffer flags around found location
    detrend : str
        Detrend method to pass to fourier_filter
    signal_name : str
        Field name in aman to detect glitches on if None, defaults to ``signal``
    merge : bool)
        If true, add to ``aman.flags``
    name : string
        Name of flag to add to ``aman.flags``
    overwrite : bool
        If true, write over flag. If false, raise ValueError if name already exists in AxisManager
    full_output : bool
        If true, return sparse matrix with the significance of the detected glitches
    edge_guard : int
        Number of samples at the beginning and end of the tod to exclude from
        the returned glitch RangesMatrix. Defaults to 2000 samples (10 sec).
    subscan : bool
        If True, compute the glitch threshold on a per-subscan basis. Includes turnarounds.

    Returns
    -------
    flag : RangesMatrix
        RangesMatrix object containing glitch mask.
    """

    if signal_name is None:
        signal_name = "signal"
    # f-space filtering
    filt = filters.high_pass_sine2(cutoff=hp_fc) * filters.gaussian_filter(t_sigma=t_glitch)
    fvec = fourier_filter(
        aman, filt, detrend=detrend, signal_name=signal_name, resize="zero_pad"
    )
    # get the threshods based on n_sig x nlev = n_sig x iqu x 0.741
    fvec = np.abs(fvec)
    if fvec.shape[1] > 50000:
        ds = int(fvec.shape[1]/20000)
    else: 
        ds = 1

    if subscan:
        # We include turnarounds
        subscan_indices = np.concatenate([aman.flags.left_scan.ranges(), (~aman.flags.left_scan).ranges()])
    else:
        subscan_indices = np.array([[0, fvec.shape[1]]])

    msk = np.zeros_like(fvec, dtype='bool')
    for ss in subscan_indices:
        iqr_range = 0.741 * stats.iqr(fvec[:,ss[0]:ss[1]:ds], axis=1)
        # get flags
        msk[:,ss[0]:ss[1]] = fvec[:,ss[0]:ss[1]] > iqr_range[:, None] * n_sig
    msk[:,:edge_guard] = False
    msk[:,-edge_guard:] = False
    flag = RangesMatrix([Ranges.from_bitmask(m) for m in msk])
    flag.buffer(buffer)

    if merge:
        if name in aman.flags and not overwrite:
            raise ValueError("Flag name {} already exists in tod.flags".format(name))
        elif name in aman.flags:
            aman.flags[name] = flag
        else:
            aman.flags.wrap(name, flag)

    if full_output:
        indptr = np.append(
            0, np.cumsum([np.sum(msk[i]) for i in range(aman.dets.count)])
        )
        indices = np.concatenate([np.where(msk[i])[0] for i in range(aman.dets.count)])
        data = np.concatenate(
            [fvec[i][msk[i]] / iqr_range[i] for i in range(aman.dets.count)]
        )
        smat = csr_array(
            (data, indices, indptr), shape=(aman.dets.count, aman.samps.count)
        )
        glitches = core.AxisManager(
            aman.dets,
            aman.samps,
        )
        glitches.wrap("glitch_flags", flag, [(0, "dets"), (1, "samps")])
        glitches.wrap("glitch_detection", smat, [(0, "dets"), (1, "samps")])
        return flag, glitches

    return flag


def get_trending_flags(aman,
                       max_trend=1.2,
                       t_piece=500,
                       max_samples=500,
                       signal=None,
                       timestamps=None,
                       merge=True,
                       overwrite=True,
                       name="trends",
                       full_output=False):
    """
    Flag Detectors with trends larger than max_trend. 
    This function can be used to find unlocked detectors.
    Note that this is a rough cut and unflagged detectors can still have poor tracking.

    Parameters
    ----------
    aman : AxisManager
        The tod
    max_trend : float
        Slope at which detectors are unlocked. The default is for use with phase units.
    t_piece : float
        Duration in seconds of each pieces to cut the timestream in to to look for trends
    max_samples : int
        Maximum samples to compute the slope with.
    signal : array
        (Optional). Signal to use to generate flags, if None default is aman.signal.
    timestamps : array
        (Optional). Timestamps to use to generate flags, default is aman.timestamps.
    merge : bool
        If true, merges the generated flag into aman.
    overwrite : bool
        If true, write over flag. If false, don't.
    name : str
        Name of flag to add to aman.flags if merge is True.
    full_output : bool
        If true, returns calculated slope sizes

    Returns
    -------
    cut : RangesMatrix
        RangesMatrix of trending regions
    trends : AxisManager
        If full_output is true, calculated slopes and the sample edges where they were calculated.
    """
    if 'flags' not in aman:
        overwrite = False
        merge = False
    if overwrite and name in aman.flags:
        aman.flags.move(name, None)

    if signal is None:
        signal = aman.signal
    signal = np.atleast_2d(signal)
    if timestamps is None:
        timestamps = aman.timestamps
    assert len(timestamps) == signal.shape[1]
    
    # This helps with floating point precision
    # Not modifying inplace since we don't want to touch aman.timestamps
    timestamps = timestamps - timestamps[0]

    slopes = np.zeros((len(signal), 0))
    cut = np.zeros((len(signal), 0), dtype=bool)
    samp_edges = [0]
    
    # Get sampling rate
    fs = 1. / np.nanmedian(np.diff(timestamps))
    n_samples_per_piece = int(t_piece * fs)
    # How many pieces can timestamps be divided into
    n_pieces = len(timestamps) // n_samples_per_piece
    
    for t, s in zip(
        np.array_split(timestamps, n_pieces), np.array_split(signal, n_pieces, 1)
    ):
        samps = len(t)
        # Cheap downsampling
        if len(t) > max_samples:
            n = len(t) // max_samples
            t = t[::n]
            s = s[:, ::n]
        _slopes = ((t * s).mean(axis=1) - t.mean() * s.mean(axis=1)) / (
            (t**2).mean() - (t.mean()) ** 2
        )
        cut = np.hstack(
            (cut, np.tile((np.abs(_slopes) > max_trend)[..., np.newaxis], samps))
        )
        if full_output:
            slopes = np.hstack((slopes, _slopes[..., np.newaxis]))
            samp_edges.append(samp_edges[-1] + samps)
    cut = RangesMatrix.from_mask(cut)

    if merge:
        if name in aman.flags and not overwrite:
            raise ValueError("Flag name {} already exists in aman.flags".format(name))
        if name in aman.flags:
            aman.flags[name] = cut
        else:
            aman.flags.wrap(name, cut)

    if full_output:
        samp_edges = np.array(samp_edges)
        trends = core.AxisManager(
            aman.dets,
            core.OffsetAxis("samps", len(timestamps)),
            core.OffsetAxis("trend_bins", len(samp_edges) - 1),
        )
        trends.wrap("samp_start", samp_edges[:-1], [(0, "trend_bins")])
        trends.wrap("trends", slopes, [(0, "dets"), (1, "trend_bins")])
        trends.wrap("trend_flags", cut, [(0, "dets"), (1, "samps")])
        return cut, trends

    return cut

def get_dark_dets(aman, merge=True, overwrite=True, dark_flags_name='darks'):
    """
    Identify and flag dark detectors in the given aman object.

    Parameters:
    ----------
    aman : AxisManager
        The tod.
    merge : bool, optional
        If True, merge the dark detector flags into the aman.flags. Default is True.
    overwrite : bool, optional
        If True, overwrite existing flags with the same name. Default is True.
    dark_flags_name : str, optional
        The name to use for the dark detector flags in aman.flags. Default is 'darks'.
    
    Returns:
    -------
    mskdarks: RangesMatrix
        A matrix of ranges indicating the dark detectors.

    Raises:
    -------
    ValueError
        If merge is True and dark_flags_name already exists in aman.flags and overwrite is False.
    """
    darks = np.array(aman.det_info.wafer.type != 'OPTC')
    x = Ranges(aman.samps.count)
    mskdarks = RangesMatrix([Ranges.ones_like(x) if Y
                                else Ranges.zeros_like(x) for Y in darks])
    
    if merge:
        if dark_flags_name in aman.flags and not overwrite:
            raise ValueError(f"Flag name {dark_flags_name} already exists in aman.flags")
        if dark_flags_name in aman.flags:
            aman.flags[dark_flags_name] = mskdarks
        else:
            aman.flags.wrap(dark_flags_name, mskdarks, [(0, 'dets'), (1, 'samps')])

    return mskdarks

def get_source_flags(aman, merge=True, overwrite=True, source_flags_name='source_flags',
                     mask=None, center_on=None, res=None, max_pix=None):
    if merge:
        wrap = source_flags_name
    else:
        wrap = None
    if res:
        res = np.radians(res/60)
    source_flags = coords.planets.compute_source_flags(tod=aman, wrap=wrap, mask=mask, center_on=center_on, res=res, max_pix=max_pix)
    
    if merge:
        if source_flags_name in aman.flags and not overwrite:
            raise ValueError(f"Flag name {source_flags_name} already exists in aman.flags")
        if source_flags_name in aman.flags:
            aman.flags[source_flags_name] = source_flags
        else:
            aman.flags.wrap(source_flags_name, source_flags, [(0, 'dets'), (1, 'samps')])

    return source_flags

def get_ptp_flags(aman, signal_name='signal', kurtosis_threshold=5,
                  merge=False, overwrite=False, ptp_flag_name='ptp_flag',
                  outlier_range=(0.5, 2.)):
    """
    Returns a ranges matrix that indicates if the peak-to-peak (ptp) of
    the tod is valid based on the kurtosis of the distribution of ptps. The
    threshold is set by ``kurtosis_threshold``.

    Parameters
    ----------
    aman : AxisManager
        The tod
    signal_name : str
        Signal to estimate flags off of. Default is ``signal``.
    kurtosis_threshold : float
        Maximum allowable kurtosis of the distribution of peak-to-peaks.
        Default is 5.
    merge : bool
        Merge RangesMatrix into ``aman.flags``. Default is False.
    overwrite : bool
        Whether to write over any existing data in ``aman.flags[ptp_flag_name]`` 
        if merge is True. Default is False.
    ptp_flag_name : str
        Field name used when merge is True. Default is ``ptp_flag``.
    outlier_range : tuple
        (lower, upper) bound of the initial cut before estimating the kurtosis.

    Returns
    -------
    mskptps : RangesMatrix
        RangesMatrix of detectors with acceptable peak-to-peaks. 
        All ones if the detector should be cut.

    """
    det_mask = np.full(aman.dets.count, True, dtype=bool)
    ptps_full = np.ptp(aman[signal_name], axis=1)
    ratio = ptps_full/np.median(ptps_full)
    outlier_mask = (ratio<outlier_range[0]) | (outlier_range[1]<ratio)
    det_mask[outlier_mask] = False
    if np.any(np.logical_not(np.isfinite(aman[signal_name][det_mask]))):
        raise ValueError(f"There is a nan in {signal_name} in aman {aman.obs_info['obs_id']} !!!")
    while True:
        if len(aman.dets.vals[det_mask]) > 0:
            ptps = np.ptp(aman[signal_name][det_mask], axis=1)
        else:
            break
        kurtosis_ptp = stats.kurtosis(ptps)
        if np.abs(kurtosis_ptp) < kurtosis_threshold:
            break
        else:
            max_is_bad_factor = np.max(ptps)/np.median(ptps)
            min_is_bad_factor = np.median(ptps)/np.min(ptps)
            if max_is_bad_factor > min_is_bad_factor:
                det_mask[ptps_full >= np.max(ptps)] = False
            else:
                det_mask[ptps_full <= np.min(ptps)] = False
    x = Ranges(aman.samps.count)
    mskptps = RangesMatrix([Ranges.zeros_like(x) if Y
                             else Ranges.ones_like(x) for Y in det_mask])
    if merge:
        if ptp_flag_name in aman.flags and not overwrite:
            raise ValueError(f"Flag name {ptp_flag_name} already exists in aman.flags")
        if ptp_flag_name in aman.flags:
            aman.flags[ptp_flag_name] = mskptps
        else:
            aman.flags.wrap(ptp_flag_name, mskptps, [(0, 'dets'), (1, 'samps')])

    return mskptps

def get_inv_var_flags(aman, signal_name='signal', nsigma=5,
                      merge=False, overwrite=False, inv_var_flag_name='inv_var_flag'):
    """
    Returns a ranges matrix that indicates if the inverse variance (inv_var) of
    the tod is greater than ``nsigma`` away from the median.
    
    Parameters
    ----------
    aman : AxisManager
        The tod
    signal_name : str
        Signal to estimate flags off of. Default is ``signal``.
    nsigma : float
        Maximum allowable deviation from the median inverse variance.
        Default is 5.
    merge : bool
        Merge RangesMatrix into ``aman.flags``. Default is False.
    overwrite : bool
        Whether to write over any existing data in ``aman.flags[inv_var_flag_name]`` 
        if merge is True. Default is False.
    inv_var_flag_name : str
        Field name used when merge is True. Default is ``inv_var_flag``.

    Returns
    -------
    mskptps : RangesMatrix
        RangesMatrix of detectors with acceptable inverse variance. 
        All ones if the detector should be cut.

    """
    ivar = 1.0/np.var(aman[signal_name], axis=-1)
    sigma = (np.percentile(ivar,84) - np.percentile(ivar, 16))/2
    det_mask = ivar > np.median(ivar) + nsigma*sigma
    x = Ranges(aman.samps.count)
    mskinvar = RangesMatrix([Ranges.ones_like(x) if Y
                             else Ranges.zeros_like(x) for Y in det_mask])
    if merge:
        if inv_var_flag_name in aman.flags and not overwrite:
            raise ValueError(f"Flag name {inv_var_flag_name} already exists in aman.flags")
        if inv_var_flag_name in aman.flags:
            aman.flags[inv_var_flag_name] = mskinvar
        else:
            aman.flags.wrap(inv_var_flag_name, mskinvar, [(0, 'dets'), (1, 'samps')])

    return mskinvar

def get_subscans(aman, merge=True, include_turnarounds=False, overwrite=True):
    """
    Returns an axis manager with information about subscans.
    This includes direction and a ranges matrix (subscans samps)
    True inside each subscan.

    Parameters
    ----------
    aman : AxisManager
        Input AxisManager.
    merge : bool
        Merge into aman as 'subscan_info'
    include_turnarounds : bool
        Include turnarounds in the subscan ranges
    overwrite : bool
        If true, write over subscan_info.

    Returns
    -------
    subscan_aman : AxisManager
        AxisManager containing information about the subscans.
        "direction" is a (subscans,) array of strings 'left' or 'right'
        "subscan_flags" is a (subscans, samps) RangesMatrix; True inside the subscan.
    """
    if not include_turnarounds:
        ss_ind = (~aman.flags.turnarounds).ranges() # sliceable indices (first inclusive, last exclusive) for subscans
    else:
        left = aman.flags.left_scan.ranges()
        right = aman.flags.right_scan.ranges()
        start_left = 0 if (left[0,0] < right[0,0]) else 1
        ss_ind = np.empty((left.shape[0] + right.shape[0], 2), dtype=left.dtype)
        ss_ind[start_left::2] = left
        ss_ind[(start_left-1)%2::2] = right

    start_inds, end_inds = ss_ind.T
    n_subscan = ss_ind.shape[0]
    tt = aman.timestamps
    subscan_aman = core.AxisManager(aman.samps, core.IndexAxis("subscans", n_subscan))

    is_left = aman.flags.left_scan.mask()[start_inds]
    subscan_aman.wrap('direction', np.array(['left' if is_left[ii] else 'right' for ii in range(n_subscan)]), [(0, 'subscans')])

    rm = RangesMatrix([Ranges.from_array(np.atleast_2d(ss), tt.size) for ss in ss_ind])
    subscan_aman.wrap('subscan_flags', rm, [(0, 'subscans'), (1, 'samps')]) # True in the subscan
    if merge:
        name = 'subscan_info'
        if overwrite and name in aman:
            aman.move(name, None)
        aman.wrap(name, subscan_aman)
    return subscan_aman

def get_subscan_signal(aman, arr, isub=None, trim=False):
    """
    Split an array into subscans.

    Parameters
    ----------
    aman : AxisManager
        Input AxisManager.
    arr : Array
        Input array.
    isub : int
        Index of the desired subscan. May also be a list of indices.
        If None, all are used.
    trim : bool
        Do not include size-zero arrays from empty subscans in the output.

    Returns
    -------
    out : list
        If isub is a scalar, return an Array of arr cut on the samps axis to the given subscan.
        If isub is a list or None, return a list of such Arrays.
    """
    if isinstance(arr, str):
        arr = aman[arr]
    if np.isscalar(isub):
        out = apply_rng(arr, aman.subscan_info.subscan_flags[isub])
        if trim and out.size == 0:
            out = None
    else:
        if isub is None:
            isub = range(len(aman.subscan_info.subscan_flags))
        out = [apply_rng(arr, aman.subscan_info.subscan_flags[ii]) for ii in isub]
        if trim:
            out = [x for x in out if x.size > 0]

    return out


def apply_rng(arr, rng):
    """
    Apply a Ranges object to an array. rng should be True on the samples you want to keep.

    Parameters
    ----------
    arr : Array
        Array containing the signal. Should have one axis of len (samps).
    rng : Ranges
        Ranges object of len (samps) selecting the desired range.
    """
    if rng.ranges().size == 0:
        slices = [slice(0,0)] #  Return an empty array if rng is empty
    else:
        slices = [slice(*irng) for irng in rng.ranges()]

    # Identify the samps axis
    isamps = np.where(np.array(arr.shape) == rng.count)[0]
    if isamps.size != 1:
        # Check for axis mismatch between arr and rng, or multiple axes with the same size
        raise RuntimeError("Could not identify axis matching Ranges")
    # Apply ranges
    out = []
    for slc in slices:
        ndslice = tuple((slice(None) if ii != isamps[0] else slc for ii in range(arr.ndim)))
        out.append(arr[ndslice])
    return np.concatenate(out, axis=isamps[0])

def wrap_stats(aman, info_aman_name, info, info_names, merge=True):
    """
    Wrap multiple stats into a new aman, checking for subscan information. Stats can be (dets,) or (dets, subscans).

    Parameters
    ----------
    aman : AxisManager
        Input AxisManager.
    info_aman_name : str
        Name for info_aman when wrapped into input.
    info : Array
        (stats, dets,) or (stats, dets, subscans) containing the information you want to wrap.
    info_names : list
        List of str names for each entry in the new aman.
    merge : bool
        If True merge info_aman into aman.

    Returns
    -------
    info_aman : AxisManager
        (dets,) or (dets, subscans) aman with a field for each item in info_names.
    """
    info_names = np.atleast_1d(info_names)
    info = np.atleast_2d(info)
    if info.shape == (len(info_names), aman.dets.count): # (stats, dets)
        if len(info_names) == aman.dets.count and aman.dets.count == aman.subscan_info.subscans.count:
            raise RuntimeError("Cannot infer axis mapping") # Catch corner case
        info_aman = core.AxisManager(aman.dets)
        axmap = [(0, 'dets')]

    else:
        info = np.atleast_3d(info) # (stats, dets, subscans)
        info_aman = core.AxisManager(aman.dets, aman.subscan_info.subscans)
        axmap = [(0, 'dets'), (1, 'subscans')]

    for ii in range(len(info_names)):
        info_aman.wrap(info_names[ii], info[ii], axmap)
    if merge:
        if info_aman_name in aman.keys():
            aman[info_aman_name].merge(info_aman)
        else:
            aman.wrap(info_aman_name, info_aman)
    return info_aman

def get_stats(aman, signal, stat_names, split_subscans=False, mask=None, name="stats", merge=False):
    """
    Calculate basic statistics on a TOD or power spectrum.

    Parameters
    ----------
    aman : AxisManager
        Input AxisManager.
    signal : Array
        Input signal. Statistics will be computed over *axis 1*.
    stat_names : list
        List of strings identifying which statistics to run.
    split_subscans : bool
        If True statistics will be computed on subscans. Assumes aman.subscan_info exists already.
    mask : Array
        Mask to apply before computation. 1d array for advanced indexing (keep True), or a slice object.
    name : str
        Name of axis manager to add to aman if merge is True.
    """
    stat_names = np.atleast_1d(stat_names)
    fn_dict = {'mean': np.mean, 'median': np.median, 'ptp': np.ptp, 'std': np.std,
                     'kurtosis': stats.kurtosis, 'skew': stats.skew}

    if isinstance(signal, str):
        signal = aman[signal]
    if split_subscans:
        if mask is not None:
            raise ValueError("Cannot mask samples and split subscans")
        stats_arr = []
        for iss in range(aman.subscan_info.subscans.count):
            data = get_subscan_signal(aman, signal, iss)
            if data.size > 0:
                stats_arr.append([fn_dict[name](data, axis=1) for name in stat_names]) # Samps axis assumed to be 1
            else:
                stats_arr.append(np.full((len(stat_names), signal.shape[0]), np.nan)) # Add nans if subscan has been entirely cut
        stats_arr = np.array(stats_arr).transpose(1, 2, 0) # stat, dets, subscan
    else:
        if mask is None:
            mask = slice(None)
        stats_arr = np.array([fn_dict[name](signal[:, mask], axis=1) for name in stat_names]) # Samps axis assumed to be 1

    info_aman = wrap_stats(aman, name, stats_arr, stat_names, merge)
    return info_aman

def get_focalplane_flags(aman, merge=True, overwrite=True, invalid_flags_name='fp_flags'):
    """
    Generate flags for invalid detectors in the focal plane.
        The tod.
    merge : bool
        If true, merges the generated flag into aman.
    overwrite : bool
        If true, write over flag. If false, don't.
    invalid_flags_name : str
        Name of flag to add to aman.flags if merge is True.

    Returns
    -------
    msk_invalid_fp : RangesMatrix
        RangesMatrix of invalid detectors in the focal plane.
    """
    # Available detectors in focalplane
    xi_nan = np.isnan(aman.focal_plane.xi)
    eta_nan = np.isnan(aman.focal_plane.eta)
    gamma_nan = np.isnan(aman.focal_plane.gamma)
    x = Ranges(aman.samps.count)
    flag_invalid_fp = np.sum([xi_nan, eta_nan, gamma_nan], axis=0) != 0
    msk_invalid_fp = RangesMatrix([Ranges.ones_like(x) if Y else Ranges.zeros_like(x) for Y in flag_invalid_fp])
    
    if merge:
        if invalid_flags_name in aman.flags and not overwrite:
            raise ValueError(f"Flag name {invalid_flags_name} already exists in aman.flags")
        if invalid_flags_name in aman.flags:
            aman.flags[invalid_flags_name] = msk_invalid_fp
        else:
            aman.flags.wrap(invalid_flags_name, msk_invalid_fp, [(0, 'dets'), (1, 'samps')])

    return msk_invalid_fp

def noise_fit_flags(aman, low_wn, high_wn, high_fk):
    """
    Evaluate white noise and fknee cuts based on provided boundaries.

    Parameters:
    aman : object
        An object containing noise fit statistics and noise model coefficients.
    low_wn : float or None
        The lower boundary for white noise. If None, white noise flagging is skipped.
    high_wn : float or None
        The upper boundary for white noise. If None, white noise flagging is skipped.
    high_fk : float or None
        The upper boundary for fknee. If None, fknee flagging is skipped.

    Returns:
    tuple or None
        A tuple containing flags for valid white noise and fknee if both boundaries are provided.
        If only one boundary is provided, returns the corresponding flag.
        If no boundaries are provided, returns None.
    """
    noise = aman.noise_fit_stats_signal.fit
    fk = noise[:, 0]
    wn = noise[:, 1]
    if low_wn is None:
        print(f"white noise boundaries are not defined, skipping.")
        flag_valid_wn = None
    else:
        flag_valid_wn = (low_wn < wn * 1e6) & (wn * 1e6 < high_wn)
    if high_fk is None:
        print(f"fknee boundaries are not defined, skipping.")
        flag_valid_fk = None
    else:
        flag_valid_fk = fk < high_fk
    if low_wn is not None and high_fk is not None:
        return flag_valid_wn, flag_valid_fk
    elif low_wn is not None:
        return flag_valid_wn
    elif high_fk is not None:
        return flag_valid_fk
    else:
<<<<<<< HEAD
        return None

def get_noisy_subscan_flags(aman, subscan_stats_T, subscan_stats_Q, subscan_stats_U,
                         nstd_lim, ptp_lim, kurt_lim, 
                         skew_lim, merge=False, overwrite=False, name="bad_subscan",
                         cut_bad=False):
    """
    Identify and flag bad subscans based on various statistical thresholds.
        The tod.
    nstd_lim : float
        Threshold for standard deviation.
    ptp_lim : float
        Threshold for peak-to-peak values in pW.
    kurt_lim : float
        Threshold for kurtosis.
    skew_lim : float
        Threshold for skewness.
    merge : bool
        If true, merges the generated flag into aman.
    overwrite : bool
        If true, write over flag. If false, don't.
    name : str
        Name of flag to add to aman.flags if merge is True.

    Returns
    -------
    noisy_subscan_flags : RangesMatrix
        RangesMatrix of bad subscans.
    """
    if 'flags' not in aman:
        overwrite = False
        merge = False
    if overwrite and name in aman.flags:
        aman.flags.move(name, None)

    subscan_indices_l = sub_polyf._get_subscan_range_index(aman.flags["left_scan"].mask())
    subscan_indices_r = sub_polyf._get_subscan_range_index(aman.flags["right_scan"].mask())
    subscan_indices = np.vstack([subscan_indices_l, subscan_indices_r])
    subscan_indices = subscan_indices[np.argsort(subscan_indices[:, 0])]
    
    median_Qstd = np.median(subscan_stats_Q["std"], axis=1)[:, np.newaxis]
    median_Ustd = np.median(subscan_stats_U["std"], axis=1)[:, np.newaxis]

    noisy_subscan_indicator = (
        (subscan_stats_T['ptp'] > ptp_lim) |
        (subscan_stats_Q['std'] > median_Qstd * nstd_lim) |
        (subscan_stats_U['std'] > median_Ustd * nstd_lim) |
        (np.abs(subscan_stats_Q['kurtosis']) > kurt_lim) |
        (np.abs(subscan_stats_U['kurtosis']) > kurt_lim) |
        (np.abs(subscan_stats_Q['skew']) > skew_lim) |
        (np.abs(subscan_stats_U['skew']) > skew_lim)
    )

    noisy_subscan_flags = np.zeros((aman.dets.count, aman.samps.count), dtype=bool)
    for subscan_i, subscan in enumerate(subscan_indices):
        noisy_subscan_flags[:, subscan[0]:subscan[1] + 1] = noisy_subscan_indicator[:, subscan_i, np.newaxis]
    
    # Detectors which are too noisy for > 50% of the the subscan duration
    noisy_detector_flags = np.mean(noisy_subscan_flags, axis=1) > 0.5

    noisy_subscan_flags = RangesMatrix.from_mask(noisy_subscan_flags)

    if merge:
        if name in aman.flags and not overwrite:
            raise ValueError(f"Flag name {name} already exists in aman.flags")
        aman.flags.wrap(name, noisy_subscan_flags)

    return noisy_subscan_flags, noisy_detector_flags
=======
        return None
>>>>>>> b7ef7189
<|MERGE_RESOLUTION|>--- conflicted
+++ resolved
@@ -14,6 +14,7 @@
 from .. import coords
 from . import filters
 from . import fourier_filter 
+from . import sub_polyf
 from . import sub_polyf
 
 def get_det_bias_flags(aman, detcal=None, rfrac_range=(0.1, 0.7),
@@ -568,6 +569,30 @@
     ValueError
         If merge is True and dark_flags_name already exists in aman.flags and overwrite is False.
     """
+    """
+    Identify and flag dark detectors in the given aman object.
+
+    Parameters:
+    ----------
+    aman : AxisManager
+        The tod.
+    merge : bool, optional
+        If True, merge the dark detector flags into the aman.flags. Default is True.
+    overwrite : bool, optional
+        If True, overwrite existing flags with the same name. Default is True.
+    dark_flags_name : str, optional
+        The name to use for the dark detector flags in aman.flags. Default is 'darks'.
+    
+    Returns:
+    -------
+    mskdarks: RangesMatrix
+        A matrix of ranges indicating the dark detectors.
+
+    Raises:
+    -------
+    ValueError
+        If merge is True and dark_flags_name already exists in aman.flags and overwrite is False.
+    """
     darks = np.array(aman.det_info.wafer.type != 'OPTC')
     x = Ranges(aman.samps.count)
     mskdarks = RangesMatrix([Ranges.ones_like(x) if Y
@@ -997,7 +1022,6 @@
     elif high_fk is not None:
         return flag_valid_fk
     else:
-<<<<<<< HEAD
         return None
 
 def get_noisy_subscan_flags(aman, subscan_stats_T, subscan_stats_Q, subscan_stats_U,
@@ -1065,7 +1089,4 @@
             raise ValueError(f"Flag name {name} already exists in aman.flags")
         aman.flags.wrap(name, noisy_subscan_flags)
 
-    return noisy_subscan_flags, noisy_detector_flags
-=======
-        return None
->>>>>>> b7ef7189
+    return noisy_subscan_flags, noisy_detector_flags