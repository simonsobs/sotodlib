import numpy as np

<<<<<<< HEAD
def get_apodize_window(aman, apodize_samps=1600):
    w = np.ones(aman.samps.count)
    cosedge = np.cos(np.linspace(0, np.pi/2, apodize_samps))
    w[-apodize_samps:] = cosedge
    w[:apodize_samps] = np.flip(cosedge)
    return w
    
def apodize_cosine(aman, signal='signal', apodize_samps=1600, in_place=True,
                   apo_axis='apodized'):
=======
def get_apodize_window_for_ends(aman, apodize_samps=1600):
>>>>>>> 4d8eddf2
    """
    Generate an apodization window using a cosine taper at the beginning and end.

    Args:
        aman: An axismanager
        apodize_samps (int): Number of samples to apply the cosine taper to at each end.

    Returns:
        numpy.ndarray: An array representing the apodization window.
    """
<<<<<<< HEAD
    w = get_apodize_window(aman, apodize_samps)
=======
    w = np.ones(aman.samps.count)
    cosedge = np.cos(np.linspace(0, np.pi/2, apodize_samps))
    w[-apodize_samps:] = cosedge
    w[:apodize_samps] = np.flip(cosedge)
    return w
    
def get_apodize_window_from_flags(aman, flags, apodize_samps=200):
    """
    Generate an apodization window based on flag values. Apply cosine tapering every 
    continuous portion of data between flagged region.

    Args:
        aman: An axismanager
        flags (str or RangesMatrix): Flags of mask in RangesMatrix. If provided by 
            a string, 'aman.flags[flags]' is used for the flags.
        apodize_samps (int): Number of samples to apply the cosine taper.

    Returns:
        numpy.ndarray: An array representing the apodization window.
    """
    if isinstance(flags, str):
        flags = aman.flags[flags]
    apodizer = ~flags.mask()
    apodizer = apodizer.astype(float)
    cosedge = np.cos(np.linspace(0, np.pi/2, apodize_samps))
    
    for di, det in enumerate(aman.dets.vals):
        idxes_left = np.where(np.diff(apodizer[di]) == -1)[0]
        idxes_right = np.where(np.diff(apodizer[di]) == 1)[0]

        for _i, (_left, _right) in enumerate(zip(idxes_left, idxes_right)):            
            _apo_idxes_left = (_left-apodize_samps+1, _left+1)
            _apo_idxes_right = (_right-1, _right+apodize_samps-1)
            
            if _i == 0:
                if _apo_idxes_left[0] < 0:
                    apodizer[di][:_apo_idxes_left[1]] = 0
                else:
                    apodizer[di][_apo_idxes_left[0]:_apo_idxes_left[1]] = cosedge
                apodizer[di][_apo_idxes_right[0]:_apo_idxes_right[1]] = np.flip(cosedge)
                
            elif _i == len(idxes_left) - 1:
                apodizer[di][_apo_idxes_left[0]:_apo_idxes_left[1]] = cosedge
                if _apo_idxes_right[1] > aman.samps.count:                    
                    apodizer[di][_apo_idxes_right[0]:] = 0
                else:
                    apodizer[di][_apo_idxes_right[0]:_apo_idxes_right[1]] = np.flip(cosedge)
            else:
                apodizer[di][_apo_idxes_left[0]:_apo_idxes_left[1]] = cosedge
                apodizer[di][_apo_idxes_right[0]:_apo_idxes_right[1]] = np.flip(cosedge)
    return apodizer
    
def apodize_cosine(aman, signal_name='signal', apodize_samps=1600, in_place=True,
                   apo_axis='apodized', window=None):
    """
    Function to smoothly filter the timestream to 0's on the ends with a
    cosine function. If window is provided, multiply the window function to 
    aman[signal_name].

    Args:
        signal_name (str): Axis to apodize
        apodize_samps (int): Number of samples on tod ends to apodize.
        in_place (bool): writes over signal with apodized version
        apo_axis (str): Axis to store the apodized signal if not in place.
        window (numpy.ndarray): Precomputed apodization window.
    """
    if window is None:
        w = get_apodize_window_for_ends(aman, apodize_samps)
        
>>>>>>> 4d8eddf2
    if in_place:
        aman[signal_name] *= w
    else:
        aman.wrap_new(apo_axis, dtype='float32', shape=('dets', 'samps'))
<<<<<<< HEAD
        aman[apo_axis] = aman[signal]*w
    return
=======
        aman[apo_axis] = aman[signal_name]*w
    return
>>>>>>> 4d8eddf2
<|MERGE_RESOLUTION|>--- conflicted
+++ resolved
@@ -1,18 +1,6 @@
 import numpy as np
 
-<<<<<<< HEAD
-def get_apodize_window(aman, apodize_samps=1600):
-    w = np.ones(aman.samps.count)
-    cosedge = np.cos(np.linspace(0, np.pi/2, apodize_samps))
-    w[-apodize_samps:] = cosedge
-    w[:apodize_samps] = np.flip(cosedge)
-    return w
-    
-def apodize_cosine(aman, signal='signal', apodize_samps=1600, in_place=True,
-                   apo_axis='apodized'):
-=======
 def get_apodize_window_for_ends(aman, apodize_samps=1600):
->>>>>>> 4d8eddf2
     """
     Generate an apodization window using a cosine taper at the beginning and end.
 
@@ -23,9 +11,6 @@
     Returns:
         numpy.ndarray: An array representing the apodization window.
     """
-<<<<<<< HEAD
-    w = get_apodize_window(aman, apodize_samps)
-=======
     w = np.ones(aman.samps.count)
     cosedge = np.cos(np.linspace(0, np.pi/2, apodize_samps))
     w[-apodize_samps:] = cosedge
@@ -95,15 +80,9 @@
     if window is None:
         w = get_apodize_window_for_ends(aman, apodize_samps)
         
->>>>>>> 4d8eddf2
     if in_place:
         aman[signal_name] *= w
     else:
         aman.wrap_new(apo_axis, dtype='float32', shape=('dets', 'samps'))
-<<<<<<< HEAD
-        aman[apo_axis] = aman[signal]*w
-    return
-=======
         aman[apo_axis] = aman[signal_name]*w
-    return
->>>>>>> 4d8eddf2
+    return