--- conflicted
+++ resolved
@@ -379,25 +379,10 @@
       b: numerator polynomial filter coefficients (z^0,z^1, ...)
       a: denominator coefficients
       fscale: scalar used to compute z = exp(-2j*pi*freqs*fscale).
-<<<<<<< HEAD
-        This will generally correspond to the downsampling factor applied
-        to the original signal (before decimation).
-      iir_params: IIR filter params as described below; or a string
-        name under which to look up those params in tod; or a list of
-        three strings to loop up the params in tod, in which case the
-        order should be: a, b, fscale; or a string to look up the SmurfStatus
-        AxisManager within the tod, if tod['iir_params'] resolves to an
-        AxisManager then this is assumed.
-        Default value is 'status'
-        Note that if `a` and `b` are passed explicitly
-        then no attempt is made to resolve this argument.
-
-=======
         In general this should be equal to 1/f_orig, where f_orig
         is the original sampling frequency (before downsampling).
       iir_params: Alternative way to specify b, a, and fscale (see
         notes).
->>>>>>> bba80c9b
       invert: If true, returns denom/num instead of num/denom.
 
     Notes:
@@ -419,26 +404,6 @@
     if a is None:
         # Get params from TOD?
         if iir_params is None:
-<<<<<<< HEAD
-            iir_params = "status" 
-        if isinstance(iir_params, list):
-            a = tod[iir_params[0]]
-            b = tod[iir_params[1]]
-            fscale = tod[iir_params[2]]
-        else:
-            if isinstance(iir_params, str):
-                iir_params = tod[iir_params]
-            if isinstance(iir_filter, np.ndarray):
-                a, b, fscale = iir_params  # must be (3, n)
-                fscale = fscale[0]
-            elif isinstance(iir_filter, type(tod)):
-                a = iir_params.filter_a
-                b = iir_params.filter_b
-                fscale = iir_params.downsample_factor
-            else:
-                raise ValueError("Provided iir_params not valid,\
-                                  refer to docstring for acceptable values")
-=======
             iir_params = 'iir_params'
         if isinstance(iir_params, str):
             iir_params = tod[iir_params]
@@ -450,7 +415,6 @@
             raise ValueError("Failed to extract filter parameters from "
                              f"iir_params={iir_params}.")
 
->>>>>>> bba80c9b
     z = np.exp(-2j*np.pi*freqs * fscale)
     B, A = np.polyval(b[::-1], z), np.polyval(a[::-1], z)
     if invert:
