import sqlite3
import os
import numpy as np
import warnings

from .resultset import ResultSet
from . import common
from .. import util

<<<<<<< HEAD
DBROW_ALL = '_all'
=======

TABLE_DEFS = {
    'obs': [
        "`obs_id` varchar(256) primary key",
        "`timestamp` float",
    ],
    'tags': [
        "`obs_id` varchar(256)",
        "`tag` varchar(256)",
        "CONSTRAINT one_tag UNIQUE (`obs_id`, `tag`)",
    ],
    '_indices': {
        'idx_obs': 'obs(obs_id)',
        'idx_tags': 'tags(obs_id)',
    },
}


>>>>>>> 752852cf
class ObsDb(object):
    """Observation database.

    The ObsDb helps to associate observations, indexed by an obs_id,
    (or obs_id plus some wafer_info such as wafer_slot or bandpass)
    with properties of the observation that might be useful for
    selecting data or for identifying metadata.

    The main ObsDb table is called 'obs', and contains the columns
    obs_id (string), plus any others deemed important for this context
    (you will probably find timestamp (float representing a unix
    timestamp)).  Additional columns may be added to this table as
    needed.

    The second ObsDb table is called 'tags', and facilitates grouping
    observations together using string labels.

    """

    TABLE_TEMPLATE = [
        "`obs_id` varchar(256)",
    ]

    def __init__(self, map_file=None, init_db=True, wafer_info=None):
        """Instantiate an ObsDb.

        Args:
          map_file (str or sqlite3.Connection): If this is a string,
            it will be treated as the filename for the sqlite3
            database, and opened as an sqlite3.Connection.  If this is
            an sqlite3.Connection, it is cached and used.  If this
            argument is None (the default), then the
            sqlite3.Connection is opened on ':memory:'.
          init_db (bool): If True, then any ObsDb tables that do not
            already exist in the database will be created.
          wafer_info (list of str): The additional primary keys for the obs table.
            The default is None, which defaults to ['obs_id'] only.
            An example of an alternative is ['wafer_slot', 'bandpass'] in which case
            the ObsDb will be indexed by obs_id, wafer_slot, and bandpass.
            This is only required when first initialializing a database;
            otherwise the primary fields are determined from the loaded database.

        Notes:
          If map_file is provided, the database will be connected to
          the indicated sqlite file on disk, and any changes made to
          this object be written back to the file.

        """
        if isinstance(map_file, sqlite3.Connection):
            self.conn = map_file
        else:
            if map_file is None:
                map_file = ':memory:'
            self.conn = sqlite3.connect(map_file)

        self.conn.row_factory = sqlite3.Row  # access columns by name
        if init_db:
            pkeys = ["`obs_id`"]
            if wafer_info:
                pkeys.extend([f"`{k}`" for k in wafer_info])

            self._table_defs = {'obs': [
                                    "`timestamp` float",
                                    *(f"{k} varchar(256)" for k in pkeys),
                                    f"PRIMARY KEY ({', '.join(pkeys)})"
                                ],
                                'tags': [
                                    "`tag` varchar(256)",
                                    *(f"{k} varchar(256)" for k in pkeys),
                                    f"PRIMARY KEY ({', '.join(pkeys)}, `tag`)"
                                ]}
            
            c = self.conn.cursor()
            c.execute("SELECT type, name FROM sqlite_master "
                      "WHERE type in ('table', 'index') and name not like 'sqlite_%';")
            tables = [r[1] for r in c]
            changes = False
<<<<<<< HEAD
            for k, v in self._table_defs.items():
                if k not in tables:
=======
            for k, v in TABLE_DEFS.items():
                if k[0] != '_' and k not in tables:
>>>>>>> 752852cf
                    q = ('create table if not exists `%s` (' % k +
                         ','.join(v) + ')')
                    c.execute(q)
                    changes = True
            for index, cols in TABLE_DEFS['_indices'].items():
                if index not in tables:
                    c.execute(f'CREATE INDEX IF NOT EXISTS {index} on {cols}')
                    changes = True
            if changes:
                self.conn.commit()
        self.primary_keys = self._get_primary_fields(wafer_info)

    def _get_primary_fields(self, wafer_info=None):
        """Retrieve the primary keys of the specified table.
           This is used whether to index by obs_id or
           obs_id plus additional fields defined by wafer_info."""
        query = "PRAGMA table_info('obs')"
        c = self.conn.execute(query)
        primary_keys = [row['name'] for row in c.fetchall() if row['pk'] > 0]
        if wafer_info:
            pkeys = ["obs_id"]
            pkeys.extend([f"{k}" for k in wafer_info])
            if sorted(pkeys) != sorted(primary_keys): # sorted allows for different order
                raise ValueError(f"Primary keys do not match: {primary_keys} != {pkeys}"+
                                f" must use `wafer_info`=={primary_keys} or create a new dB with {pkeys}")
        return primary_keys
    
    def _convert_wafer_info(self, obs_id, wafer_info):
        """Helper function to allow flexibility in way obs_id and wafer_info are passed in."""
        if isinstance(wafer_info, dict):
            wafer_info = tuple([wafer_info[k] for k in self.primary_keys[1:]])
        if isinstance(obs_id, tuple):
            if len(obs_id) == len(self.primary_keys):
                wafer_info = tuple([wi for wi in obs_id[1:]])
                obs_id = obs_id[0]
            else:
                raise ValueError(f"obs_id tuple must be of length {len(self.primary_keys)}")
        if isinstance(obs_id, dict):
            if len(obs_id) == len(self.primary_keys):
                wafer_info = tuple([obs_id[k] for k in self.primary_keys[1:]])
                obs_id = obs_id['obs_id']
            else:
                raise ValueError(f"obs_id dict must be of length {len(self.primary_keys)}")
        return obs_id, wafer_info

    def _warn_primary_keys(self, wafer_info):
        """Warn the user if the primary keys are not specified 
           and we're defaulting to using _all."""
        if len(self.primary_keys) == 1:
            return []

        if len(wafer_info) != len(self.primary_keys) - 1:
            raise ValueError(f"Wafer info must be of length {len(self.primary_keys) - 1}")
        if wafer_info is None:
            wafer_info = [None] * (len(self.primary_keys) - 1)
        wafer_info = list(wafer_info)
        if (None in wafer_info):
            warn_str = 'WARNING: Primary key(s)'
            for i, wb in enumerate(wafer_info):
                if wb is None:
                    wafer_info[i] = DBROW_ALL
                    warn_str += f' wafer_info[{i}],'
            warn_str += f"""
            are not specified and ObsDb is indexed by {self.primary_keys}.
            These keys will be set to _all.
            """
            warnings.warn(warn_str, UserWarning)
        return wafer_info
    
    def __len__(self):
        return self.conn.execute(f'SELECT COUNT({self.primary_keys[0]}) FROM obs').fetchone()[0]
    
    def add_obs_columns(self, column_defs, ignore_duplicates=True, commit=True):
        """Add columns to the obs table.

        Args:
          column_defs (list of pairs of str): Column descriptions, see
            notes.
          ignore_duplicates (bool): If true, requests for new columns
            will be ignored if the column name is already present in
            the table.

        Returns:
          self.

        Notes:
          The input format for column_defs is somewhat flexible.
          First of all, if a string is passed in, it will converted to
          a list by splitting on ",".  Second, if the items in the
          list are strings (rather than tuples), the string will be
          broken into 2 components by splitting on whitespace.
          Finally, each pair of items is interpreted as a (name, data
          type) pair.  The name can be a simple string, or a string
          inside backticks; so 'timestamp' and '`timestamp`' are
          equivalent.  The data type can be any valid sqlite type
          expression (e.g. 'float', 'varchar(256)', etc) or it can be
          one of the three basic python type objects: str, float, int.
          Here are some examples of valid column_defs arguments::

            [('timestamp', float), ('drift', str)]
            ['`timestamp` float', '`drift` varchar(32)']
            'timestamp float, drift str'

        """
        current_cols = self.conn.execute('pragma table_info(obs)').fetchall()
        current_cols = [r[1] for r in current_cols]
        if isinstance(column_defs, str):
            column_defs = column_defs.split(',')
        for column_def in column_defs:
            if isinstance(column_def, str):
                column_def = column_def.split()
            name, typestr = column_def
            if typestr is float:
                typestr = 'float'
            elif typestr is int:
                typestr = 'int'
            elif typestr is str:
                typestr = 'text'
            check_name = name
            if name.startswith('`'):
                check_name = name[1:-1]
            else:
                name = '`' + name + '`'
            if check_name in current_cols:
                if ignore_duplicates:
                    continue
                raise ValueError("Column %s already exists in table obs" % check_name)
            self.conn.execute('ALTER TABLE obs ADD COLUMN %s %s' % (name, typestr))
            current_cols.append(check_name)
        if commit:
            self.conn.commit()
        return self

    def update_obs(self, obs_id, data={}, tags=[],
                   wafer_info=None, commit=True):
        """Update an entry in the obs table.

        Arguments:
          obs_id (str): The id of the obs to update.
          wafer_info (tuple of str): The wafer_info used as primary keys in addition to obs_id.
            The default will be replaced with '_all' all primary keys other than obs_id
          data (dict): map from column_name to value.
          tags (list of str): tags to apply to this observation (if a
            tag name is prefxed with '!', then the tag name will be
            un-applied, i.e. cleared from this observation.

        Example of ways to pass updates to obsdb when there are multiple primary keys.

        1) obs_id as str and wafer_info as tuple::
        
            obsdb.update_obs('obs_2345_xyz_110', wafer_info=('ws0', 'f090'), ...)

        2) obs_id as str and wafer_info as dict::

            obsdb.update_obs('obs_2345_xyz_110', wafer_info={'wafer_slot': 'ws0', 'bandpass': 'f090'}, ...)

        3) obs_id as dict and wafer_info is None::

            obsdb.update_obs({'obs_id': 'obs_2345_xyz_110', 'wafer_slot': 'ws0', 'bandpass': 'f090'}, ...)

        4) obs_id as tuple and wafer_info is None::

            obsdb.update_obs(('obs_2345_xyz_110', 'ws0', 'f090'), ...)
        
        """
        obs_id, wafer_info = self._convert_wafer_info(obs_id, wafer_info)

        obs_key = {'obs_id': obs_id}
        if (len(self.primary_keys) > 1):
            wafer_info = self._warn_primary_keys(wafer_info)
            for i, k in enumerate(self.primary_keys[1:]):
                obs_key[k] = wafer_info[i]

        c = self.conn.cursor()
        columns = ', '.join(obs_key.keys())
        placeholders = ', '.join(['?'] * len(obs_key))
        c.execute(f'INSERT OR IGNORE INTO obs ({columns}) VALUES ({placeholders})',
                  tuple(obs_key.values()))
            
        if len(data.keys()):
            settors = [f'{k}=?' for k in data.keys()]
            where_str = ' AND '.join([f'{k}=?' for k in obs_key.keys()])
            c.execute(f'UPDATE obs SET {", ".join(settors)} WHERE {where_str}',
                      tuple(data.values()) + tuple(obs_key.values()))
                        
        for t in tags:
            if t[0] == '!':
                # Kill this tag
                where_str = ' AND '.join([f'{k}=?' for k in obs_key.keys()])
                c.execute(f'DELETE FROM tags WHERE {where_str} AND tag=?',
                            tuple(obs_key.values()) + (t[1:],))
            else:
                # Add the tag for the specific primary key combination.
                columns = ', '.join(list(obs_key.keys()) + ['tag'])
                placeholders = ', '.join(['?'] * (len(obs_key) + 1))
                c.execute(f'INSERT OR REPLACE INTO tags ({columns}) VALUES ({placeholders})',
                            tuple(obs_key.values()) + (t,))
            if commit:
                self.conn.commit()
        return self

    def copy(self, map_file=None, overwrite=False):
        """
        Duplicate the current database into a new database object, and
        return it.  If map_file is specified, the new database will be
        connected to that sqlite file on disk.  Note that a quick way
        of writing a Db to disk to call copy(map_file=...) and then
        simply discard the returned object.
        """
        if map_file is not None and os.path.exists(map_file):
            if overwrite:
                os.remove(map_file)
            else:
                raise RuntimeError("Output file %s exists (overwrite=True "
                                   "to overwrite)." % map_file)
        new_db = ObsDb(map_file=map_file, init_db=False)
        script = ' '.join(self.conn.iterdump())
        new_db.conn.executescript(script)
        return new_db

    def to_file(self, filename, overwrite=True, fmt=None):
        """Write the present database to the indicated filename.

        Args:
          filename (str): the path to the output file.
          overwrite (bool): whether an existing file should be
            overwritten.
          fmt (str): 'sqlite', 'dump', or 'gz'.  Defaults to 'sqlite'
            unless the filename ends with '.gz', in which it is 'gz'.

        """
        return common.sqlite_to_file(self.conn, filename, overwrite=overwrite, fmt=fmt)

    @classmethod
    def from_file(cls, filename, fmt=None, force_new_db=True):
        """This method calls
            :func:`sotodlib.core.metadata.common.sqlite_from_file`
        """
        conn = common.sqlite_from_file(filename, fmt=fmt, force_new_db=force_new_db)
        return cls(conn, init_db=False)

    def get(self, obs_id=None, wafer_info=None, tags=None, add_prefix=''):
        """Returns the entry for obs_id, as an ordered dict.

        If obs_id is None, returns all entries, as a ResultSet.
        However, this usage is deprecated in favor of self.query().

        Args:
          obs_id (str): The observation id to get info for.
          wafer_info (tuple of str): The wafer_info used as primary keys in addition to obs_id.
            The default will be replaced with '_all' all primary keys other than obs_id
          tags (bool): If True, include the tags associated with this
            observation in the output.  The tags will be stored in a
            field called 'tags', which will be a list of strings.
            If False or None, the tags will not be included in the output.
          add_prefix (str): A string that will be prepended to each
            field name.  This is for the lazy metadata system, because
            obsdb selectors are prefixed with 'obs:'.

        Returns:
          An ordered dict with the obs table entries for this obs_id,
          or None if the obs_id is not found.  If tags have been
          requested, they will be stored in 'tags' as a list of strings.

        """
        obs_id, wafer_info = self._convert_wafer_info(obs_id, wafer_info)
        if obs_id is None:
            return self.query('1', add_prefix=add_prefix)
        
        wafer_info = self._warn_primary_keys(wafer_info)
        query_text = " AND ".join([f"{key} == '{val}'" for key, val in zip(self.primary_keys, [obs_id] + wafer_info)])

        results = self.query(query_text, add_prefix=add_prefix)
        if len(results) == 0:
            return None
        if len(results) > 1:
            raise ValueError('Too many rows...')  # or integrity error...
        output = results[0]
        if tags:
            # "distinct" should not be needed given uniqueness constraint.
            where_str = ' AND '.join([f"{k}='{v}'" for k, v in zip(self.primary_keys, [obs_id] + list(wafer_info))])
            c = self.conn.execute(f'SELECT DISTINCT tag FROM tags WHERE {where_str}')
            output['tags'] = [r[0] for r in c]
        return output

    def query(self, query_text='1', tags=None, sort=['obs_id'], add_prefix=''):
        """Queries the ObsDb using user-provided text.  Returns a ResultSet.

        Args:
          query_text (str): The sqlite query string.  All fields
            should refer to the obs table, or to tags explicitly
            listed in the tags argument.
          tags (list of str): Tags to include in the output; if they
            are listed here then they can also be used in the query
            string.  Filtering on tag value can be done here by
            appending '=0' or '=1' to a tag name.

        Returns:
          A ResultSet with one row for each Observation matching the
          criteria.

        Notes:
          Tags are added to the output on request.  For example,
          passing tags=['planet','stare'] will cause the output to
          include columns 'planet' and 'stare' in addition to all the
          columns defined in the obs table.  The value of 'planet' and
          'stare' in each row will be 0 or 1 depending on whether that
          tag is set for that observation.  We can include expressions
          involving planet and stare in the query, for example::

            obsdb.query('planet=1 or stare=1', tags=['planet', 'stare'])

          For simple filtering on tags, pass '=1' or '=0', like this::

            obsdb.query(tags=['planet=1','hwp=1'])

          When filtering is activated in this way, the returned
          results must satisfy all the criteria (i.e. the individual
          constraints are AND-ed).

        """
        sort_text = ''
        if sort is not None and len(sort):
            sort_text = ' ORDER BY ' + ','.join(sort)
        if '"' in query_text:
            warnings.warn('obsdb.query text contains double quotes (") -- '
                          'replacing with single quotes (\').')
            query_text = query_text.replace('"', "'")

        joins = ''
        extra_fields = []
        if tags is not None and len(tags):
            for tagi, t in enumerate(tags):
                if '=' in t:
                    t, val = t.split('=')
                else:
                    val = None
                if val is None:
                    join_type = 'left join'
                    extra_fields.append(f"ifnull(tt{tagi}.obs_id,'') != '' as {t}")
                elif val == '0':
                    join_type = 'left join'
                    extra_fields.append(f"ifnull(tt{tagi}.obs_id,'') != '' as {t}")
                    query_text += f' and {t}==0'
                else:
                    join_type = 'join'
                    extra_fields.append(f'1 as {t}')
                joins += (f" {join_type} (select distinct obs_id from tags where tag='{t}') as tt{tagi} on "
                          f"obs.obs_id = tt{tagi}.obs_id")
        extra_fields = ''.join([','+f for f in extra_fields])
        q = 'select obs.* %s from obs %s where %s %s' % (extra_fields, joins, query_text, sort_text)
        c = self.conn.execute(q)
        results = ResultSet.from_cursor(c)
        if add_prefix is not None:
            results.keys = [add_prefix + k for k in results.keys]
        return results
    
    def query_linked_dbs(self, secondary_dbs, query_text, add_prefix='',
                         wafer_info=None):
        """
        Query two ObsDb objects and link their results based on obs_id. Primary ObsDb
        can be either keyed by obs_id or obs_id and wafer_info (such as wafer_slot and bandpass).
        For every row returned from the primary database, the linked secondary databases
        are queried for rows with the same obs_id (and a specific wafer_info subset if wafer_info is passed).
        The results are returned as a list of tuples the first element of the tuple is the primary
        database result and the rest are the linked secondary database results.

        Args:
            secondary_dbs (list of ObsDb): A list of secondary database to query for linked rows.
                If a single ObsDb is passed, it will be converted to a list of length 1.
            query_text (str): The query text for the primary database.
            add_prefix (str): A string to prepend to field names in the result.
            wafer_info (tuple of str): The wafer_info to restrict what's returned from the secondary
                database. The default value is None, which means all wafer_info will be returned.

        Returns:
            results (list of ResultSet): A list containing tuples of resultsets from the primary and secondary databases.
        """
        # Ensure secondary_dbs is a list
        if not isinstance(secondary_dbs, list):
            secondary_dbs = [secondary_dbs]
        
        # Query the primary database
        primary_results = self.query(query_text, add_prefix=add_prefix)
        if len(primary_results) == 0:
            return None

        results = []
        for pr in primary_results:
            _res = (pr, )
            for secondary_db in secondary_dbs:
                if wafer_info:
                    _wafer_info = secondary_db._warn_primary_keys(wafer_info)
                    query_str = ' and '.join([f"{k}=='{v}'" for k, v in zip(secondary_db.primary_keys, [pr['obs_id']] + list(_wafer_info))])
                else:
                    query_str = f"obs_id=='{pr['obs_id']}'"
                secondary_result = secondary_db.query(query_str, add_prefix=add_prefix)
                _res += ([sr for sr in secondary_result],)
            results.append(_res)
        return results

    def info(self):
        """Return a dict summarizing the structure and contents of the obsdb;
        this is used by the CLI.

        """
        def _short_list(items, max_len=40):
            i, acc, keepers = 0, 0, []
            while (len(keepers) < 1 or acc < max_len) and i < len(items):
                keepers.append(str(items[i]))
                i += 1
                acc += len(keepers[-1]) + 2
            return  ('[' + ', '.join(map(str, keepers))
                     + (' ...' * (i < len(items))) + ']')

        # Summarize the fields ...
        rs = self.query()
        fields = {}
        for k in rs.keys:
            items = list(set(rs[k]))
            fields[k] = (len(items), _short_list(items))

        # Count occurances of each tag ...
        c = self.conn.execute('select tag, count(obs_id) from tags group by tag order by tag')
        tags = {r[0]: r[1] for r in c}

        return {
            'count': len(rs),
            'fields': fields,
            'tags': tags,
        }


def diff_obsdbs(obsdb_left, obsdb_right, return_detail=False):
    """Examine all records in two obsdbs and construct a list of changes
    that could made to obsdb_left in order to make it match
    obsdb_right.

    Returns a dict with following entries:

    - ``different`` (bool): whether the two databases carry different
      information.
    - ``patchable`` (bool): whether the function was able to construct
      patching instructions.
    - ``unpatchable_reason`` (str): if not patchable, a string
      explaining why.
    - ``detail`` (various): if not patchable, and return_detail, then
      this will contain detail about the offending data (e.g. obs rows
      in the two dbs that contain discrepant data).
    - ``patch_data`` (dict): if patchable, the data needed to patch
      obsdb_left.  The fields are:

      - ``remove_obs`` (list of obs_id): entries to remove from obs
        table.
      - ``remove_tags`` (list of tuple): entries to remove from tags
        table.
      - ``new_obs`` (list of dict): rows of new data for obs table --
        each dict can be passed directly to obsdb.update_obs.
      - ``new_tags`` (list of tuple): rows of data for tags table
        (obs_id, tag).


    Notes:

    In the present implementation, only changes involving adding rows
    to obsdb_left (either whole obs rows or tag rows) will yield a
    patchable result.  Cases where some data has changed, or obs or
    tags have been deleted, will simply return as unpatchable.  This
    is probably pretty easy to extend, should the need arise.

    """
    if isinstance(obsdb_left, str):
        obsdb_left = ObsDb.from_file(obsdb_left, force_new_db=False)
    if isinstance(obsdb_right, str):
        obsdb_right = ObsDb.from_file(obsdb_right, force_new_db=False)

    def failure_declaration(reason, detail=None):
        if not return_detail:
            detail = None
        return {'different': True,
                'patchable': False,
                'unpatchable_reason': reason,
                'detail': detail}

    full = [db.query() for db in [obsdb_left, obsdb_right]]
    if full[0].keys != full[1].keys:
        return failure_declaration(
            'obsdb_left and obsdb_right have different column names.',
            detail=[full[0].keys, full[1].keys])

    # Convert to arrays.
    obs_ids = [set(f['obs_id']) for f in full]

    # Insist right is superset of left.
    left_not_right = sorted(list(obs_ids[0].difference(obs_ids[1])))
    if len(left_not_right):
        return failure_declaration(
            f'obsdb_left contains {len(left_not_right)} '
            'obs not found in obsdb_right.',
            detail=left_not_right)

    # Any obs in common?
    unmatched_right = np.ones(len(full[1]), bool)
    common = sorted(list(obs_ids[0].intersection(obs_ids[1])))
    if len(common):
        common, i0, i1 = util.get_coindices(*(f['obs_id'] for f in full))
        diffs = []
        for i, (_i0, _i1) in enumerate(zip(i0, i1)):
            if full[0][_i0] != full[1][_i1]:
                diffs.append((full[0][_i0], full[1][_i1]))
        if len(diffs):
            return failure_declaration(
                f'obsdb_left and obsdb_right have {len(diffs)} obs '
                'in common, with different data.',
                detail=diffs)
        unmatched_right[i1] = False

    # Ok finally
    pd = {
        'remove_obs': [],
        'remove_tags': [],
        'new_obs': [],
        'new_tags': [],
    }
    for idx in unmatched_right.nonzero()[0]:
        pd['new_obs'].append(full[1][idx])

    # Tag check.
    tags_tuples = [
        list(map(tuple, db.conn.execute(
            'select distinct obs_id, tag from tags  '
            'order by obs_id, tag').fetchall()))
        for db in [obsdb_left, obsdb_right]]

    # Collapse tags to single strings and eliminate duplicates.
    DELIM = ':::/:::'
    common, i0, i1 = util.get_coindices(*[[t[0] + DELIM + t[1] for t in tt]
                                          for tt in tags_tuples])
    if len(i0) != len(tags_tuples[0]):
        return failure_declaration(
            f'obsdb_left contains {len(tags_tuples[0]) - len(i0)} '
            'tags not found in obsdb_right',
            detail=list(set(tags_tuples[0]).difference(tags_tuples[1])))
    unmatched_right = np.ones(len(tags_tuples[1]), bool)
    unmatched_right[i1] = False
    for idx in unmatched_right.nonzero()[0]:
        pd['new_tags'].append(tags_tuples[1][idx])

    different = any([(len(v) != 0) for v in pd.values()])

    return {
        'different': different,
        'patchable': True,
        'patch_data': pd,
    }


def patch_obsdb(patch_data, target_db):
    """Update an ObsDb with a batch of changes.

    Args:
      target_db (ObsDb): the database where changes should be made.
      patch_data (dict): patch information, as returned by
        diff_obsdbs.

    """
    assert len(patch_data['remove_obs']) == 0
    assert len(patch_data['remove_tags']) == 0

    for obs_entry in patch_data['new_obs']:
        target_db.update_obs(obs_entry['obs_id'], obs_entry,
                             commit=False)

    # Group new tags by obs.
    tags_obsed = {}
    for k, v in patch_data['new_tags']:
        if k not in tags_obsed:
            tags_obsed[k] = [v]
        else:
            tags_obsed[k].append(v)
    for obs, tags in tags_obsed.items():
        target_db.update_obs(obs, {}, tags=tags, commit=False)

    target_db.conn.commit()<|MERGE_RESOLUTION|>--- conflicted
+++ resolved
@@ -7,28 +7,9 @@
 from . import common
 from .. import util
 
-<<<<<<< HEAD
+
 DBROW_ALL = '_all'
-=======
-
-TABLE_DEFS = {
-    'obs': [
-        "`obs_id` varchar(256) primary key",
-        "`timestamp` float",
-    ],
-    'tags': [
-        "`obs_id` varchar(256)",
-        "`tag` varchar(256)",
-        "CONSTRAINT one_tag UNIQUE (`obs_id`, `tag`)",
-    ],
-    '_indices': {
-        'idx_obs': 'obs(obs_id)',
-        'idx_tags': 'tags(obs_id)',
-    },
-}
-
-
->>>>>>> 752852cf
+
 class ObsDb(object):
     """Observation database.
 
@@ -47,10 +28,6 @@
     observations together using string labels.
 
     """
-
-    TABLE_TEMPLATE = [
-        "`obs_id` varchar(256)",
-    ]
 
     def __init__(self, map_file=None, init_db=True, wafer_info=None):
         """Instantiate an ObsDb.
@@ -101,23 +78,25 @@
                                     f"PRIMARY KEY ({', '.join(pkeys)}, `tag`)"
                                 ]}
             
+            # Define indices dynamically based on primary keys
+            pkeys_str = ', '.join([k.strip('`') for k in pkeys])
+            self._indices = {
+                'idx_obs': f'obs({pkeys_str})',
+                'idx_tags': f'tags({pkeys_str})',
+            }
+            
             c = self.conn.cursor()
             c.execute("SELECT type, name FROM sqlite_master "
                       "WHERE type in ('table', 'index') and name not like 'sqlite_%';")
             tables = [r[1] for r in c]
             changes = False
-<<<<<<< HEAD
             for k, v in self._table_defs.items():
                 if k not in tables:
-=======
-            for k, v in TABLE_DEFS.items():
-                if k[0] != '_' and k not in tables:
->>>>>>> 752852cf
                     q = ('create table if not exists `%s` (' % k +
                          ','.join(v) + ')')
                     c.execute(q)
                     changes = True
-            for index, cols in TABLE_DEFS['_indices'].items():
+            for index, cols in self._indices.items():
                 if index not in tables:
                     c.execute(f'CREATE INDEX IF NOT EXISTS {index} on {cols}')
                     changes = True
