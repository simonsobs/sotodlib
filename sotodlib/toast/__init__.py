--- conflicted
+++ resolved
@@ -8,8 +8,5 @@
 from .demodulation import OpDemod
 from .h_n import OpHn
 from .crosslinking import OpCrossLinking
-<<<<<<< HEAD
 from .sim_sso import OpSimSSO
-=======
-from .sim_hwpss import OpSimHWPSS
->>>>>>> 99ac452f
+from .sim_hwpss import OpSimHWPSS