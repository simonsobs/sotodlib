import numpy as np
import so3g
import unittest
from sotodlib import coords, core
from pixell import enmap
from sotodlib.mapmaking import DemodSignalMap, DemodMapmaker, NmatWhite
from ._helpers import quick_tod

class DemodMapmakerTest(unittest.TestCase):
    """ Test mapmaking.demod_mapmaker.

    Check that we can make a weighted map and weights map, and that de-weighting
    recovers a constant input signal.
    """
    def test_make_map_healpix(self):
        Q_stream = 1.0
        U_stream = 0.25
        obs = get_tod(Q_stream, U_stream)

        nside = 128
        for nside_tile in [16, None, 'auto']:
            imap = make_map(obs, nside=nside, nside_tile=nside_tile)
            check_map(imap, Q_stream, U_stream, TOL=1e-9)

    def test_make_map_rectpix(self):
        Q_stream = 1.0
        U_stream = 0.25
        obs = get_tod(Q_stream, U_stream)

        shape, wcs = enmap.fullsky_geometry(res=0.5*coords.DEG)

        imap = make_map(obs, shape=shape, wcs=wcs)
        check_map(imap, Q_stream, U_stream, TOL=1e-9)

        # Try calling get_footprint
        imap = make_map(obs, shape=None, wcs=wcs)
        check_map(imap, Q_stream, U_stream, TOL=1e-9)


def make_map(obs, nside=None, nside_tile=None, shape=None, wcs=None, comps='TQU'):
    if nside is not None:
        signal_map = DemodSignalMap.for_healpix(nside, nside_tile, comps=comps)
    else:
        signal_map = DemodSignalMap.for_rectpix(shape, wcs, None, comps=comps)

    signals    = [signal_map]
    mapmaker   = DemodMapmaker(signals, noise_model=NmatWhite(), comps=comps)
<<<<<<< HEAD
    mapmaker.add_obs('obs0', obs, use_psd=False, apply_wobble=False)
=======
    mapmaker.add_obs('obs0', obs, use_psd=False, apply_wobble=True)
>>>>>>> 741515c8
    imap = unweight_map(signal_map.rhs[0], signal_map.div[0])
    return imap

def check_map(imap, Q_stream, U_stream, TOL):
    assert not np.any(imap[0])
    imap = imap[1:]
    imap[imap == 0] = np.nan
    axis = tuple([ii for ii in range(1, imap.ndim)])
    means = np.nanmean(imap, axis=axis)
    means[np.isnan(means)] = 0
    assert np.all(np.abs(means - np.array([Q_stream, U_stream])) < TOL)

def unweight_map(rhs, div):
    div_diag = np.moveaxis(div.diagonal(), -1, 0)
    idiv = np.zeros_like(div_diag)
    pos = np.where(div_diag > 0)
    idiv[pos] = 1/div_diag[pos]
    return rhs * idiv

def get_tod(Q_stream, U_stream):
    tod = quick_tod(10, 10000)
    tod.wrap('flags', core.FlagManager.for_tod(tod))
    tod.wrap('weather', np.full(1, 'toco'))
    tod.wrap('site', np.full(1, 'so_sat1'))
    tod.flags.wrap('glitch_flags', so3g.proj.RangesMatrix.zeros(tod.shape), [(0, 'dets'), (1, 'samps')])
<<<<<<< HEAD
=======
    wobble_params = core.AxisManager(core.LabelAxis('dets',tod.dets.vals))
    for k in ['amp','phase']:
        wobble_params.wrap(k, np.zeros(tod.dets.count), [(0,'dets')])
    tod.wrap('wobble_params', wobble_params)
    det_info = core.AxisManager(core.LabelAxis('dets',tod.dets.vals))
    det_info.wrap('wafer_slot', np.array(['ws0' for i in range(tod.dets.count)]))
    wafer = core.AxisManager(core.LabelAxis('dets',tod.dets.vals))
    wafer.wrap('bandpass', np.array(['f090' for i in range(tod.dets.count)]))
    det_info.wrap('wafer', wafer)
    tod.wrap('det_info', det_info)
>>>>>>> 741515c8

    fp = so3g.proj.FocalPlane.from_xieta(
        tod.dets.vals, tod.focal_plane.xi, tod.focal_plane.eta, tod.focal_plane.gamma)
    csl = so3g.proj.CelestialSightLine.az_el(
        tod.timestamps, tod.boresight.az, tod.boresight.el, roll=tod.boresight.roll,
        site='so_sat1', weather='toco')

    for k in ['dsT', 'demodQ', 'demodU']:
        tod.wrap_new(k, shape=('dets', 'samps'), dtype='float32')

    for i, det in enumerate(tod.dets.vals):
        q_total = csl.Q * fp[det]
        ra, dec, alpha = so3g.proj.quat.decompose_lonlat(q_total)
        GAMMA = alpha - 2 * tod.focal_plane.gamma[i]
        tod.demodQ[i] = Q_stream * np.cos(2 * GAMMA) + U_stream * np.sin(2 * GAMMA)
        tod.demodU[i] = U_stream * np.cos(2 * GAMMA) - Q_stream * np.sin(2 * GAMMA)
    return tod<|MERGE_RESOLUTION|>--- conflicted
+++ resolved
@@ -45,11 +45,7 @@
 
     signals    = [signal_map]
     mapmaker   = DemodMapmaker(signals, noise_model=NmatWhite(), comps=comps)
-<<<<<<< HEAD
-    mapmaker.add_obs('obs0', obs, use_psd=False, apply_wobble=False)
-=======
     mapmaker.add_obs('obs0', obs, use_psd=False, apply_wobble=True)
->>>>>>> 741515c8
     imap = unweight_map(signal_map.rhs[0], signal_map.div[0])
     return imap
 
@@ -75,8 +71,6 @@
     tod.wrap('weather', np.full(1, 'toco'))
     tod.wrap('site', np.full(1, 'so_sat1'))
     tod.flags.wrap('glitch_flags', so3g.proj.RangesMatrix.zeros(tod.shape), [(0, 'dets'), (1, 'samps')])
-<<<<<<< HEAD
-=======
     wobble_params = core.AxisManager(core.LabelAxis('dets',tod.dets.vals))
     for k in ['amp','phase']:
         wobble_params.wrap(k, np.zeros(tod.dets.count), [(0,'dets')])
@@ -87,7 +81,6 @@
     wafer.wrap('bandpass', np.array(['f090' for i in range(tod.dets.count)]))
     det_info.wrap('wafer', wafer)
     tod.wrap('det_info', det_info)
->>>>>>> 741515c8
 
     fp = so3g.proj.FocalPlane.from_xieta(
         tod.dets.vals, tod.focal_plane.xi, tod.focal_plane.eta, tod.focal_plane.gamma)
