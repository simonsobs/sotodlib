# Copyright (c) 2021 Simons Observatory.
# Full license can be found in the top level "LICENSE" file.

"""Check tod_ops routines.

"""

import unittest
import numpy as np
import pylab as pl
import scipy.signal

from numpy.testing import assert_array_equal, assert_allclose

from sotodlib import core, tod_ops, sim_flags
import so3g

from ._helpers import mpi_multi


SAMPLE_FREQ_HZ = 100.

def get_tod(sig_type='trendy', ndets=3, nsamps=1000):
    tod = core.AxisManager(
        core.LabelAxis('dets', ['det%i' % i for i in range(ndets)]),
        core.OffsetAxis('samps', nsamps)
    )
    tod.wrap_new('signal', ('dets', 'samps'), dtype='float32')
    tod.wrap_new('timestamps', ('samps',))[:] = (
        np.arange(tod.samps.count) / SAMPLE_FREQ_HZ)
    if sig_type == 'zero':
        pass
    elif sig_type == 'trendy':
        x = np.linspace(0, 1., tod.samps.count)
        tod.signal[:] = [(i+1) + (i+1)**2 * x for i in range(tod.dets.count)]
    elif sig_type == 'white':
        tod.signal = np.random.normal(size=tod.shape)
    elif sig_type == 'red':
        tod.signal = np.random.normal(size=tod.shape)
        tod.signal[:] = np.cumsum(tod.signal, axis=1)
    else:
        raise RuntimeError(f'sig_type={sig_type}?')
    return tod


def get_glitchy_tod(ts, noise_amp=0, ndets=2, npoly=3, poly_coeffs=None):
    """Returns axis manager to test fill_glitches"""
    fake_signal = np.zeros((ndets, len(ts)))
    input_sig = np.zeros((ndets, len(ts)))
    if poly_coeffs is None:
        poly_coeffs = np.random.uniform(0.5, 1.6, npoly)*1e-1
    poly_sig = np.polyval(poly_coeffs, ts-np.mean(ts))
    for nd in range(ndets):
        input_sig[nd] = poly_sig
        fake_signal[nd] = poly_sig
        noise = np.random.normal(0, noise_amp, size=len(ts))
        fake_signal[nd] += noise

    dets = ['det%i' % i for i in range(ndets)]

    tod_fake = core.AxisManager(core.LabelAxis('dets', vals=dets),
                                core.OffsetAxis('samps', count=len(ts)))
    tod_fake.wrap('timestamps', ts, axis_map=[(0, 'samps')])
    tod_fake.wrap('signal', np.atleast_2d(fake_signal),
                  axis_map=[(0, 'dets'), (1, 'samps')])
    tod_fake.wrap('inputsignal', np.atleast_2d(input_sig),
                  axis_map=[(0, 'dets'), (1, 'samps')])
    flgs = core.AxisManager()
    tod_fake.wrap('flags', flgs)
    params = {'n_glitches': 10, 'sig_n_glitch': 10, 'h_glitch': 10,
              'sig_h_glitch': 2}
    sim_flags.add_random_glitches(tod_fake, params=params, signal='signal',
                                  flag='glitches', overwrite=False)
    return tod_fake


class FactorsTest(unittest.TestCase):
    def test_inf(self):
        f = tod_ops.fft_ops.find_inferior_integer
        self.assertEqual(f(257), 256)
        self.assertEqual(f(28), 28)
        self.assertEqual(f(2**2 * 7**8 + 1), 2**2 * 7**8)

    def test_sup(self):
        f = tod_ops.fft_ops.find_superior_integer
        self.assertEqual(f(255), 256)
        self.assertEqual(f(28), 28)
        self.assertEqual(f(2**2 * 7**8 - 1), 2**2 * 7**8)

class PcaTest(unittest.TestCase):
    """Test the pca module."""
    def test_basic(self):
        tod = get_tod('trendy')
        amps0 = tod.signal.max(axis=1) - tod.signal.min(axis=1)
        modes = tod_ops.pca.get_trends(tod, remove=True)
        amps1 = tod.signal.max(axis=1) - tod.signal.min(axis=1)
        print(f'Amplitudes from {amps0} to {amps1}.')
        self.assertTrue(np.all(amps1 < amps0 * 1e-6))

    def test_pca(self):
        tod = get_tod('white')
        x = tod.timestamps / tod.timestamps[-1]
        comp0 = x**2 - x
        comp1 = x**3 - .2
        comp0, comp1 = [c / np.std(c) for c in [comp0, comp1]]
        tod.signal += comp0 * 100
        tod.signal[1] += comp1 * 50
        mod = tod_ops.pca.get_pca_model(tod, n_modes=2)
        tod_ops.pca.add_model(tod, mod, scale=-1)
        assert (tod.signal.std(axis=1) < 1.).all()

        # With a glitch
        tod = get_tod('white')
        tod.signal += comp0 * 100
        tod.signal[1][10] = 1e6
        mask = np.ones(tod.dets.count, bool)
        mask[1] = False

        # The glitch dominates this PCA, and white noise is not recovered.
        pca = tod_ops.pca.get_pca(tod)
        mod = tod_ops.pca.get_pca_model(tod, pca=pca, n_modes=1)
        sig1 = tod_ops.pca.add_model(tod, mod, scale=-1, signal=tod.signal.copy())
        assert (sig1[mask].std(axis=1) > 10.).any()

        # Excluding det with glitch successfully cleans other dets.
        pca = tod_ops.pca.get_pca(tod, mask=mask)
        mod = tod_ops.pca.get_pca_model(tod, pca=pca, n_modes=1)
        sig2 = tod_ops.pca.add_model(tod, mod, scale=-1, signal=tod.signal.copy())
        assert (sig2[mask].std(axis=1) < 1.).all()

    def test_detrend(self):
        tod = get_tod('trendy')
        tod.wrap('sig1d', tod.signal[0], [(0, 'samps')])
        tod.wrap('sig1e', tod.signal[:,0], [(0, 'dets')])
        tod.wrap('sig3d', tod.signal[None], [(1, 'dets'), (2, 'samps')])
        tod_ops.detrend_tod(tod, signal_name='signal', in_place=False, wrap_name='detrended')
        self.assertTrue( np.all(np.mean(tod.signal,axis=-1) != np.mean(tod.detrended, axis=-1)))

        dx = tod_ops.detrend_tod(tod, signal_name='signal', in_place=False, wrap_name=None)
        self.assertTrue( np.all(np.mean(tod.detrended,axis=-1) == np.mean(dx,axis=-1)))
        
        tod_ops.detrend_tod(tod)
        tod_ops.detrend_tod(tod, signal_name='sig1d')
        tod_ops.detrend_tod(tod, signal_name='sig1e', axis_name='dets')
        tod_ops.detrend_tod(tod, signal_name='sig3d')
        tod_ops.detrend_tod(tod, signal_name='sig3d', axis_name='dets')
        with self.assertRaises(ValueError):
            tod_ops.detrend_tod(tod, signal_name='sig1e')

    def test_detrend_inplace(self):
        tod = get_tod('trendy')
        sig_id = id(tod.signal)

        for method in ["linear", "mean", "median"]:
            tod_ops.detrend_tod(tod, method=method, in_place=True)
            self.assertEqual(sig_id, id(tod.signal))

class GapFillTest(unittest.TestCase):
    def test_basic(self):
        """Test linear fill on simple linear data."""
        tod = get_tod('zero')
        # Latest so3g has RangesMatrix.zeros ... use that next time
        flags = so3g.proj.RangesMatrix([so3g.proj.Ranges(tod.samps.count)
                                        for i in range(tod.dets.count)])
        # For detector 1, identify a short gap; make a linear signal
        # that we know exacly how to gap-fill.
        flags[1].add_interval(10, 20)
        gap_mask = flags[1].mask()
        sig = np.linspace(100., 156., tod.signal.shape[1])
        sentinel = 1.7  # Place-holder for bad samples
        atol = 1e-5  # Note float32 dynamic range!

        # Note _method=None should become 'fast' if accelerated
        # routine is available...
        for order in [1,2]:
            for _method in ['slow', None]:
                # Setup signal.
                tod.signal[1] = sig * ~gap_mask
                tod.signal[1][gap_mask] = sentinel

                # Fill with model, inplace.  (Return origisamples in ex.)
                ex = tod_ops.get_gap_fill(tod, flags=flags, swap=True, _method=_method)
                assert_allclose(sig[gap_mask], tod.signal[1][gap_mask], atol=atol)
                # ... check "extraction" has bad samples
                assert_allclose(ex[1].data, sentinel, atol=atol)

                # Reset signal.
                tod.signal[1] = sig * ~gap_mask
                tod.signal[1][gap_mask] = sentinel

                # Compute fill samples and return in ex, leaving tod unmodified.
                ex = tod_ops.get_gap_fill(tod, flags=flags, order=order,
                                          swap=False, _method=_method)
                assert_allclose(tod.signal[1][gap_mask], sentinel)
                # ... check "extraction" has model values.
                assert_allclose(ex[1].data, sig[gap_mask], atol=atol)
    
    def test_fillglitches(self):
        """Tests fill glitches wrapper function"""
        ts = np.arange(0, 1*60, 1/200)
        aman = get_glitchy_tod(ts, ndets=100)
        # test poly fill
        in_place, up, mg = False, False, None
        glitch_filled = tod_ops.gapfill.fill_glitches(aman, use_pca=up,
<<<<<<< HEAD
                                                      in_place=in_place, wrap_name=mg)
=======
                                                      in_place=in_place, wrap=mg)
>>>>>>> 804eddf9
        self.assertTrue(np.max(np.abs(glitch_filled-aman.inputsignal)) < 1e-3)

        # test pca fill
        in_place, up, mg = False, True, None
        glitch_filled = tod_ops.gapfill.fill_glitches(aman, use_pca=up,
<<<<<<< HEAD
                                                      in_place=in_place, wrap_name=mg)
=======
                                                      in_place=in_place, wrap=mg)
>>>>>>> 804eddf9
        print(np.max(np.abs(glitch_filled-aman.inputsignal)))

        # test wrap new field
        in_place, up, mg = False, False, "gap_filled"
        glitch_filled = tod_ops.gapfill.fill_glitches(aman, use_pca=up,
<<<<<<< HEAD
                                                      in_place=in_place, wrap_name=mg)
=======
                                                      in_place=in_place, wrap=mg)
>>>>>>> 804eddf9
        self.assertTrue('gap_filled' in aman._assignments)

class FilterTest(unittest.TestCase):
    def test_basic(self):
        """Test that fourier filters reduce RMS of white noise."""
        tod = get_tod('white')
        tod.wrap('sig1d', tod.signal[0], [(0, 'samps')])
        sigma0 = tod.signal.std(axis=1)
        f0 = SAMPLE_FREQ_HZ
        fc = f0 / 4

        def wrap_iir(N, wn, fs=f0):
            b, a = scipy.signal.butter(N, wn, fs=fs)
            iir_params = core.AxisManager()
            iir_params.wrap('a', a)
            iir_params.wrap('b', b)
            iir_params.wrap('fscale', 1)
            return iir_params

        # A simple IIR filter
        iir_params = wrap_iir(4, fc)

        # Per-wafer IIR filter params (ok if uniform)
        iir_params_multi = core.AxisManager()
        iir_params_multi.wrap('wafer1', wrap_iir(4, fc))
        iir_params_multi.wrap('wafer2', wrap_iir(4, fc))

        for filt in [
                tod_ops.filters.high_pass_butter4(fc),
                tod_ops.filters.high_pass_sine2(fc),
                tod_ops.filters.low_pass_butter4(fc),
                tod_ops.filters.low_pass_sine2(fc),
                tod_ops.filters.gaussian_filter(fc, f_sigma=f0 / 10),
                tod_ops.filters.gaussian_filter(0, f_sigma=f0 / 10),
                tod_ops.filters.iir_filter(iir_params=iir_params),
                tod_ops.filters.iir_filter(iir_params=iir_params_multi),
                tod_ops.filters.iir_filter(
                    a=iir_params.a, b=iir_params.b, fscale=iir_params.fscale),
                tod_ops.filters.iir_filter(
                    iir_params=dict(iir_params._fields.items())),
                tod_ops.filters.identity_filter(),
        ]:
            f = np.fft.fftfreq(tod.samps.count) * f0
            y = filt(f, tod)
            sig_filt = tod_ops.fourier_filter(tod, filt)
            sigma1 = sig_filt.std(axis=1)
            print(f'Filter takes sigma from {sigma0} to {sigma1}')
            if not isinstance(filt, tod_ops.filters.identity_filter):
                self.assertTrue(np.all(sigma1 < sigma0))

        # Confirm fail if not uniform per-wafer
        iir_params_multi.wrap('wafer3', wrap_iir(6, fc))
        filt = tod_ops.filters.iir_filter(iir_params=iir_params_multi)
        with self.assertRaises(ValueError):
            y = filt(f, tod)

        # Check 1d
        filt = tod_ops.filters.high_pass_butter4(fc)
        sig1f = tod_ops.fourier_filter(tod, filt, signal_name='sig1d',
                                       detrend='linear')
        self.assertEqual(sig1f.shape, tod['sig1d'].shape)


@unittest.skipIf(mpi_multi(), "Running with multiple MPI processes")
class JumpfindTest(unittest.TestCase):
    def test_jumpfinder(self):
        """Test that jumpfinder finds jumps in white noise."""
        np.random.seed(0)
        tod = get_tod('white')
        sig_jumps = tod.signal[0]
        jump_locs = np.array([200, 400, 700])
        sig_jumps[jump_locs[0]:] += 10
        sig_jumps[jump_locs[1]:] -= 13
        sig_jumps[jump_locs[2]:] -= 8

        tod.wrap('sig_jumps', sig_jumps, [(0, 'samps')])

        # Find jumps without filtering
        jumps_nf, _ = tod_ops.jumps.find_jumps(tod, signal=tod.sig_jumps, min_size=5)
        jumps_nf = jumps_nf.ranges().flatten()
        
        # Find jumps with TV filtering
        jumps_tv, _ = tod_ops.jumps.find_jumps(tod, signal=tod.sig_jumps, tv_weight=.5, min_size=5)
        jumps_tv = jumps_tv.ranges().flatten()

        # Find jumps with gaussian filtering
        jumps_gauss, _ = tod_ops.jumps.find_jumps(tod, signal=tod.sig_jumps, gaussian_width=.5, min_size=5)
        jumps_gauss = jumps_gauss.ranges().flatten()

        # Remove double counted jumps and round to remove uncertainty
        jumps_nf = np.unique(np.round(jumps_nf, -2))
        jumps_tv = np.unique(np.round(jumps_tv, -2))
        jumps_gauss = np.unique(np.round(jumps_gauss, -2))

        # Check that all methods agree
        self.assertEqual(len(jumps_tv), len(jumps_gauss))
        self.assertTrue(np.all(np.abs(jumps_tv - jumps_gauss) == 0))
        self.assertEqual(len(jumps_nf), len(jumps_gauss))
        self.assertTrue(np.all(np.abs(jumps_nf - jumps_gauss) == 0))

        # Check that they agree with the input
        self.assertEqual(len(jump_locs), len(jumps_nf))
        self.assertTrue(np.all(np.abs(jumps_nf - jump_locs) == 0))

        # Check height
        jumps_msk = np.zeros_like(sig_jumps, dtype=bool)
        jumps_msk[jumps_nf] = True
        heights = tod_ops.jumps.estimate_heights(sig_jumps, jumps_msk)
        heights = heights[heights.nonzero()].ravel()
        self.assertTrue(np.all(np.abs(np.array([10, -13, -8]) - np.round(heights)) < 3))


class FFTTest(unittest.TestCase):
    def test_psd(self):
        tod = get_tod("white")
        f, Pxx = tod_ops.fft_ops.calc_psd(tod, nperseg=256)
        self.assertEqual(len(f), 129) # nperseg/2 + 1
        f, Pxx = tod_ops.fft_ops.calc_psd(tod, freq_spacing=.1)
        self.assertEqual(np.round(np.median(np.diff(f)), 1), .1)

if __name__ == '__main__':
    unittest.main()<|MERGE_RESOLUTION|>--- conflicted
+++ resolved
@@ -202,31 +202,19 @@
         # test poly fill
         in_place, up, mg = False, False, None
         glitch_filled = tod_ops.gapfill.fill_glitches(aman, use_pca=up,
-<<<<<<< HEAD
-                                                      in_place=in_place, wrap_name=mg)
-=======
                                                       in_place=in_place, wrap=mg)
->>>>>>> 804eddf9
         self.assertTrue(np.max(np.abs(glitch_filled-aman.inputsignal)) < 1e-3)
 
         # test pca fill
         in_place, up, mg = False, True, None
         glitch_filled = tod_ops.gapfill.fill_glitches(aman, use_pca=up,
-<<<<<<< HEAD
-                                                      in_place=in_place, wrap_name=mg)
-=======
                                                       in_place=in_place, wrap=mg)
->>>>>>> 804eddf9
         print(np.max(np.abs(glitch_filled-aman.inputsignal)))
 
         # test wrap new field
         in_place, up, mg = False, False, "gap_filled"
         glitch_filled = tod_ops.gapfill.fill_glitches(aman, use_pca=up,
-<<<<<<< HEAD
-                                                      in_place=in_place, wrap_name=mg)
-=======
                                                       in_place=in_place, wrap=mg)
->>>>>>> 804eddf9
         self.assertTrue('gap_filled' in aman._assignments)
 
 class FilterTest(unittest.TestCase):
